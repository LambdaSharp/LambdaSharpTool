﻿<Project Sdk="Microsoft.NET.Sdk">
  <PropertyGroup>
    <TargetFramework>netcoreapp3.1</TargetFramework>
    <IsPackable>false</IsPackable>
    <Nullable>enable</Nullable>
    <NoWarn>CS1998</NoWarn>
  </PropertyGroup>
  <ItemGroup>
<<<<<<< HEAD
    <PackageReference Include="Amazon.Lambda.APIGatewayEvents" Version="2.4.0"/>
    <PackageReference Include="Amazon.Lambda.Core" Version="1.1.0" />
    <PackageReference Include="Amazon.Lambda.Serialization.SystemTextJson" Version="2.0.1" />
=======
    <PackageReference Include="Amazon.Lambda.APIGatewayEvents" Version="2.4.0" />
    <PackageReference Include="Amazon.Lambda.Core" Version="1.2.0" />
    <PackageReference Include="Amazon.Lambda.Serialization.Json" Version="1.8.0" />
    <PackageReference Include="Amazon.Lambda.Serialization.SystemTextJson" Version="2.1.0" />
>>>>>>> 5dce5c98
    <PackageReference Include="Microsoft.NET.Test.Sdk" Version="16.8.3" />
    <PackageReference Include="xunit" Version="2.4.1" />
    <PackageReference Include="xunit.runner.visualstudio" Version="2.4.3">
      <IncludeAssets>runtime; build; native; contentfiles; analyzers</IncludeAssets>
      <PrivateAssets>all</PrivateAssets>
    </PackageReference>
    <PackageReference Include="xunit.abstractions" Version="2.0.3" />
    <PackageReference Include="FluentAssertions" Version="5.10.3" />
  </ItemGroup>
  <ItemGroup>
    <Compile Include="..\..\src\LambdaSharp\Exceptions\ShouldNeverHappenException.cs" Link="ShouldNeverHappenException.cs" />
    <Compile Include="..\..\src\LambdaSharp\Serialization\ILambdaJsonSerializer.cs" Link="ILambdaJsonSerializer.cs" />
    <Compile Include="..\..\src\LambdaSharp\Serialization\LambdaSystemTextJsonSerializer.cs" Link="LambdaSystemTextJsonSerializer.cs" />
    <Compile Include="..\..\src\LambdaSharp.ApiGateway\FromBodyAttribute.cs" Link="FromBodyAttribute.cs" />
    <Compile Include="..\..\src\LambdaSharp.ApiGateway\FromUriAttribute.cs" Link="FromUriAttribute.cs" />
    <Compile Include="..\..\src\LambdaSharp.ApiGateway\Internal\ApiGatewayAsyncEndpointException.cs" Link="ApiGatewayAsyncEndpointException.cs" />
    <Compile Include="..\..\src\LambdaSharp.ApiGateway\Internal\ApiGatewayInvocationTargetDirectory.cs" Link="ApiGatewayInvocationTargetDirectory.cs" />
    <Compile Include="..\..\src\LambdaSharp.ApiGateway\Internal\ApiGatewayInvocationTargetParameterException.cs" Link="ApiGatewayInvocationTargetParameterException.cs" />
    <Compile Include="..\..\src\LambdaSharp.ApiGateway\Internal\ApiGatewayInvocationTargetReturnException.cs" Link="ApiGatewayInvocationTargetReturnException.cs" />
    <Compile Include="..\..\src\LambdaSharp.Serialization.NewtonsoftJson\LambdaNewtonsoftJsonSerializer.cs" Link="LambdaNewtonsoftJsonSerializer.cs" />
  </ItemGroup>
  <ItemGroup>
    <ProjectReference Include="..\..\src\LambdaSharp.Logging\LambdaSharp.Logging.csproj" />
  </ItemGroup>
</Project><|MERGE_RESOLUTION|>--- conflicted
+++ resolved
@@ -6,16 +6,10 @@
     <NoWarn>CS1998</NoWarn>
   </PropertyGroup>
   <ItemGroup>
-<<<<<<< HEAD
-    <PackageReference Include="Amazon.Lambda.APIGatewayEvents" Version="2.4.0"/>
-    <PackageReference Include="Amazon.Lambda.Core" Version="1.1.0" />
-    <PackageReference Include="Amazon.Lambda.Serialization.SystemTextJson" Version="2.0.1" />
-=======
     <PackageReference Include="Amazon.Lambda.APIGatewayEvents" Version="2.4.0" />
     <PackageReference Include="Amazon.Lambda.Core" Version="1.2.0" />
     <PackageReference Include="Amazon.Lambda.Serialization.Json" Version="1.8.0" />
     <PackageReference Include="Amazon.Lambda.Serialization.SystemTextJson" Version="2.1.0" />
->>>>>>> 5dce5c98
     <PackageReference Include="Microsoft.NET.Test.Sdk" Version="16.8.3" />
     <PackageReference Include="xunit" Version="2.4.1" />
     <PackageReference Include="xunit.runner.visualstudio" Version="2.4.3">
