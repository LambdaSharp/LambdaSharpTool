<Project Sdk="Microsoft.NET.Sdk">
  <PropertyGroup>
    <TargetFramework>netcoreapp2.1</TargetFramework>
    <IsPackable>false</IsPackable>
    <NoWarn>CS1998</NoWarn>
  </PropertyGroup>
  <ItemGroup>
<<<<<<< HEAD
    <PackageReference Include="Amazon.Lambda.APIGatewayEvents" Version="1.2.0" />
    <PackageReference Include="coverlet.msbuild" Version="2.8.0">
      <IncludeAssets>runtime; build; native; contentfiles; analyzers; buildtransitive</IncludeAssets>
      <PrivateAssets>all</PrivateAssets>
    </PackageReference>
    <PackageReference Include="Microsoft.NET.Test.Sdk" Version="16.4.0" />
=======
    <PackageReference Include="Amazon.Lambda.APIGatewayEvents" Version="1.3.0" />
    <PackageReference Include="Microsoft.NET.Test.Sdk" Version="16.5.0" />
>>>>>>> d95222c0
    <PackageReference Include="xunit" Version="2.4.1" />
    <PackageReference Include="xunit.runner.visualstudio" Version="2.4.1">
      <IncludeAssets>runtime; build; native; contentfiles; analyzers</IncludeAssets>
      <PrivateAssets>all</PrivateAssets>
    </PackageReference>
    <PackageReference Include="xunit.abstractions" Version="2.0.3" />
    <PackageReference Include="FluentAssertions" Version="5.10.2" />
  </ItemGroup>
  <ItemGroup>
    <Compile Include="..\..\src\LambdaSharp\ApiGateway\FromBodyAttribute.cs" Link="FromBodyAttribute.cs" />
    <Compile Include="..\..\src\LambdaSharp\ApiGateway\FromUriAttribute.cs" Link="FromUriAttribute.cs" />
    <Compile Include="..\..\src\LambdaSharp\ApiGateway\Internal\ApiGatewayAsyncEndpointException.cs" Link="ApiGatewayAsyncEndpointException.cs" />
    <Compile Include="..\..\src\LambdaSharp\ApiGateway\Internal\ApiGatewayInvocationTargetDirectory.cs" Link="ApiGatewayInvocationTargetDirectory.cs" />
    <Compile Include="..\..\src\LambdaSharp\ApiGateway\Internal\ApiGatewayInvocationTargetParameterException.cs" Link="ApiGatewayInvocationTargetParameterException.cs" />
    <Compile Include="..\..\src\LambdaSharp\ApiGateway\Internal\ApiGatewayInvocationTargetUnsupportedException.cs" Link="ApiGatewayInvocationTargetUnsupportedException.cs" />
    <Compile Include="..\..\src\LambdaSharp\Exceptions\ALambdaException.cs" Link="ALambdaException.cs" />
    <Compile Include="..\..\src\LambdaSharp\Exceptions\ILambdaExceptionFingerprinter.cs" Link="ILambdaExceptionFingerprinter.cs" />
  </ItemGroup>
</Project><|MERGE_RESOLUTION|>--- conflicted
+++ resolved
@@ -5,17 +5,12 @@
     <NoWarn>CS1998</NoWarn>
   </PropertyGroup>
   <ItemGroup>
-<<<<<<< HEAD
-    <PackageReference Include="Amazon.Lambda.APIGatewayEvents" Version="1.2.0" />
+    <PackageReference Include="Amazon.Lambda.APIGatewayEvents" Version="1.3.0" />
     <PackageReference Include="coverlet.msbuild" Version="2.8.0">
       <IncludeAssets>runtime; build; native; contentfiles; analyzers; buildtransitive</IncludeAssets>
       <PrivateAssets>all</PrivateAssets>
     </PackageReference>
-    <PackageReference Include="Microsoft.NET.Test.Sdk" Version="16.4.0" />
-=======
-    <PackageReference Include="Amazon.Lambda.APIGatewayEvents" Version="1.3.0" />
     <PackageReference Include="Microsoft.NET.Test.Sdk" Version="16.5.0" />
->>>>>>> d95222c0
     <PackageReference Include="xunit" Version="2.4.1" />
     <PackageReference Include="xunit.runner.visualstudio" Version="2.4.1">
       <IncludeAssets>runtime; build; native; contentfiles; analyzers</IncludeAssets>
