--- conflicted
+++ resolved
@@ -1,4 +1,4 @@
-<Project Sdk="Microsoft.NET.Sdk">
+﻿<Project Sdk="Microsoft.NET.Sdk">
   <PropertyGroup>
     <TargetFramework>netcoreapp3.1</TargetFramework>
     <IsPackable>false</IsPackable>
@@ -6,17 +6,10 @@
     <NoWarn>CS1998</NoWarn>
   </PropertyGroup>
   <ItemGroup>
-<<<<<<< HEAD
-    <PackageReference Include="Amazon.Lambda.APIGatewayEvents" Version="2.0.0" />
+    <PackageReference Include="Amazon.Lambda.APIGatewayEvents" Version="2.4.0"/>
     <PackageReference Include="Amazon.Lambda.Core" Version="1.1.0" />
     <PackageReference Include="Amazon.Lambda.Serialization.SystemTextJson" Version="2.0.1" />
-    <PackageReference Include="Microsoft.NET.Test.Sdk" Version="16.5.0" />
-=======
-    <PackageReference Include="Amazon.Lambda.APIGatewayEvents" Version="2.4.0"/>
-    <PackageReference Include="Amazon.Lambda.Core" Version="1.1.0" />
-    <PackageReference Include="Amazon.Lambda.Serialization.Json" Version="1.7.0" />
     <PackageReference Include="Microsoft.NET.Test.Sdk" Version="16.8.3" />
->>>>>>> b8218be0
     <PackageReference Include="xunit" Version="2.4.1" />
     <PackageReference Include="xunit.runner.visualstudio" Version="2.4.3">
       <IncludeAssets>runtime; build; native; contentfiles; analyzers</IncludeAssets>
