--- conflicted
+++ resolved
@@ -16,11 +16,8 @@
  * limitations under the License.
  */
 
-#nullable disable
-
 using System;
 using System.Collections.Generic;
-using System.Text.Encodings.Web;
 using System.Text.Json;
 using System.Threading.Tasks;
 using Amazon.Lambda.APIGatewayEvents;
@@ -37,12 +34,7 @@
         public class SimpleRequest {
 
             //--- Properties ---
-<<<<<<< HEAD
-            public string Text { get; set; }
-=======
             public string? Text { get; set; }
-
->>>>>>> 5dce5c98
         }
 
         public class SimpleResponse {
