--- conflicted
+++ resolved
@@ -17,8 +17,7 @@
       <PrivateAssets>all</PrivateAssets>
     </PackageReference>
     <PackageReference Include="xunit.abstractions" Version="2.0.3" />
-<<<<<<< HEAD
-    <PackageReference Include="FluentAssertions" Version="5.10.2" />
+    <PackageReference Include="FluentAssertions" Version="5.10.3" />
     <PackageReference Include="YamlDotNet" Version="6.1.2" />
     <PackageReference Include="AWSSDK.Lambda" Version="3.3.108" />
     <PackageReference Include="AWSSDK.S3" Version="3.3.101.12" />
@@ -37,9 +36,6 @@
     <EmbeddedResource Include="..\..\src\LambdaSharp.Tool\Resources\DecryptSecretFunction.js">
       <LogicalName>$(TargetName).Resources.DecryptSecretFunction.js</LogicalName>
     </EmbeddedResource>
-=======
-    <PackageReference Include="FluentAssertions" Version="5.10.3" />
->>>>>>> 29b23f20
   </ItemGroup>
   <ItemGroup>
     <EmbeddedResource Include="Resources\*" />
