--- conflicted
+++ resolved
@@ -71,11 +71,7 @@
     "DeploymentChecksum": {
       "Type": "String",
       "Description": "Deployment Checksum",
-<<<<<<< HEAD
-      "Default": "86496EB2FA20F87AAEB4B9021A811275"
-=======
       "Default": "F3FBFD5818A8E82EE91A6CDAF6FAC027"
->>>>>>> d211ec3c
     }
   },
   "Resources": {
@@ -679,11 +675,7 @@
       }
     },
     "LambdaSharpTool": {
-<<<<<<< HEAD
-      "Value": "0.8.0.0-rc1"
-=======
       "Value": "0.8.0.0"
->>>>>>> d211ec3c
     },
     "LambdaSharpTier": {
       "Value": {
@@ -924,15 +916,9 @@
       "Version": "2019-07-04",
       "Module": "Test.TestModule:1.0-DEV",
       "Description": "LambdaSharp CloudFormation Test",
-<<<<<<< HEAD
-      "TemplateChecksum": "86496EB2FA20F87AAEB4B9021A811275",
-      "Date": "2019-08-09T15:00:00Z",
-      "CoreServicesVersion": "0.8.0-rc1",
-=======
       "TemplateChecksum": "F3FBFD5818A8E82EE91A6CDAF6FAC027",
       "Date": "2019-08-09T15:00:00Z",
       "CoreServicesVersion": "0.8.0",
->>>>>>> d211ec3c
       "ParameterSections": [
         {
           "Title": "Module Settings",
