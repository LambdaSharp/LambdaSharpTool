--- conflicted
+++ resolved
@@ -71,11 +71,7 @@
     "DeploymentChecksum": {
       "Type": "String",
       "Description": "Deployment Checksum",
-<<<<<<< HEAD
-      "Default": "63798CDCEB5194EB5695EEAFBC3971C0"
-=======
       "Default": "BD3380E41F66FC24202B09FC87F8B1BD"
->>>>>>> 98d31a1a
     }
   },
   "Resources": {
@@ -908,11 +904,7 @@
       "Version": "2019-07-04",
       "Module": "Test.TestModule:1.0-DEV",
       "Description": "LambdaSharp CloudFormation Test",
-<<<<<<< HEAD
-      "TemplateChecksum": "63798CDCEB5194EB5695EEAFBC3971C0",
-=======
       "TemplateChecksum": "BD3380E41F66FC24202B09FC87F8B1BD",
->>>>>>> 98d31a1a
       "Date": "2019-08-09T15:00:00Z",
       "CoreServicesVersion": "1",
       "ParameterSections": [
