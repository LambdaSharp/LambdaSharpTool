{
  "AWSTemplateFormatVersion": "2010-09-09",
  "Description": "LambdaSharp CloudFormation Test (v1.0-DEV)",
  "Parameters": {
    "MyParameter": {
      "Type": "String"
    },
    "Secrets": {
      "Type": "String",
      "Description": "Secret Keys (ARNs)",
      "Default": ""
    },
    "XRayTracing": {
      "Type": "String",
      "Description": "AWS X-Ray Tracing",
      "AllowedValues": [
        "Disabled",
        "RootModule",
        "AllModules"
      ],
      "Default": "Disabled"
    },
    "LambdaSharpCoreServices": {
      "Type": "String",
      "Description": "Use LambdaSharp.Core Services",
      "AllowedValues": [
        "Disabled",
        "Enabled"
      ],
      "Default": "Disabled"
    },
    "LambdaSharpCoreDeadLetterQueue": {
      "Type": "String",
      "Description": "Cross-module reference for LambdaSharp.Core::DeadLetterQueue",
      "AllowedPattern": "^.+$",
      "ConstraintDescription": "must either be a cross-module reference or a non-empty value",
      "Default": "$LambdaSharp-Core::DeadLetterQueue"
    },
    "LambdaSharpCoreLoggingStream": {
      "Type": "String",
      "Description": "Cross-module reference for LambdaSharp.Core::LoggingStream",
      "AllowedPattern": "^.+$",
      "ConstraintDescription": "must either be a cross-module reference or a non-empty value",
      "Default": "$LambdaSharp-Core::LoggingStream"
    },
    "LambdaSharpCoreLoggingStreamRole": {
      "Type": "String",
      "Description": "Cross-module reference for LambdaSharp.Core::LoggingStreamRole",
      "AllowedPattern": "^.+$",
      "ConstraintDescription": "must either be a cross-module reference or a non-empty value",
      "Default": "$LambdaSharp-Core::LoggingStreamRole"
    },
    "DeploymentBucketName": {
      "Type": "String",
      "Description": "Deployment S3 Bucket Name"
    },
    "DeploymentPrefix": {
      "Type": "String",
      "Description": "Deployment Tier Prefix"
    },
    "DeploymentPrefixLowercase": {
      "Type": "String",
      "Description": "Deployment Tier Prefix (lowercase)"
    },
    "DeploymentRoot": {
      "Type": "String",
      "Description": "Root Stack Name",
      "Default": ""
    },
    "DeploymentChecksum": {
      "Type": "String",
      "Description": "Deployment Checksum",
      "Default": "8D0A12D73C5F2E2013C16BA2F5756C0A"
    }
  },
  "Resources": {
    "Function": {
      "Type": "AWS::Lambda::Function",
      "Condition": "MyCondition",
      "Properties": {
        "Code": {
          "S3Bucket": {
            "Ref": "DeploymentBucketName"
          },
          "S3Key": "<%MODULE_ORIGIN%>/Test/TestModule/.artifacts/Function-DRYRUN.zip"
        },
        "DeadLetterConfig": {
          "TargetArn": {
            "Fn::If": [
              "UseCoreServices",
              {
                "Fn::If": [
                  "LambdaSharpCoreDeadLetterQueueIsImported",
                  {
                    "Fn::ImportValue": {
                      "Fn::Sub": [
                        "${DeploymentPrefix}${Import}",
                        {
                          "Import": {
                            "Fn::Select": [
                              "1",
                              {
                                "Fn::Split": [
                                  "$",
                                  {
                                    "Ref": "LambdaSharpCoreDeadLetterQueue"
                                  }
                                ]
                              }
                            ]
                          }
                        }
                      ]
                    }
                  },
                  {
                    "Ref": "LambdaSharpCoreDeadLetterQueue"
                  }
                ]
              },
              {
                "Ref": "AWS::NoValue"
              }
            ]
          }
        },
        "Environment": {
          "Variables": {
            "MODULE_ID": {
              "Ref": "AWS::StackName"
            },
            "MODULE_INFO": "Test.TestModule:1.0-DEV",
            "LAMBDA_NAME": "Function",
            "LAMBDA_RUNTIME": "dotnetcore2.1",
            "DEPLOYMENTBUCKETNAME": {
              "Ref": "DeploymentBucketName"
            },
            "DEADLETTERQUEUE": {
              "Fn::If": [
                "UseCoreServices",
                {
                  "Fn::If": [
                    "LambdaSharpCoreDeadLetterQueueIsImported",
                    {
                      "Fn::ImportValue": {
                        "Fn::Sub": [
                          "${DeploymentPrefix}${Import}",
                          {
                            "Import": {
                              "Fn::Select": [
                                "1",
                                {
                                  "Fn::Split": [
                                    "$",
                                    {
                                      "Ref": "LambdaSharpCoreDeadLetterQueue"
                                    }
                                  ]
                                }
                              ]
                            }
                          }
                        ]
                      }
                    },
                    {
                      "Ref": "LambdaSharpCoreDeadLetterQueue"
                    }
                  ]
                },
                {
                  "Ref": "AWS::NoValue"
                }
              ]
            },
            "STR_MODULE_ROLE_DEADLETTERQUEUEPOLICY": {
              "Fn::If": [
                "UseCoreServices",
                {
                  "Ref": "ModuleRoleDeadLetterQueuePolicy"
                },
                {
                  "Ref": "AWS::NoValue"
                }
              ]
            },
            "STR_MODULE_ROLE_SECRETSPOLICY": {
              "Fn::If": [
                "ModuleRoleSecretsPolicyCondition",
                {
                  "Ref": "ModuleRoleSecretsPolicy"
                },
                {
                  "Ref": "AWS::NoValue"
                }
              ]
            }
          }
        },
        "Handler": "Function::LambdaSharpTestModule.Function.Function::FunctionHandlerAsync",
        "MemorySize": "128",
        "Role": {
          "Fn::GetAtt": [
            "ModuleRole",
            "Arn"
          ]
        },
        "Runtime": "dotnetcore2.1",
        "Timeout": "30",
        "TracingConfig": {
          "Mode": {
            "Fn::If": [
              "XRayIsEnabled",
              "Active",
              "PassThrough"
            ]
          }
        }
      }
    },
    "FunctionLogGroup": {
      "Type": "AWS::Logs::LogGroup",
      "Condition": "MyCondition",
      "Properties": {
        "LogGroupName": {
          "Fn::Sub": "/aws/lambda/${Function}"
        },
        "RetentionInDays": 30
      }
    },
    "ModuleRole": {
      "Type": "AWS::IAM::Role",
      "Properties": {
        "AssumeRolePolicyDocument": {
          "Version": "2012-10-17",
          "Statement": [
            {
              "Sid": "ModuleLambdaPrincipal",
              "Effect": "Allow",
              "Principal": {
                "Service": "lambda.amazonaws.com"
              },
              "Action": "sts:AssumeRole"
            }
          ]
        },
        "Policies": [
          {
            "PolicyDocument": {
              "Version": "2012-10-17",
              "Statement": [
                {
                  "Sid": "LogStream",
                  "Effect": "Allow",
                  "Action": [
                    "logs:CreateLogStream",
                    "logs:PutLogEvents"
                  ],
                  "Resource": "arn:aws:logs:*:*:*"
                },
                {
                  "Sid": "CloudFormation",
                  "Effect": "Allow",
                  "Action": [
                    "cloudformation:DescribeStacks"
                  ],
                  "Resource": {
                    "Ref": "AWS::StackId"
                  }
                },
                {
                  "Sid": "AWSXRay",
                  "Effect": "Allow",
                  "Action": [
                    "xray:GetSamplingRules",
                    "xray:GetSamplingStatisticSummaries",
                    "xray:GetSamplingTargets",
                    "xray:PutTelemetryRecords",
                    "xray:PutTraceSegments"
                  ],
                  "Resource": "*"
                },
                {
                  "Sid": "DeploymentBucketReadOnly",
                  "Effect": "Allow",
                  "Action": [
                    "s3:GetObject"
                  ],
                  "Resource": {
                    "Fn::Sub": "arn:aws:s3:::${DeploymentBucketName}/<%MODULE_ORIGIN%>/Test/TestModule/.artifacts/*"
                  }
                }
              ]
            },
            "PolicyName": {
              "Fn::Sub": "${AWS::StackName}ModulePolicy"
            }
          }
        ]
      }
    },
    "ModuleRoleDeadLetterQueuePolicy": {
      "Type": "AWS::IAM::Policy",
      "Condition": "UseCoreServices",
      "Properties": {
        "PolicyDocument": {
          "Version": "2012-10-17",
          "Statement": [
            {
              "Sid": "DeadLetterQueue",
              "Effect": "Allow",
              "Action": [
                "sqs:SendMessage"
              ],
              "Resource": {
                "Fn::If": [
                  "UseCoreServices",
                  {
                    "Fn::If": [
                      "LambdaSharpCoreDeadLetterQueueIsImported",
                      {
                        "Fn::ImportValue": {
                          "Fn::Sub": [
                            "${DeploymentPrefix}${Import}",
                            {
                              "Import": {
                                "Fn::Select": [
                                  "1",
                                  {
                                    "Fn::Split": [
                                      "$",
                                      {
                                        "Ref": "LambdaSharpCoreDeadLetterQueue"
                                      }
                                    ]
                                  }
                                ]
                              }
                            }
                          ]
                        }
                      },
                      {
                        "Ref": "LambdaSharpCoreDeadLetterQueue"
                      }
                    ]
                  },
                  {
                    "Ref": "AWS::NoValue"
                  }
                ]
              }
            }
          ]
        },
        "PolicyName": {
          "Fn::Sub": "${AWS::StackName}ModuleRoleDeadLetterQueue"
        },
        "Roles": [
          {
            "Ref": "ModuleRole"
          }
        ]
      }
    },
    "ModuleRoleSecretsPolicy": {
      "Type": "AWS::IAM::Policy",
      "Condition": "ModuleRoleSecretsPolicyCondition",
      "Properties": {
        "PolicyDocument": {
          "Version": "2012-10-17",
          "Statement": [
            {
              "Sid": "Secrets",
              "Effect": "Allow",
              "Action": [
                "kms:Decrypt",
                "kms:Encrypt"
              ],
              "Resource": {
                "Fn::Split": [
                  ",",
                  {
                    "Ref": "Secrets"
                  }
                ]
              }
            }
          ]
        },
        "PolicyName": {
          "Fn::Sub": "${AWS::StackName}ModuleRoleSecrets"
        },
        "Roles": [
          {
            "Ref": "ModuleRole"
          }
        ]
      }
    },
    "ModuleRegistration": {
      "Type": "Custom::LambdaSharpRegistrationModule",
      "Condition": "UseCoreServices",
      "Properties": {
        "ServiceToken": {
          "Fn::ImportValue": {
            "Fn::Sub": "${DeploymentPrefix}LambdaSharp::Registration::Module"
          }
        },
        "ResourceType": "LambdaSharp::Registration::Module",
        "Module": "Test.TestModule:1.0-DEV",
        "ModuleId": {
          "Ref": "AWS::StackName"
        }
      }
    },
    "FunctionRegistration": {
      "Type": "Custom::LambdaSharpRegistrationFunction",
      "Condition": "FunctionRegistrationCondition",
      "Properties": {
        "ServiceToken": {
          "Fn::ImportValue": {
            "Fn::Sub": "${DeploymentPrefix}LambdaSharp::Registration::Function"
          }
        },
        "ResourceType": "LambdaSharp::Registration::Function",
        "ModuleId": {
          "Ref": "AWS::StackName"
        },
        "FunctionId": {
          "Ref": "Function"
        },
        "FunctionName": "Function",
        "FunctionLogGroupName": {
          "Fn::Sub": "/aws/lambda/${Function}"
        },
        "FunctionPlatform": "AWS Lambda",
        "FunctionFramework": "dotnetcore2.1",
        "FunctionLanguage": "csharp",
        "FunctionMaxMemory": "128",
        "FunctionMaxDuration": "30"
      },
      "DependsOn": [
        "ModuleRegistration"
      ]
    },
    "FunctionLogGroupSubscription": {
      "Type": "AWS::Logs::SubscriptionFilter",
      "Condition": "FunctionLogGroupSubscriptionCondition",
      "Properties": {
        "DestinationArn": {
          "Fn::If": [
            "UseCoreServices",
            {
              "Fn::If": [
                "LambdaSharpCoreLoggingStreamIsImported",
                {
                  "Fn::ImportValue": {
                    "Fn::Sub": [
                      "${DeploymentPrefix}${Import}",
                      {
                        "Import": {
                          "Fn::Select": [
                            "1",
                            {
                              "Fn::Split": [
                                "$",
                                {
                                  "Ref": "LambdaSharpCoreLoggingStream"
                                }
                              ]
                            }
                          ]
                        }
                      }
                    ]
                  }
                },
                {
                  "Ref": "LambdaSharpCoreLoggingStream"
                }
              ]
            },
            {
              "Ref": "AWS::NoValue"
            }
          ]
        },
        "FilterPattern": "-\"*** \"",
        "LogGroupName": {
          "Ref": "FunctionLogGroup"
        },
        "RoleArn": {
          "Fn::If": [
            "UseCoreServices",
            {
              "Fn::If": [
                "LambdaSharpCoreLoggingStreamRoleIsImported",
                {
                  "Fn::ImportValue": {
                    "Fn::Sub": [
                      "${DeploymentPrefix}${Import}",
                      {
                        "Import": {
                          "Fn::Select": [
                            "1",
                            {
                              "Fn::Split": [
                                "$",
                                {
                                  "Ref": "LambdaSharpCoreLoggingStreamRole"
                                }
                              ]
                            }
                          ]
                        }
                      }
                    ]
                  }
                },
                {
                  "Ref": "LambdaSharpCoreLoggingStreamRole"
                }
              ]
            },
            {
              "Ref": "AWS::NoValue"
            }
          ]
        }
      }
    }
  },
  "Outputs": {
    "Module": {
      "Value": "Test.TestModule:1.0-DEV@<%MODULE_ORIGIN%>"
    },
    "ModuleChecksum": {
      "Value": "8D0A12D73C5F2E2013C16BA2F5756C0A"
    },
    "LambdaSharpTool": {
<<<<<<< HEAD
      "Value": "0.7.0.7"
=======
      "Value": "0.7.0.8"
>>>>>>> d95222c0
    },
    "LambdaSharpTier": {
      "Value": {
        "Fn::Select": [
          "0",
          {
            "Fn::Split": [
              "-",
              {
                "Ref": "DeploymentPrefix"
              }
            ]
          }
        ]
      }
    }
  },
  "Conditions": {
    "MyCondition": {
      "Fn::Equals": [
        {
          "Ref": "MyParameter"
        },
        "value"
      ]
    },
    "XRayIsEnabled": {
      "Fn::Not": [
        {
          "Fn::Equals": [
            {
              "Ref": "XRayTracing"
            },
            "Disabled"
          ]
        }
      ]
    },
    "UseCoreServices": {
      "Fn::Equals": [
        {
          "Ref": "LambdaSharpCoreServices"
        },
        "Enabled"
      ]
    },
    "LambdaSharpCoreDeadLetterQueueIsImported": {
      "Fn::And": [
        {
          "Fn::Not": [
            {
              "Fn::Equals": [
                {
                  "Ref": "LambdaSharpCoreDeadLetterQueue"
                },
                ""
              ]
            }
          ]
        },
        {
          "Fn::Equals": [
            {
              "Fn::Select": [
                "0",
                {
                  "Fn::Split": [
                    "$",
                    {
                      "Ref": "LambdaSharpCoreDeadLetterQueue"
                    }
                  ]
                }
              ]
            },
            ""
          ]
        }
      ]
    },
    "LambdaSharpCoreLoggingStreamIsImported": {
      "Fn::And": [
        {
          "Fn::Not": [
            {
              "Fn::Equals": [
                {
                  "Ref": "LambdaSharpCoreLoggingStream"
                },
                ""
              ]
            }
          ]
        },
        {
          "Fn::Equals": [
            {
              "Fn::Select": [
                "0",
                {
                  "Fn::Split": [
                    "$",
                    {
                      "Ref": "LambdaSharpCoreLoggingStream"
                    }
                  ]
                }
              ]
            },
            ""
          ]
        }
      ]
    },
    "LambdaSharpCoreLoggingStreamRoleIsImported": {
      "Fn::And": [
        {
          "Fn::Not": [
            {
              "Fn::Equals": [
                {
                  "Ref": "LambdaSharpCoreLoggingStreamRole"
                },
                ""
              ]
            }
          ]
        },
        {
          "Fn::Equals": [
            {
              "Fn::Select": [
                "0",
                {
                  "Fn::Split": [
                    "$",
                    {
                      "Ref": "LambdaSharpCoreLoggingStreamRole"
                    }
                  ]
                }
              ]
            },
            ""
          ]
        }
      ]
    },
    "ModuleRoleSecretsPolicyCondition": {
      "Fn::Not": [
        {
          "Fn::Equals": [
            {
              "Ref": "Secrets"
            },
            ""
          ]
        }
      ]
    },
    "FunctionRegistrationCondition": {
      "Fn::And": [
        {
          "Condition": "UseCoreServices"
        },
        {
          "Condition": "MyCondition"
        }
      ]
    },
    "FunctionLogGroupSubscriptionCondition": {
      "Fn::And": [
        {
          "Condition": "UseCoreServices"
        },
        {
          "Condition": "MyCondition"
        }
      ]
    }
  },
  "Metadata": {
    "AWS::CloudFormation::Interface": {
      "ParameterLabels": {
        "Secrets": {
          "default": "Comma-separated list of additional KMS secret keys [String]"
        },
        "XRayTracing": {
          "default": "Enable AWS X-Ray tracing mode for module resources [String]"
        },
        "LambdaSharpCoreServices": {
          "default": "Integrate with LambdaSharp.Core services [String]"
        },
        "LambdaSharpCoreDeadLetterQueue": {
          "default": "DeadLetterQueue [String]"
        },
        "LambdaSharpCoreLoggingStream": {
          "default": "LoggingStream [String]"
        },
        "LambdaSharpCoreLoggingStreamRole": {
          "default": "LoggingStreamRole [String]"
        },
        "DeploymentBucketName": {
          "default": "Deployment S3 bucket name [String]"
        },
        "DeploymentPrefix": {
          "default": "Deployment tier prefix [String]"
        },
        "DeploymentPrefixLowercase": {
          "default": "Deployment tier prefix (lowercase) [String]"
        },
        "DeploymentRoot": {
          "default": "Root stack name for nested deployments, blank otherwise [String]"
        },
        "DeploymentChecksum": {
          "default": "CloudFormation template MD5 checksum [String]"
        }
      },
      "ParameterGroups": [
        {
          "Label": {
            "default": "Module Settings"
          },
          "Parameters": [
            "MyParameter"
          ]
        },
        {
          "Label": {
            "default": "LambdaSharp Module Options"
          },
          "Parameters": [
            "Secrets",
            "XRayTracing",
            "LambdaSharpCoreServices"
          ]
        },
        {
          "Label": {
            "default": "LambdaSharp.Core Imports"
          },
          "Parameters": [
            "LambdaSharpCoreDeadLetterQueue",
            "LambdaSharpCoreLoggingStream",
            "LambdaSharpCoreLoggingStreamRole"
          ]
        },
        {
          "Label": {
            "default": "LambdaSharp Deployment Settings (DO NOT MODIFY)"
          },
          "Parameters": [
            "DeploymentBucketName",
            "DeploymentPrefix",
            "DeploymentPrefixLowercase",
            "DeploymentRoot",
            "DeploymentChecksum"
          ]
        }
      ]
    },
    "LambdaSharp::Manifest": {
      "Version": "2019-07-04",
      "Module": "Test.TestModule:1.0-DEV",
      "Description": "LambdaSharp CloudFormation Test",
      "TemplateChecksum": "8D0A12D73C5F2E2013C16BA2F5756C0A",
      "Date": "2019-08-09T15:00:00Z",
      "CoreServicesVersion": "0.7.0",
      "ParameterSections": [
        {
          "Title": "Module Settings",
          "Parameters": [
            {
              "Name": "MyParameter",
              "Type": "String"
            }
          ]
        },
        {
          "Title": "LambdaSharp Module Options",
          "Parameters": [
            {
              "Name": "Secrets",
              "Type": "String",
              "Label": "Comma-separated list of additional KMS secret keys",
              "Default": ""
            },
            {
              "Name": "XRayTracing",
              "Type": "String",
              "Label": "Enable AWS X-Ray tracing mode for module resources",
              "Default": "Disabled",
              "AllowedValues": [
                "Disabled",
                "RootModule",
                "AllModules"
              ]
            },
            {
              "Name": "LambdaSharpCoreServices",
              "Type": "String",
              "Label": "Integrate with LambdaSharp.Core services",
              "Default": "Disabled",
              "AllowedValues": [
                "Disabled",
                "Enabled"
              ]
            }
          ]
        },
        {
          "Title": "LambdaSharp.Core Imports",
          "Parameters": [
            {
              "Name": "LambdaSharpCoreDeadLetterQueue",
              "Type": "String",
              "Label": "DeadLetterQueue",
              "Default": "$LambdaSharp-Core::DeadLetterQueue",
              "Import": "LambdaSharp.Core::DeadLetterQueue",
              "AllowedPattern": "^.+$",
              "ConstraintDescription": "must either be a cross-module reference or a non-empty value"
            },
            {
              "Name": "LambdaSharpCoreLoggingStream",
              "Type": "String",
              "Label": "LoggingStream",
              "Default": "$LambdaSharp-Core::LoggingStream",
              "Import": "LambdaSharp.Core::LoggingStream",
              "AllowedPattern": "^.+$",
              "ConstraintDescription": "must either be a cross-module reference or a non-empty value"
            },
            {
              "Name": "LambdaSharpCoreLoggingStreamRole",
              "Type": "String",
              "Label": "LoggingStreamRole",
              "Default": "$LambdaSharp-Core::LoggingStreamRole",
              "Import": "LambdaSharp.Core::LoggingStreamRole",
              "AllowedPattern": "^.+$",
              "ConstraintDescription": "must either be a cross-module reference or a non-empty value"
            }
          ]
        }
      ],
      "Git": {
        "Branch": "test-branch",
        "SHA": "0123456789ABCDEF0123456789ABCDEF01234567"
      },
      "Artifacts": [],
      "Dependencies": [],
      "ResourceTypes": [],
      "Outputs": []
    },
    "LambdaSharp::NameMappings": {
      "Version": "2019-07-04",
      "ResourceNameMappings": {
        "FunctionLogGroup": "Function::LogGroup",
        "ModuleRole": "Module::Role",
        "ModuleRoleDeadLetterQueuePolicy": "Module::Role::DeadLetterQueuePolicy",
        "ModuleRoleSecretsPolicy": "Module::Role::SecretsPolicy",
        "ModuleRegistration": "Module::Registration",
        "FunctionRegistration": "Function::Registration",
        "FunctionLogGroupSubscription": "Function::LogGroupSubscription"
      },
      "TypeNameMappings": {
        "Custom::LambdaSharpRegistrationModule": "LambdaSharp::Registration::Module",
        "Custom::LambdaSharpRegistrationFunction": "LambdaSharp::Registration::Function"
      }
    }
  }
}<|MERGE_RESOLUTION|>--- conflicted
+++ resolved
@@ -539,11 +539,7 @@
       "Value": "8D0A12D73C5F2E2013C16BA2F5756C0A"
     },
     "LambdaSharpTool": {
-<<<<<<< HEAD
-      "Value": "0.7.0.7"
-=======
       "Value": "0.7.0.8"
->>>>>>> d95222c0
     },
     "LambdaSharpTier": {
       "Value": {
