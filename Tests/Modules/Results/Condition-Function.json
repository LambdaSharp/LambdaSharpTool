{
  "AWSTemplateFormatVersion": "2010-09-09",
  "Description": "LambdaSharp CloudFormation Test (v1.0-DEV)",
  "Parameters": {
    "MyParameter": {
      "Type": "String"
    },
    "Secrets": {
      "Type": "String",
      "Description": "Secret Keys (ARNs)",
      "Default": ""
    },
    "XRayTracing": {
      "Type": "String",
      "Description": "AWS X-Ray Tracing",
      "AllowedValues": [
        "Disabled",
        "RootModule",
        "AllModules"
      ],
      "Default": "Disabled"
    },
    "LambdaSharpCoreServices": {
      "Type": "String",
      "Description": "Use LambdaSharp.Core Services",
      "AllowedValues": [
        "Disabled",
        "Enabled"
      ],
      "Default": "Disabled"
    },
    "LambdaSharpCoreDeadLetterQueue": {
      "Type": "String",
      "Description": "Cross-module reference for LambdaSharp.Core::DeadLetterQueue",
      "AllowedPattern": "^.+$",
      "ConstraintDescription": "must either be a cross-module reference or a non-empty value",
      "Default": "$LambdaSharp-Core::DeadLetterQueue"
    },
    "LambdaSharpCoreLoggingStream": {
      "Type": "String",
      "Description": "Cross-module reference for LambdaSharp.Core::LoggingStream",
      "AllowedPattern": "^.+$",
      "ConstraintDescription": "must either be a cross-module reference or a non-empty value",
      "Default": "$LambdaSharp-Core::LoggingStream"
    },
    "LambdaSharpCoreLoggingStreamRole": {
      "Type": "String",
      "Description": "Cross-module reference for LambdaSharp.Core::LoggingStreamRole",
      "AllowedPattern": "^.+$",
      "ConstraintDescription": "must either be a cross-module reference or a non-empty value",
      "Default": "$LambdaSharp-Core::LoggingStreamRole"
    },
    "DeploymentBucketName": {
      "Type": "String",
      "Description": "Deployment S3 Bucket Name"
    },
    "DeploymentPrefix": {
      "Type": "String",
      "Description": "Deployment Tier Prefix"
    },
    "DeploymentPrefixLowercase": {
      "Type": "String",
      "Description": "Deployment Tier Prefix (lowercase)"
    },
    "DeploymentRoot": {
      "Type": "String",
      "Description": "Root Stack Name",
      "Default": ""
    },
    "DeploymentChecksum": {
      "Type": "String",
      "Description": "Deployment Checksum",
<<<<<<< HEAD
      "Default": "F97BB07052DFB9272D51C21F92F18BA9"
=======
      "Default": "1E0061B4BF006C8A78E3184D179CFB1C"
>>>>>>> 98d31a1a
    }
  },
  "Resources": {
    "Function": {
      "Type": "AWS::Lambda::Function",
      "Condition": "MyCondition",
      "Properties": {
        "Code": {
          "S3Bucket": {
            "Ref": "DeploymentBucketName"
          },
          "S3Key": "<%MODULE_ORIGIN%>/Test/TestModule/.artifacts/Function-DRYRUN.zip"
        },
        "DeadLetterConfig": {
          "TargetArn": {
            "Fn::If": [
              "UseCoreServices",
              {
                "Fn::If": [
                  "LambdaSharpCoreDeadLetterQueueIsImported",
                  {
                    "Fn::ImportValue": {
                      "Fn::Sub": [
                        "${DeploymentPrefix}${Import}",
                        {
                          "Import": {
                            "Fn::Select": [
                              "1",
                              {
                                "Fn::Split": [
                                  "$",
                                  {
                                    "Ref": "LambdaSharpCoreDeadLetterQueue"
                                  }
                                ]
                              }
                            ]
                          }
                        }
                      ]
                    }
                  },
                  {
                    "Ref": "LambdaSharpCoreDeadLetterQueue"
                  }
                ]
              },
              {
                "Ref": "AWS::NoValue"
              }
            ]
          }
        },
        "Environment": {
          "Variables": {
            "DEBUG_LOGGING_ENABLED": "false",
            "AWS_LAMBDA_HANDLER_LOG_FORMAT": "Unformatted",
            "MODULE_ID": {
              "Ref": "AWS::StackName"
            },
            "MODULE_INFO": "Test.TestModule:1.0-DEV@<%MODULE_ORIGIN%>",
            "LAMBDA_NAME": "Function",
            "LAMBDA_RUNTIME": "dotnet6",
            "DEPLOYMENT_TIER": {
              "Fn::Select": [
                "0",
                {
                  "Fn::Split": [
                    "-",
                    {
                      "Ref": "DeploymentPrefix"
                    }
                  ]
                }
              ]
            },
            "DEPLOYMENTBUCKETNAME": {
              "Ref": "DeploymentBucketName"
            },
            "DEADLETTERQUEUE": {
              "Fn::If": [
                "UseCoreServices",
                {
                  "Fn::If": [
                    "LambdaSharpCoreDeadLetterQueueIsImported",
                    {
                      "Fn::ImportValue": {
                        "Fn::Sub": [
                          "${DeploymentPrefix}${Import}",
                          {
                            "Import": {
                              "Fn::Select": [
                                "1",
                                {
                                  "Fn::Split": [
                                    "$",
                                    {
                                      "Ref": "LambdaSharpCoreDeadLetterQueue"
                                    }
                                  ]
                                }
                              ]
                            }
                          }
                        ]
                      }
                    },
                    {
                      "Ref": "LambdaSharpCoreDeadLetterQueue"
                    }
                  ]
                },
                {
                  "Ref": "AWS::NoValue"
                }
              ]
            },
            "STR_MODULE_ROLE_DEADLETTERQUEUEPOLICY": {
              "Fn::If": [
                "UseCoreServices",
                {
                  "Ref": "ModuleRoleDeadLetterQueuePolicy"
                },
                {
                  "Ref": "AWS::NoValue"
                }
              ]
            }
          }
        },
        "Handler": "Function::LambdaSharpTestModule.Function.Function::FunctionHandlerAsync",
        "MemorySize": "128",
        "Role": {
          "Fn::GetAtt": [
            "ModuleRole",
            "Arn"
          ]
        },
        "Runtime": "dotnet6",
        "Timeout": "30",
        "TracingConfig": {
          "Mode": {
            "Fn::If": [
              "XRayIsEnabled",
              "Active",
              "PassThrough"
            ]
          }
        }
      }
    },
    "FunctionLogGroup": {
      "Type": "AWS::Logs::LogGroup",
      "Condition": "MyCondition",
      "Properties": {
        "LogGroupName": {
          "Fn::Sub": "/aws/lambda/${Function}"
        },
        "RetentionInDays": 30
      }
    },
    "ModuleRole": {
      "Type": "AWS::IAM::Role",
      "Properties": {
        "AssumeRolePolicyDocument": {
          "Version": "2012-10-17",
          "Statement": [
            {
              "Sid": "ModuleLambdaPrincipal",
              "Effect": "Allow",
              "Principal": {
                "Service": "lambda.amazonaws.com"
              },
              "Action": "sts:AssumeRole"
            }
          ]
        },
        "Policies": [
          {
            "PolicyDocument": {
              "Version": "2012-10-17",
              "Statement": [
                {
                  "Sid": "DeploymentSecrets",
                  "Effect": "Allow",
                  "Action": [
                    "kms:Decrypt",
                    "kms:Encrypt"
                  ],
                  "Resource": {
                    "Fn::If": [
                      "SecretsHasValue",
                      {
                        "Fn::Split": [
                          ",",
                          {
                            "Ref": "Secrets"
                          }
                        ]
                      },
                      {
                        "Ref": "AWS::NoValue"
                      }
                    ]
                  },
                  "NotResource": {
                    "Fn::If": [
                      "SecretsHasValue",
                      {
                        "Ref": "AWS::NoValue"
                      },
                      "*"
                    ]
                  }
                },
                {
                  "Sid": "LogStream",
                  "Effect": "Allow",
                  "Action": [
                    "logs:CreateLogStream",
                    "logs:PutLogEvents"
                  ],
                  "Resource": "arn:aws:logs:*:*:*"
                },
                {
                  "Sid": "CloudFormation",
                  "Effect": "Allow",
                  "Action": [
                    "cloudformation:DescribeStacks"
                  ],
                  "Resource": {
                    "Ref": "AWS::StackId"
                  }
                },
                {
                  "Sid": "AWSXRay",
                  "Effect": "Allow",
                  "Action": [
                    "xray:GetSamplingRules",
                    "xray:GetSamplingStatisticSummaries",
                    "xray:GetSamplingTargets",
                    "xray:PutTelemetryRecords",
                    "xray:PutTraceSegments"
                  ],
                  "Resource": "*"
                },
                {
                  "Sid": "EventBus",
                  "Effect": "Allow",
                  "Action": [
                    "events:PutEvents"
                  ],
                  "Resource": {
                    "Fn::Sub": "arn:${AWS::Partition}:events:${AWS::Region}:${AWS::AccountId}:event-bus/default"
                  }
                },
                {
                  "Sid": "DeploymentBucketReadOnly",
                  "Effect": "Allow",
                  "Action": [
                    "s3:GetObject"
                  ],
                  "Resource": {
                    "Fn::Sub": "arn:${AWS::Partition}:s3:::${DeploymentBucketName}/<%MODULE_ORIGIN%>/Test/TestModule/.artifacts/*"
                  }
                }
              ]
            },
            "PolicyName": {
              "Fn::Sub": "${AWS::StackName}ModulePolicy"
            }
          }
        ]
      }
    },
    "ModuleRoleDeadLetterQueuePolicy": {
      "Type": "AWS::IAM::Policy",
      "Condition": "UseCoreServices",
      "Properties": {
        "PolicyDocument": {
          "Version": "2012-10-17",
          "Statement": [
            {
              "Sid": "DeadLetterQueue",
              "Effect": "Allow",
              "Action": [
                "sqs:SendMessage"
              ],
              "Resource": {
                "Fn::If": [
                  "UseCoreServices",
                  {
                    "Fn::If": [
                      "LambdaSharpCoreDeadLetterQueueIsImported",
                      {
                        "Fn::ImportValue": {
                          "Fn::Sub": [
                            "${DeploymentPrefix}${Import}",
                            {
                              "Import": {
                                "Fn::Select": [
                                  "1",
                                  {
                                    "Fn::Split": [
                                      "$",
                                      {
                                        "Ref": "LambdaSharpCoreDeadLetterQueue"
                                      }
                                    ]
                                  }
                                ]
                              }
                            }
                          ]
                        }
                      },
                      {
                        "Ref": "LambdaSharpCoreDeadLetterQueue"
                      }
                    ]
                  },
                  {
                    "Ref": "AWS::NoValue"
                  }
                ]
              }
            }
          ]
        },
        "PolicyName": {
          "Fn::Sub": "${AWS::StackName}ModuleRoleDeadLetterQueue"
        },
        "Roles": [
          {
            "Ref": "ModuleRole"
          }
        ]
      }
    },
    "ModuleRegistration": {
      "Type": "Custom::LambdaSharpRegistrationModule",
      "Condition": "UseCoreServices",
      "Properties": {
        "ServiceToken": {
          "Fn::ImportValue": {
            "Fn::Sub": "${DeploymentPrefix}LambdaSharp::Registration::Module"
          }
        },
        "ResourceType": "LambdaSharp::Registration::Module",
        "ModuleInfo": "Test.TestModule:1.0-DEV@<%MODULE_ORIGIN%>",
        "ModuleId": {
          "Ref": "AWS::StackName"
        }
      }
    },
    "FunctionRegistration": {
      "Type": "Custom::LambdaSharpRegistrationFunction",
      "Condition": "FunctionRegistrationCondition",
      "Properties": {
        "ServiceToken": {
          "Fn::ImportValue": {
            "Fn::Sub": "${DeploymentPrefix}LambdaSharp::Registration::Function"
          }
        },
        "ResourceType": "LambdaSharp::Registration::Function",
        "ModuleId": {
          "Ref": "AWS::StackName"
        },
        "FunctionId": {
          "Ref": "Function"
        },
        "FunctionName": "Function",
        "FunctionLogGroupName": {
          "Fn::Sub": "/aws/lambda/${Function}"
        },
        "FunctionPlatform": "AWS Lambda",
        "FunctionFramework": "dotnet6",
        "FunctionLanguage": "csharp",
        "FunctionMaxMemory": "128",
        "FunctionMaxDuration": "30"
      },
      "DependsOn": [
        "ModuleRegistration"
      ]
    },
    "FunctionLogGroupSubscription": {
      "Type": "AWS::Logs::SubscriptionFilter",
      "Condition": "FunctionLogGroupSubscriptionCondition",
      "Properties": {
        "DestinationArn": {
          "Fn::If": [
            "UseCoreServices",
            {
              "Fn::If": [
                "LambdaSharpCoreLoggingStreamIsImported",
                {
                  "Fn::ImportValue": {
                    "Fn::Sub": [
                      "${DeploymentPrefix}${Import}",
                      {
                        "Import": {
                          "Fn::Select": [
                            "1",
                            {
                              "Fn::Split": [
                                "$",
                                {
                                  "Ref": "LambdaSharpCoreLoggingStream"
                                }
                              ]
                            }
                          ]
                        }
                      }
                    ]
                  }
                },
                {
                  "Ref": "LambdaSharpCoreLoggingStream"
                }
              ]
            },
            {
              "Ref": "AWS::NoValue"
            }
          ]
        },
        "FilterPattern": "-\"*** \"",
        "LogGroupName": {
          "Ref": "FunctionLogGroup"
        },
        "RoleArn": {
          "Fn::If": [
            "UseCoreServices",
            {
              "Fn::If": [
                "LambdaSharpCoreLoggingStreamRoleIsImported",
                {
                  "Fn::ImportValue": {
                    "Fn::Sub": [
                      "${DeploymentPrefix}${Import}",
                      {
                        "Import": {
                          "Fn::Select": [
                            "1",
                            {
                              "Fn::Split": [
                                "$",
                                {
                                  "Ref": "LambdaSharpCoreLoggingStreamRole"
                                }
                              ]
                            }
                          ]
                        }
                      }
                    ]
                  }
                },
                {
                  "Ref": "LambdaSharpCoreLoggingStreamRole"
                }
              ]
            },
            {
              "Ref": "AWS::NoValue"
            }
          ]
        }
      }
    }
  },
  "Outputs": {
    "ModuleInfo": {
      "Value": "Test.TestModule:1.0-DEV@<%MODULE_ORIGIN%>"
    },
    "ModuleChecksum": {
      "Value": {
        "Ref": "DeploymentChecksum"
      }
    },
    "LambdaSharpTool": {
      "Value": "1.0.0"
    },
    "LambdaSharpTier": {
      "Value": {
        "Fn::Select": [
          "0",
          {
            "Fn::Split": [
              "-",
              {
                "Ref": "DeploymentPrefix"
              }
            ]
          }
        ]
      }
    }
  },
  "Conditions": {
    "MyCondition": {
      "Fn::Equals": [
        {
          "Ref": "MyParameter"
        },
        "value"
      ]
    },
    "SecretsHasValue": {
      "Fn::Not": [
        {
          "Fn::Equals": [
            {
              "Ref": "Secrets"
            },
            ""
          ]
        }
      ]
    },
    "XRayIsEnabled": {
      "Fn::Not": [
        {
          "Fn::Equals": [
            {
              "Ref": "XRayTracing"
            },
            "Disabled"
          ]
        }
      ]
    },
    "UseCoreServices": {
      "Fn::Equals": [
        {
          "Ref": "LambdaSharpCoreServices"
        },
        "Enabled"
      ]
    },
    "LambdaSharpCoreDeadLetterQueueIsImported": {
      "Fn::And": [
        {
          "Fn::Not": [
            {
              "Fn::Equals": [
                {
                  "Ref": "LambdaSharpCoreDeadLetterQueue"
                },
                ""
              ]
            }
          ]
        },
        {
          "Fn::Equals": [
            {
              "Fn::Select": [
                "0",
                {
                  "Fn::Split": [
                    "$",
                    {
                      "Ref": "LambdaSharpCoreDeadLetterQueue"
                    }
                  ]
                }
              ]
            },
            ""
          ]
        }
      ]
    },
    "LambdaSharpCoreLoggingStreamIsImported": {
      "Fn::And": [
        {
          "Fn::Not": [
            {
              "Fn::Equals": [
                {
                  "Ref": "LambdaSharpCoreLoggingStream"
                },
                ""
              ]
            }
          ]
        },
        {
          "Fn::Equals": [
            {
              "Fn::Select": [
                "0",
                {
                  "Fn::Split": [
                    "$",
                    {
                      "Ref": "LambdaSharpCoreLoggingStream"
                    }
                  ]
                }
              ]
            },
            ""
          ]
        }
      ]
    },
    "LambdaSharpCoreLoggingStreamRoleIsImported": {
      "Fn::And": [
        {
          "Fn::Not": [
            {
              "Fn::Equals": [
                {
                  "Ref": "LambdaSharpCoreLoggingStreamRole"
                },
                ""
              ]
            }
          ]
        },
        {
          "Fn::Equals": [
            {
              "Fn::Select": [
                "0",
                {
                  "Fn::Split": [
                    "$",
                    {
                      "Ref": "LambdaSharpCoreLoggingStreamRole"
                    }
                  ]
                }
              ]
            },
            ""
          ]
        }
      ]
    },
    "FunctionRegistrationCondition": {
      "Fn::And": [
        {
          "Condition": "UseCoreServices"
        },
        {
          "Condition": "MyCondition"
        }
      ]
    },
    "FunctionLogGroupSubscriptionCondition": {
      "Fn::And": [
        {
          "Condition": "UseCoreServices"
        },
        {
          "Condition": "MyCondition"
        }
      ]
    }
  },
  "Metadata": {
    "AWS::CloudFormation::Interface": {
      "ParameterLabels": {
        "Secrets": {
          "default": "Comma-separated list of additional KMS secret keys [String]"
        },
        "XRayTracing": {
          "default": "Enable AWS X-Ray tracing mode for module resources [String]"
        },
        "LambdaSharpCoreServices": {
          "default": "Integrate with LambdaSharp.Core services [String]"
        },
        "LambdaSharpCoreDeadLetterQueue": {
          "default": "DeadLetterQueue [String]"
        },
        "LambdaSharpCoreLoggingStream": {
          "default": "LoggingStream [String]"
        },
        "LambdaSharpCoreLoggingStreamRole": {
          "default": "LoggingStreamRole [String]"
        },
        "DeploymentBucketName": {
          "default": "Deployment S3 bucket name [String]"
        },
        "DeploymentPrefix": {
          "default": "Deployment tier prefix [String]"
        },
        "DeploymentPrefixLowercase": {
          "default": "Deployment tier prefix (lowercase) [String]"
        },
        "DeploymentRoot": {
          "default": "Root stack name for nested deployments, blank otherwise [String]"
        },
        "DeploymentChecksum": {
          "default": "CloudFormation template MD5 checksum [String]"
        }
      },
      "ParameterGroups": [
        {
          "Label": {
            "default": "Module Settings"
          },
          "Parameters": [
            "MyParameter"
          ]
        },
        {
          "Label": {
            "default": "LambdaSharp Module Options"
          },
          "Parameters": [
            "Secrets",
            "XRayTracing",
            "LambdaSharpCoreServices"
          ]
        },
        {
          "Label": {
            "default": "LambdaSharp.Core Imports"
          },
          "Parameters": [
            "LambdaSharpCoreDeadLetterQueue",
            "LambdaSharpCoreLoggingStream",
            "LambdaSharpCoreLoggingStreamRole"
          ]
        },
        {
          "Label": {
            "default": "LambdaSharp Deployment Settings (DO NOT MODIFY)"
          },
          "Parameters": [
            "DeploymentBucketName",
            "DeploymentPrefix",
            "DeploymentPrefixLowercase",
            "DeploymentRoot",
            "DeploymentChecksum"
          ]
        }
      ]
    },
    "LambdaSharp::Manifest": {
      "Version": "2019-07-04",
      "Module": "Test.TestModule:1.0-DEV",
      "Description": "LambdaSharp CloudFormation Test",
<<<<<<< HEAD
      "TemplateChecksum": "F97BB07052DFB9272D51C21F92F18BA9",
=======
      "TemplateChecksum": "1E0061B4BF006C8A78E3184D179CFB1C",
>>>>>>> 98d31a1a
      "Date": "2019-08-09T15:00:00Z",
      "CoreServicesVersion": "1",
      "ParameterSections": [
        {
          "Title": "Module Settings",
          "Parameters": [
            {
              "Name": "MyParameter",
              "Type": "String"
            }
          ]
        },
        {
          "Title": "LambdaSharp Module Options",
          "Parameters": [
            {
              "Name": "Secrets",
              "Type": "String",
              "Label": "Comma-separated list of additional KMS secret keys",
              "Default": ""
            },
            {
              "Name": "XRayTracing",
              "Type": "String",
              "Label": "Enable AWS X-Ray tracing mode for module resources",
              "Default": "Disabled",
              "AllowedValues": [
                "Disabled",
                "RootModule",
                "AllModules"
              ]
            },
            {
              "Name": "LambdaSharpCoreServices",
              "Type": "String",
              "Label": "Integrate with LambdaSharp.Core services",
              "Default": "Disabled",
              "AllowedValues": [
                "Disabled",
                "Enabled"
              ]
            }
          ]
        },
        {
          "Title": "LambdaSharp.Core Imports",
          "Parameters": [
            {
              "Name": "LambdaSharpCoreDeadLetterQueue",
              "Type": "String",
              "Label": "DeadLetterQueue",
              "Default": "$LambdaSharp-Core::DeadLetterQueue",
              "Import": "LambdaSharp.Core::DeadLetterQueue",
              "AllowedPattern": "^.+$",
              "ConstraintDescription": "must either be a cross-module reference or a non-empty value"
            },
            {
              "Name": "LambdaSharpCoreLoggingStream",
              "Type": "String",
              "Label": "LoggingStream",
              "Default": "$LambdaSharp-Core::LoggingStream",
              "Import": "LambdaSharp.Core::LoggingStream",
              "AllowedPattern": "^.+$",
              "ConstraintDescription": "must either be a cross-module reference or a non-empty value"
            },
            {
              "Name": "LambdaSharpCoreLoggingStreamRole",
              "Type": "String",
              "Label": "LoggingStreamRole",
              "Default": "$LambdaSharp-Core::LoggingStreamRole",
              "Import": "LambdaSharp.Core::LoggingStreamRole",
              "AllowedPattern": "^.+$",
              "ConstraintDescription": "must either be a cross-module reference or a non-empty value"
            }
          ]
        }
      ],
      "Git": {
        "Branch": "test-branch",
        "SHA": "0123456789ABCDEF0123456789ABCDEF01234567"
      },
      "Artifacts": [],
      "Dependencies": [],
      "ResourceTypes": [],
      "Outputs": []
    },
    "LambdaSharp::NameMappings": {
      "Version": "2019-07-04",
      "ResourceNameMappings": {
        "FunctionLogGroup": "Function::LogGroup",
        "ModuleRole": "Module::Role",
        "ModuleRoleDeadLetterQueuePolicy": "Module::Role::DeadLetterQueuePolicy",
        "ModuleRegistration": "Module::Registration",
        "FunctionRegistration": "Function::Registration",
        "FunctionLogGroupSubscription": "Function::LogGroupSubscription"
      },
      "TypeNameMappings": {
        "Custom::LambdaSharpRegistrationModule": "LambdaSharp::Registration::Module",
        "Custom::LambdaSharpRegistrationFunction": "LambdaSharp::Registration::Function"
      }
    }
  }
}<|MERGE_RESOLUTION|>--- conflicted
+++ resolved
@@ -70,11 +70,7 @@
     "DeploymentChecksum": {
       "Type": "String",
       "Description": "Deployment Checksum",
-<<<<<<< HEAD
-      "Default": "F97BB07052DFB9272D51C21F92F18BA9"
-=======
       "Default": "1E0061B4BF006C8A78E3184D179CFB1C"
->>>>>>> 98d31a1a
     }
   },
   "Resources": {
@@ -823,11 +819,7 @@
       "Version": "2019-07-04",
       "Module": "Test.TestModule:1.0-DEV",
       "Description": "LambdaSharp CloudFormation Test",
-<<<<<<< HEAD
-      "TemplateChecksum": "F97BB07052DFB9272D51C21F92F18BA9",
-=======
       "TemplateChecksum": "1E0061B4BF006C8A78E3184D179CFB1C",
->>>>>>> 98d31a1a
       "Date": "2019-08-09T15:00:00Z",
       "CoreServicesVersion": "1",
       "ParameterSections": [
