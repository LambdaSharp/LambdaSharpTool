--- conflicted
+++ resolved
@@ -72,11 +72,7 @@
     "DeploymentChecksum": {
       "Type": "String",
       "Description": "Deployment Checksum",
-<<<<<<< HEAD
-      "Default": "7AC09277BD050F494DB38F4E6A781048"
-=======
       "Default": "B80B5654E53490AFC1BE7E3C56B7989E"
->>>>>>> d211ec3c
     }
   },
   "Resources": {
@@ -798,11 +794,7 @@
       }
     },
     "LambdaSharpTool": {
-<<<<<<< HEAD
-      "Value": "0.8.0.0-rc1"
-=======
       "Value": "0.8.0.0"
->>>>>>> d211ec3c
     },
     "LambdaSharpTier": {
       "Value": {
@@ -1043,15 +1035,9 @@
       "Version": "2019-07-04",
       "Module": "Demo.SlackTodo:1.0-DEV",
       "Description": "Manage a personal To-Do list from Slack",
-<<<<<<< HEAD
-      "TemplateChecksum": "7AC09277BD050F494DB38F4E6A781048",
-      "Date": "2019-08-09T15:00:00Z",
-      "CoreServicesVersion": "0.8.0-rc1",
-=======
       "TemplateChecksum": "B80B5654E53490AFC1BE7E3C56B7989E",
       "Date": "2019-08-09T15:00:00Z",
       "CoreServicesVersion": "0.8.0",
->>>>>>> d211ec3c
       "ParameterSections": [
         {
           "Title": "Module Settings",
