--- conflicted
+++ resolved
@@ -795,11 +795,7 @@
       }
     },
     "LambdaSharpTool": {
-<<<<<<< HEAD
       "Value": "0.8.1.0"
-=======
-      "Value": "0.8.0.4"
->>>>>>> 1e630079
     },
     "LambdaSharpTier": {
       "Value": {
