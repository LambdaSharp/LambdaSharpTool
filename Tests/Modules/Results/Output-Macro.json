{
  "AWSTemplateFormatVersion": "2010-09-09",
  "Description": "LambdaSharp CloudFormation Test (v1.0-DEV)",
  "Parameters": {
    "Secrets": {
      "Type": "String",
      "Description": "Secret Keys (ARNs)",
      "Default": ""
    },
    "XRayTracing": {
      "Type": "String",
      "Description": "AWS X-Ray Tracing",
      "AllowedValues": [
        "Disabled",
        "RootModule",
        "AllModules"
      ],
      "Default": "Disabled"
    },
    "LambdaSharpCoreServices": {
      "Type": "String",
      "Description": "Use LambdaSharp.Core Services",
      "AllowedValues": [
        "Disabled",
        "Enabled"
      ],
      "Default": "Disabled"
    },
    "LambdaSharpCoreDeadLetterQueue": {
      "Type": "String",
      "Description": "Cross-module reference for LambdaSharp.Core::DeadLetterQueue",
      "AllowedPattern": "^.+$",
      "ConstraintDescription": "must either be a cross-module reference or a non-empty value",
      "Default": "$LambdaSharp-Core::DeadLetterQueue"
    },
    "LambdaSharpCoreLoggingStream": {
      "Type": "String",
      "Description": "Cross-module reference for LambdaSharp.Core::LoggingStream",
      "AllowedPattern": "^.+$",
      "ConstraintDescription": "must either be a cross-module reference or a non-empty value",
      "Default": "$LambdaSharp-Core::LoggingStream"
    },
    "LambdaSharpCoreLoggingStreamRole": {
      "Type": "String",
      "Description": "Cross-module reference for LambdaSharp.Core::LoggingStreamRole",
      "AllowedPattern": "^.+$",
      "ConstraintDescription": "must either be a cross-module reference or a non-empty value",
      "Default": "$LambdaSharp-Core::LoggingStreamRole"
    },
    "DeploymentBucketName": {
      "Type": "String",
      "Description": "Deployment S3 Bucket Name"
    },
    "DeploymentPrefix": {
      "Type": "String",
      "Description": "Deployment Tier Prefix"
    },
    "DeploymentPrefixLowercase": {
      "Type": "String",
      "Description": "Deployment Tier Prefix (lowercase)"
    },
    "DeploymentRoot": {
      "Type": "String",
      "Description": "Root Stack Name",
      "Default": ""
    },
    "DeploymentChecksum": {
      "Type": "String",
      "Description": "Deployment Checksum",
      "Default": "7C73C8F2499840EF6E80D2585DA43395"
    }
  },
  "Resources": {
    "MacrosMyMacro": {
      "Type": "AWS::CloudFormation::Macro",
      "Properties": {
        "Description": "My test macro",
        "FunctionName": {
          "Ref": "Function"
        },
        "Name": {
          "Fn::Sub": "${DeploymentPrefix}MyMacro"
        }
      }
    },
    "Function": {
      "Type": "AWS::Lambda::Function",
      "Properties": {
        "Code": {
          "S3Bucket": {
            "Ref": "DeploymentBucketName"
          },
          "S3Key": "<%MODULE_ORIGIN%>/Test/TestModule/.artifacts/Function-DRYRUN.zip"
        },
        "DeadLetterConfig": {
          "TargetArn": {
            "Fn::If": [
              "UseCoreServices",
              {
                "Fn::If": [
                  "LambdaSharpCoreDeadLetterQueueIsImported",
                  {
                    "Fn::ImportValue": {
                      "Fn::Sub": [
                        "${DeploymentPrefix}${Import}",
                        {
                          "Import": {
                            "Fn::Select": [
                              "1",
                              {
                                "Fn::Split": [
                                  "$",
                                  {
                                    "Ref": "LambdaSharpCoreDeadLetterQueue"
                                  }
                                ]
                              }
                            ]
                          }
                        }
                      ]
                    }
                  },
                  {
                    "Ref": "LambdaSharpCoreDeadLetterQueue"
                  }
                ]
              },
              {
                "Ref": "AWS::NoValue"
              }
            ]
          }
        },
        "Description": "My function (v1.0-DEV)",
        "Environment": {
          "Variables": {
            "MODULE_ID": {
              "Ref": "AWS::StackName"
            },
            "MODULE_INFO": "Test.TestModule:1.0-DEV",
            "LAMBDA_NAME": "Function",
            "LAMBDA_RUNTIME": "dotnetcore2.1",
            "DEPLOYMENTBUCKETNAME": {
              "Ref": "DeploymentBucketName"
            },
            "DEADLETTERQUEUE": {
              "Fn::If": [
                "UseCoreServices",
                {
                  "Fn::If": [
                    "LambdaSharpCoreDeadLetterQueueIsImported",
                    {
                      "Fn::ImportValue": {
                        "Fn::Sub": [
                          "${DeploymentPrefix}${Import}",
                          {
                            "Import": {
                              "Fn::Select": [
                                "1",
                                {
                                  "Fn::Split": [
                                    "$",
                                    {
                                      "Ref": "LambdaSharpCoreDeadLetterQueue"
                                    }
                                  ]
                                }
                              ]
                            }
                          }
                        ]
                      }
                    },
                    {
                      "Ref": "LambdaSharpCoreDeadLetterQueue"
                    }
                  ]
                },
                {
                  "Ref": "AWS::NoValue"
                }
              ]
            },
            "STR_MODULE_ROLE_DEADLETTERQUEUEPOLICY": {
              "Fn::If": [
                "UseCoreServices",
                {
                  "Ref": "ModuleRoleDeadLetterQueuePolicy"
                },
                {
                  "Ref": "AWS::NoValue"
                }
              ]
            },
            "STR_MODULE_ROLE_SECRETSPOLICY": {
              "Fn::If": [
                "ModuleRoleSecretsPolicyCondition",
                {
                  "Ref": "ModuleRoleSecretsPolicy"
                },
                {
                  "Ref": "AWS::NoValue"
                }
              ]
            }
          }
        },
        "Handler": "Function::LambdaSharpTestModule.Function.Function::FunctionHandlerAsync",
        "MemorySize": "128",
        "Role": {
          "Fn::GetAtt": [
            "ModuleRole",
            "Arn"
          ]
        },
        "Runtime": "dotnetcore2.1",
        "Timeout": "30",
        "TracingConfig": {
          "Mode": {
            "Fn::If": [
              "XRayIsEnabled",
              "Active",
              "PassThrough"
            ]
          }
        }
      }
    },
    "FunctionLogGroup": {
      "Type": "AWS::Logs::LogGroup",
      "Properties": {
        "LogGroupName": {
          "Fn::Sub": "/aws/lambda/${Function}"
        },
        "RetentionInDays": 30
      }
    },
    "ModuleRole": {
      "Type": "AWS::IAM::Role",
      "Properties": {
        "AssumeRolePolicyDocument": {
          "Version": "2012-10-17",
          "Statement": [
            {
              "Sid": "ModuleLambdaPrincipal",
              "Effect": "Allow",
              "Principal": {
                "Service": "lambda.amazonaws.com"
              },
              "Action": "sts:AssumeRole"
            }
          ]
        },
        "Policies": [
          {
            "PolicyDocument": {
              "Version": "2012-10-17",
              "Statement": [
                {
                  "Sid": "LogStream",
                  "Effect": "Allow",
                  "Action": [
                    "logs:CreateLogStream",
                    "logs:PutLogEvents"
                  ],
                  "Resource": "arn:aws:logs:*:*:*"
                },
                {
                  "Sid": "CloudFormation",
                  "Effect": "Allow",
                  "Action": [
                    "cloudformation:DescribeStacks"
                  ],
                  "Resource": {
                    "Ref": "AWS::StackId"
                  }
                },
                {
                  "Sid": "AWSXRay",
                  "Effect": "Allow",
                  "Action": [
                    "xray:GetSamplingRules",
                    "xray:GetSamplingStatisticSummaries",
                    "xray:GetSamplingTargets",
                    "xray:PutTelemetryRecords",
                    "xray:PutTraceSegments"
                  ],
                  "Resource": "*"
                },
                {
                  "Sid": "DeploymentBucketReadOnly",
                  "Effect": "Allow",
                  "Action": [
                    "s3:GetObject"
                  ],
                  "Resource": {
                    "Fn::Sub": "arn:aws:s3:::${DeploymentBucketName}/<%MODULE_ORIGIN%>/Test/TestModule/.artifacts/*"
                  }
                }
              ]
            },
            "PolicyName": {
              "Fn::Sub": "${AWS::StackName}ModulePolicy"
            }
          }
        ]
      }
    },
    "ModuleRoleDeadLetterQueuePolicy": {
      "Type": "AWS::IAM::Policy",
      "Condition": "UseCoreServices",
      "Properties": {
        "PolicyDocument": {
          "Version": "2012-10-17",
          "Statement": [
            {
              "Sid": "DeadLetterQueue",
              "Effect": "Allow",
              "Action": [
                "sqs:SendMessage"
              ],
              "Resource": {
                "Fn::If": [
                  "UseCoreServices",
                  {
                    "Fn::If": [
                      "LambdaSharpCoreDeadLetterQueueIsImported",
                      {
                        "Fn::ImportValue": {
                          "Fn::Sub": [
                            "${DeploymentPrefix}${Import}",
                            {
                              "Import": {
                                "Fn::Select": [
                                  "1",
                                  {
                                    "Fn::Split": [
                                      "$",
                                      {
                                        "Ref": "LambdaSharpCoreDeadLetterQueue"
                                      }
                                    ]
                                  }
                                ]
                              }
                            }
                          ]
                        }
                      },
                      {
                        "Ref": "LambdaSharpCoreDeadLetterQueue"
                      }
                    ]
                  },
                  {
                    "Ref": "AWS::NoValue"
                  }
                ]
              }
            }
          ]
        },
        "PolicyName": {
          "Fn::Sub": "${AWS::StackName}ModuleRoleDeadLetterQueue"
        },
        "Roles": [
          {
            "Ref": "ModuleRole"
          }
        ]
      }
    },
    "ModuleRoleSecretsPolicy": {
      "Type": "AWS::IAM::Policy",
      "Condition": "ModuleRoleSecretsPolicyCondition",
      "Properties": {
        "PolicyDocument": {
          "Version": "2012-10-17",
          "Statement": [
            {
              "Sid": "Secrets",
              "Effect": "Allow",
              "Action": [
                "kms:Decrypt",
                "kms:Encrypt"
              ],
              "Resource": {
                "Fn::Split": [
                  ",",
                  {
                    "Ref": "Secrets"
                  }
                ]
              }
            }
          ]
        },
        "PolicyName": {
          "Fn::Sub": "${AWS::StackName}ModuleRoleSecrets"
        },
        "Roles": [
          {
            "Ref": "ModuleRole"
          }
        ]
      }
    },
    "ModuleRegistration": {
      "Type": "Custom::LambdaSharpRegistrationModule",
      "Condition": "UseCoreServices",
      "Properties": {
        "ServiceToken": {
          "Fn::ImportValue": {
            "Fn::Sub": "${DeploymentPrefix}LambdaSharp::Registration::Module"
          }
        },
        "ResourceType": "LambdaSharp::Registration::Module",
        "Module": "Test.TestModule:1.0-DEV",
        "ModuleId": {
          "Ref": "AWS::StackName"
        }
      }
    },
    "FunctionRegistration": {
      "Type": "Custom::LambdaSharpRegistrationFunction",
      "Condition": "UseCoreServices",
      "Properties": {
        "ServiceToken": {
          "Fn::ImportValue": {
            "Fn::Sub": "${DeploymentPrefix}LambdaSharp::Registration::Function"
          }
        },
        "ResourceType": "LambdaSharp::Registration::Function",
        "ModuleId": {
          "Ref": "AWS::StackName"
        },
        "FunctionId": {
          "Ref": "Function"
        },
        "FunctionName": "Function",
        "FunctionLogGroupName": {
          "Fn::Sub": "/aws/lambda/${Function}"
        },
        "FunctionPlatform": "AWS Lambda",
        "FunctionFramework": "dotnetcore2.1",
        "FunctionLanguage": "csharp",
        "FunctionMaxMemory": "128",
        "FunctionMaxDuration": "30"
      },
      "DependsOn": [
        "ModuleRegistration"
      ]
    },
    "FunctionLogGroupSubscription": {
      "Type": "AWS::Logs::SubscriptionFilter",
      "Condition": "UseCoreServices",
      "Properties": {
        "DestinationArn": {
          "Fn::If": [
            "UseCoreServices",
            {
              "Fn::If": [
                "LambdaSharpCoreLoggingStreamIsImported",
                {
                  "Fn::ImportValue": {
                    "Fn::Sub": [
                      "${DeploymentPrefix}${Import}",
                      {
                        "Import": {
                          "Fn::Select": [
                            "1",
                            {
                              "Fn::Split": [
                                "$",
                                {
                                  "Ref": "LambdaSharpCoreLoggingStream"
                                }
                              ]
                            }
                          ]
                        }
                      }
                    ]
                  }
                },
                {
                  "Ref": "LambdaSharpCoreLoggingStream"
                }
              ]
            },
            {
              "Ref": "AWS::NoValue"
            }
          ]
        },
        "FilterPattern": "-\"*** \"",
        "LogGroupName": {
          "Ref": "FunctionLogGroup"
        },
        "RoleArn": {
          "Fn::If": [
            "UseCoreServices",
            {
              "Fn::If": [
                "LambdaSharpCoreLoggingStreamRoleIsImported",
                {
                  "Fn::ImportValue": {
                    "Fn::Sub": [
                      "${DeploymentPrefix}${Import}",
                      {
                        "Import": {
                          "Fn::Select": [
                            "1",
                            {
                              "Fn::Split": [
                                "$",
                                {
                                  "Ref": "LambdaSharpCoreLoggingStreamRole"
                                }
                              ]
                            }
                          ]
                        }
                      }
                    ]
                  }
                },
                {
                  "Ref": "LambdaSharpCoreLoggingStreamRole"
                }
              ]
            },
            {
              "Ref": "AWS::NoValue"
            }
          ]
        }
      }
    }
  },
  "Outputs": {
    "Module": {
      "Value": "Test.TestModule:1.0-DEV@<%MODULE_ORIGIN%>"
    },
    "ModuleChecksum": {
      "Value": "7C73C8F2499840EF6E80D2585DA43395"
    },
    "LambdaSharpTool": {
<<<<<<< HEAD
      "Value": "0.7.0.7"
=======
      "Value": "0.7.0.8"
>>>>>>> d95222c0
    },
    "LambdaSharpTier": {
      "Value": {
        "Fn::Select": [
          "0",
          {
            "Fn::Split": [
              "-",
              {
                "Ref": "DeploymentPrefix"
              }
            ]
          }
        ]
      }
    }
  },
  "Conditions": {
    "XRayIsEnabled": {
      "Fn::Not": [
        {
          "Fn::Equals": [
            {
              "Ref": "XRayTracing"
            },
            "Disabled"
          ]
        }
      ]
    },
    "UseCoreServices": {
      "Fn::Equals": [
        {
          "Ref": "LambdaSharpCoreServices"
        },
        "Enabled"
      ]
    },
    "LambdaSharpCoreDeadLetterQueueIsImported": {
      "Fn::And": [
        {
          "Fn::Not": [
            {
              "Fn::Equals": [
                {
                  "Ref": "LambdaSharpCoreDeadLetterQueue"
                },
                ""
              ]
            }
          ]
        },
        {
          "Fn::Equals": [
            {
              "Fn::Select": [
                "0",
                {
                  "Fn::Split": [
                    "$",
                    {
                      "Ref": "LambdaSharpCoreDeadLetterQueue"
                    }
                  ]
                }
              ]
            },
            ""
          ]
        }
      ]
    },
    "LambdaSharpCoreLoggingStreamIsImported": {
      "Fn::And": [
        {
          "Fn::Not": [
            {
              "Fn::Equals": [
                {
                  "Ref": "LambdaSharpCoreLoggingStream"
                },
                ""
              ]
            }
          ]
        },
        {
          "Fn::Equals": [
            {
              "Fn::Select": [
                "0",
                {
                  "Fn::Split": [
                    "$",
                    {
                      "Ref": "LambdaSharpCoreLoggingStream"
                    }
                  ]
                }
              ]
            },
            ""
          ]
        }
      ]
    },
    "LambdaSharpCoreLoggingStreamRoleIsImported": {
      "Fn::And": [
        {
          "Fn::Not": [
            {
              "Fn::Equals": [
                {
                  "Ref": "LambdaSharpCoreLoggingStreamRole"
                },
                ""
              ]
            }
          ]
        },
        {
          "Fn::Equals": [
            {
              "Fn::Select": [
                "0",
                {
                  "Fn::Split": [
                    "$",
                    {
                      "Ref": "LambdaSharpCoreLoggingStreamRole"
                    }
                  ]
                }
              ]
            },
            ""
          ]
        }
      ]
    },
    "ModuleRoleSecretsPolicyCondition": {
      "Fn::Not": [
        {
          "Fn::Equals": [
            {
              "Ref": "Secrets"
            },
            ""
          ]
        }
      ]
    }
  },
  "Metadata": {
    "AWS::CloudFormation::Interface": {
      "ParameterLabels": {
        "Secrets": {
          "default": "Comma-separated list of additional KMS secret keys [String]"
        },
        "XRayTracing": {
          "default": "Enable AWS X-Ray tracing mode for module resources [String]"
        },
        "LambdaSharpCoreServices": {
          "default": "Integrate with LambdaSharp.Core services [String]"
        },
        "LambdaSharpCoreDeadLetterQueue": {
          "default": "DeadLetterQueue [String]"
        },
        "LambdaSharpCoreLoggingStream": {
          "default": "LoggingStream [String]"
        },
        "LambdaSharpCoreLoggingStreamRole": {
          "default": "LoggingStreamRole [String]"
        },
        "DeploymentBucketName": {
          "default": "Deployment S3 bucket name [String]"
        },
        "DeploymentPrefix": {
          "default": "Deployment tier prefix [String]"
        },
        "DeploymentPrefixLowercase": {
          "default": "Deployment tier prefix (lowercase) [String]"
        },
        "DeploymentRoot": {
          "default": "Root stack name for nested deployments, blank otherwise [String]"
        },
        "DeploymentChecksum": {
          "default": "CloudFormation template MD5 checksum [String]"
        }
      },
      "ParameterGroups": [
        {
          "Label": {
            "default": "LambdaSharp Module Options"
          },
          "Parameters": [
            "Secrets",
            "XRayTracing",
            "LambdaSharpCoreServices"
          ]
        },
        {
          "Label": {
            "default": "LambdaSharp.Core Imports"
          },
          "Parameters": [
            "LambdaSharpCoreDeadLetterQueue",
            "LambdaSharpCoreLoggingStream",
            "LambdaSharpCoreLoggingStreamRole"
          ]
        },
        {
          "Label": {
            "default": "LambdaSharp Deployment Settings (DO NOT MODIFY)"
          },
          "Parameters": [
            "DeploymentBucketName",
            "DeploymentPrefix",
            "DeploymentPrefixLowercase",
            "DeploymentRoot",
            "DeploymentChecksum"
          ]
        }
      ]
    },
    "LambdaSharp::Manifest": {
      "Version": "2019-07-04",
      "Module": "Test.TestModule:1.0-DEV",
      "Description": "LambdaSharp CloudFormation Test",
      "TemplateChecksum": "7C73C8F2499840EF6E80D2585DA43395",
      "Date": "2019-08-09T15:00:00Z",
      "CoreServicesVersion": "0.7.0",
      "ParameterSections": [
        {
          "Title": "LambdaSharp Module Options",
          "Parameters": [
            {
              "Name": "Secrets",
              "Type": "String",
              "Label": "Comma-separated list of additional KMS secret keys",
              "Default": ""
            },
            {
              "Name": "XRayTracing",
              "Type": "String",
              "Label": "Enable AWS X-Ray tracing mode for module resources",
              "Default": "Disabled",
              "AllowedValues": [
                "Disabled",
                "RootModule",
                "AllModules"
              ]
            },
            {
              "Name": "LambdaSharpCoreServices",
              "Type": "String",
              "Label": "Integrate with LambdaSharp.Core services",
              "Default": "Disabled",
              "AllowedValues": [
                "Disabled",
                "Enabled"
              ]
            }
          ]
        },
        {
          "Title": "LambdaSharp.Core Imports",
          "Parameters": [
            {
              "Name": "LambdaSharpCoreDeadLetterQueue",
              "Type": "String",
              "Label": "DeadLetterQueue",
              "Default": "$LambdaSharp-Core::DeadLetterQueue",
              "Import": "LambdaSharp.Core::DeadLetterQueue",
              "AllowedPattern": "^.+$",
              "ConstraintDescription": "must either be a cross-module reference or a non-empty value"
            },
            {
              "Name": "LambdaSharpCoreLoggingStream",
              "Type": "String",
              "Label": "LoggingStream",
              "Default": "$LambdaSharp-Core::LoggingStream",
              "Import": "LambdaSharp.Core::LoggingStream",
              "AllowedPattern": "^.+$",
              "ConstraintDescription": "must either be a cross-module reference or a non-empty value"
            },
            {
              "Name": "LambdaSharpCoreLoggingStreamRole",
              "Type": "String",
              "Label": "LoggingStreamRole",
              "Default": "$LambdaSharp-Core::LoggingStreamRole",
              "Import": "LambdaSharp.Core::LoggingStreamRole",
              "AllowedPattern": "^.+$",
              "ConstraintDescription": "must either be a cross-module reference or a non-empty value"
            }
          ]
        }
      ],
      "Git": {
        "Branch": "test-branch",
        "SHA": "0123456789ABCDEF0123456789ABCDEF01234567"
      },
      "Artifacts": [],
      "Dependencies": [],
      "ResourceTypes": [],
      "Outputs": []
    },
    "LambdaSharp::NameMappings": {
      "Version": "2019-07-04",
      "ResourceNameMappings": {
        "MacrosMyMacro": "Macros::MyMacro",
        "FunctionLogGroup": "Function::LogGroup",
        "ModuleRole": "Module::Role",
        "ModuleRoleDeadLetterQueuePolicy": "Module::Role::DeadLetterQueuePolicy",
        "ModuleRoleSecretsPolicy": "Module::Role::SecretsPolicy",
        "ModuleRegistration": "Module::Registration",
        "FunctionRegistration": "Function::Registration",
        "FunctionLogGroupSubscription": "Function::LogGroupSubscription"
      },
      "TypeNameMappings": {
        "Custom::LambdaSharpRegistrationModule": "LambdaSharp::Registration::Module",
        "Custom::LambdaSharpRegistrationFunction": "LambdaSharp::Registration::Function"
      }
    }
  }
}<|MERGE_RESOLUTION|>--- conflicted
+++ resolved
@@ -547,11 +547,7 @@
       "Value": "7C73C8F2499840EF6E80D2585DA43395"
     },
     "LambdaSharpTool": {
-<<<<<<< HEAD
-      "Value": "0.7.0.7"
-=======
       "Value": "0.7.0.8"
->>>>>>> d95222c0
     },
     "LambdaSharpTier": {
       "Value": {
