{
  "AWSTemplateFormatVersion": "2010-09-09",
  "Description": "LambdaSharp CloudFormation Test (v1.0-DEV)",
  "Parameters": {
    "Secrets": {
      "Type": "String",
      "Description": "Secret Keys (ARNs)",
      "Default": ""
    },
    "XRayTracing": {
      "Type": "String",
      "Description": "AWS X-Ray Tracing",
      "AllowedValues": [
        "Disabled",
        "RootModule",
        "AllModules"
      ],
      "Default": "Disabled"
    },
    "LambdaSharpCoreServices": {
      "Type": "String",
      "Description": "Use LambdaSharp.Core Services",
      "AllowedValues": [
        "Disabled",
        "Enabled"
      ],
      "Default": "Disabled"
    },
    "LambdaSharpCoreDeadLetterQueue": {
      "Type": "String",
      "Description": "Cross-module reference for LambdaSharp.Core::DeadLetterQueue",
      "AllowedPattern": "^.+$",
      "ConstraintDescription": "must either be a cross-module reference or a non-empty value",
      "Default": "$LambdaSharp-Core::DeadLetterQueue"
    },
    "LambdaSharpCoreLoggingStream": {
      "Type": "String",
      "Description": "Cross-module reference for LambdaSharp.Core::LoggingStream",
      "AllowedPattern": "^.+$",
      "ConstraintDescription": "must either be a cross-module reference or a non-empty value",
      "Default": "$LambdaSharp-Core::LoggingStream"
    },
    "LambdaSharpCoreLoggingStreamRole": {
      "Type": "String",
      "Description": "Cross-module reference for LambdaSharp.Core::LoggingStreamRole",
      "AllowedPattern": "^.+$",
      "ConstraintDescription": "must either be a cross-module reference or a non-empty value",
      "Default": "$LambdaSharp-Core::LoggingStreamRole"
    },
    "DeploymentBucketName": {
      "Type": "String",
      "Description": "Deployment S3 Bucket Name"
    },
    "DeploymentPrefix": {
      "Type": "String",
      "Description": "Deployment Tier Prefix"
    },
    "DeploymentPrefixLowercase": {
      "Type": "String",
      "Description": "Deployment Tier Prefix (lowercase)"
    },
    "DeploymentRoot": {
      "Type": "String",
      "Description": "Root Stack Name",
      "Default": ""
    },
    "DeploymentChecksum": {
      "Type": "String",
      "Description": "Deployment Checksum",
<<<<<<< HEAD
      "Default": "77732F0538BD70F1DC1C7E65600177C0"
=======
      "Default": "F34857E76F28A008022EDADCAA000DE0"
>>>>>>> 98d31a1a
    }
  },
  "Resources": {
    "MacrosMyMacro": {
      "Type": "AWS::CloudFormation::Macro",
      "Properties": {
        "Name": {
          "Fn::Sub": "${DeploymentPrefix}MyMacro"
        },
        "Description": "My test macro",
        "FunctionName": {
          "Ref": "Function"
        }
      }
    },
    "Function": {
      "Type": "AWS::Lambda::Function",
      "Properties": {
        "Code": {
          "S3Bucket": {
            "Ref": "DeploymentBucketName"
          },
          "S3Key": "<%MODULE_ORIGIN%>/Test/TestModule/.artifacts/Function-DRYRUN.zip"
        },
        "DeadLetterConfig": {
          "TargetArn": {
            "Fn::If": [
              "UseCoreServices",
              {
                "Fn::If": [
                  "LambdaSharpCoreDeadLetterQueueIsImported",
                  {
                    "Fn::ImportValue": {
                      "Fn::Sub": [
                        "${DeploymentPrefix}${Import}",
                        {
                          "Import": {
                            "Fn::Select": [
                              "1",
                              {
                                "Fn::Split": [
                                  "$",
                                  {
                                    "Ref": "LambdaSharpCoreDeadLetterQueue"
                                  }
                                ]
                              }
                            ]
                          }
                        }
                      ]
                    }
                  },
                  {
                    "Ref": "LambdaSharpCoreDeadLetterQueue"
                  }
                ]
              },
              {
                "Ref": "AWS::NoValue"
              }
            ]
          }
        },
        "Description": "My function (v1.0-DEV)",
        "Environment": {
          "Variables": {
            "DEBUG_LOGGING_ENABLED": "false",
            "AWS_LAMBDA_HANDLER_LOG_FORMAT": "Unformatted",
            "MODULE_ID": {
              "Ref": "AWS::StackName"
            },
            "MODULE_INFO": "Test.TestModule:1.0-DEV@<%MODULE_ORIGIN%>",
            "LAMBDA_NAME": "Function",
            "LAMBDA_RUNTIME": "dotnet6",
            "DEPLOYMENT_TIER": {
              "Fn::Select": [
                "0",
                {
                  "Fn::Split": [
                    "-",
                    {
                      "Ref": "DeploymentPrefix"
                    }
                  ]
                }
              ]
            },
            "DEPLOYMENTBUCKETNAME": {
              "Ref": "DeploymentBucketName"
            },
            "DEADLETTERQUEUE": {
              "Fn::If": [
                "UseCoreServices",
                {
                  "Fn::If": [
                    "LambdaSharpCoreDeadLetterQueueIsImported",
                    {
                      "Fn::ImportValue": {
                        "Fn::Sub": [
                          "${DeploymentPrefix}${Import}",
                          {
                            "Import": {
                              "Fn::Select": [
                                "1",
                                {
                                  "Fn::Split": [
                                    "$",
                                    {
                                      "Ref": "LambdaSharpCoreDeadLetterQueue"
                                    }
                                  ]
                                }
                              ]
                            }
                          }
                        ]
                      }
                    },
                    {
                      "Ref": "LambdaSharpCoreDeadLetterQueue"
                    }
                  ]
                },
                {
                  "Ref": "AWS::NoValue"
                }
              ]
            },
            "STR_MODULE_ROLE_DEADLETTERQUEUEPOLICY": {
              "Fn::If": [
                "UseCoreServices",
                {
                  "Ref": "ModuleRoleDeadLetterQueuePolicy"
                },
                {
                  "Ref": "AWS::NoValue"
                }
              ]
            }
          }
        },
        "Handler": "Function::LambdaSharpTestModule.Function.Function::FunctionHandlerAsync",
        "MemorySize": "128",
        "Role": {
          "Fn::GetAtt": [
            "ModuleRole",
            "Arn"
          ]
        },
        "Runtime": "dotnet6",
        "Timeout": "30",
        "TracingConfig": {
          "Mode": {
            "Fn::If": [
              "XRayIsEnabled",
              "Active",
              "PassThrough"
            ]
          }
        }
      }
    },
    "FunctionLogGroup": {
      "Type": "AWS::Logs::LogGroup",
      "Properties": {
        "LogGroupName": {
          "Fn::Sub": "/aws/lambda/${Function}"
        },
        "RetentionInDays": 30
      }
    },
    "ModuleRole": {
      "Type": "AWS::IAM::Role",
      "Properties": {
        "AssumeRolePolicyDocument": {
          "Version": "2012-10-17",
          "Statement": [
            {
              "Sid": "ModuleLambdaPrincipal",
              "Effect": "Allow",
              "Principal": {
                "Service": "lambda.amazonaws.com"
              },
              "Action": "sts:AssumeRole"
            }
          ]
        },
        "Policies": [
          {
            "PolicyDocument": {
              "Version": "2012-10-17",
              "Statement": [
                {
                  "Sid": "DeploymentSecrets",
                  "Effect": "Allow",
                  "Action": [
                    "kms:Decrypt",
                    "kms:Encrypt"
                  ],
                  "Resource": {
                    "Fn::If": [
                      "SecretsHasValue",
                      {
                        "Fn::Split": [
                          ",",
                          {
                            "Ref": "Secrets"
                          }
                        ]
                      },
                      {
                        "Ref": "AWS::NoValue"
                      }
                    ]
                  },
                  "NotResource": {
                    "Fn::If": [
                      "SecretsHasValue",
                      {
                        "Ref": "AWS::NoValue"
                      },
                      "*"
                    ]
                  }
                },
                {
                  "Sid": "LogStream",
                  "Effect": "Allow",
                  "Action": [
                    "logs:CreateLogStream",
                    "logs:PutLogEvents"
                  ],
                  "Resource": "arn:aws:logs:*:*:*"
                },
                {
                  "Sid": "CloudFormation",
                  "Effect": "Allow",
                  "Action": [
                    "cloudformation:DescribeStacks"
                  ],
                  "Resource": {
                    "Ref": "AWS::StackId"
                  }
                },
                {
                  "Sid": "AWSXRay",
                  "Effect": "Allow",
                  "Action": [
                    "xray:GetSamplingRules",
                    "xray:GetSamplingStatisticSummaries",
                    "xray:GetSamplingTargets",
                    "xray:PutTelemetryRecords",
                    "xray:PutTraceSegments"
                  ],
                  "Resource": "*"
                },
                {
                  "Sid": "EventBus",
                  "Effect": "Allow",
                  "Action": [
                    "events:PutEvents"
                  ],
                  "Resource": {
                    "Fn::Sub": "arn:${AWS::Partition}:events:${AWS::Region}:${AWS::AccountId}:event-bus/default"
                  }
                },
                {
                  "Sid": "DeploymentBucketReadOnly",
                  "Effect": "Allow",
                  "Action": [
                    "s3:GetObject"
                  ],
                  "Resource": {
                    "Fn::Sub": "arn:${AWS::Partition}:s3:::${DeploymentBucketName}/<%MODULE_ORIGIN%>/Test/TestModule/.artifacts/*"
                  }
                }
              ]
            },
            "PolicyName": {
              "Fn::Sub": "${AWS::StackName}ModulePolicy"
            }
          }
        ]
      }
    },
    "ModuleRoleDeadLetterQueuePolicy": {
      "Type": "AWS::IAM::Policy",
      "Condition": "UseCoreServices",
      "Properties": {
        "PolicyDocument": {
          "Version": "2012-10-17",
          "Statement": [
            {
              "Sid": "DeadLetterQueue",
              "Effect": "Allow",
              "Action": [
                "sqs:SendMessage"
              ],
              "Resource": {
                "Fn::If": [
                  "UseCoreServices",
                  {
                    "Fn::If": [
                      "LambdaSharpCoreDeadLetterQueueIsImported",
                      {
                        "Fn::ImportValue": {
                          "Fn::Sub": [
                            "${DeploymentPrefix}${Import}",
                            {
                              "Import": {
                                "Fn::Select": [
                                  "1",
                                  {
                                    "Fn::Split": [
                                      "$",
                                      {
                                        "Ref": "LambdaSharpCoreDeadLetterQueue"
                                      }
                                    ]
                                  }
                                ]
                              }
                            }
                          ]
                        }
                      },
                      {
                        "Ref": "LambdaSharpCoreDeadLetterQueue"
                      }
                    ]
                  },
                  {
                    "Ref": "AWS::NoValue"
                  }
                ]
              }
            }
          ]
        },
        "PolicyName": {
          "Fn::Sub": "${AWS::StackName}ModuleRoleDeadLetterQueue"
        },
        "Roles": [
          {
            "Ref": "ModuleRole"
          }
        ]
      }
    },
    "ModuleRegistration": {
      "Type": "Custom::LambdaSharpRegistrationModule",
      "Condition": "UseCoreServices",
      "Properties": {
        "ServiceToken": {
          "Fn::ImportValue": {
            "Fn::Sub": "${DeploymentPrefix}LambdaSharp::Registration::Module"
          }
        },
        "ResourceType": "LambdaSharp::Registration::Module",
        "ModuleInfo": "Test.TestModule:1.0-DEV@<%MODULE_ORIGIN%>",
        "ModuleId": {
          "Ref": "AWS::StackName"
        }
      }
    },
    "FunctionRegistration": {
      "Type": "Custom::LambdaSharpRegistrationFunction",
      "Condition": "UseCoreServices",
      "Properties": {
        "ServiceToken": {
          "Fn::ImportValue": {
            "Fn::Sub": "${DeploymentPrefix}LambdaSharp::Registration::Function"
          }
        },
        "ResourceType": "LambdaSharp::Registration::Function",
        "ModuleId": {
          "Ref": "AWS::StackName"
        },
        "FunctionId": {
          "Ref": "Function"
        },
        "FunctionName": "Function",
        "FunctionLogGroupName": {
          "Fn::Sub": "/aws/lambda/${Function}"
        },
        "FunctionPlatform": "AWS Lambda",
        "FunctionFramework": "dotnet6",
        "FunctionLanguage": "csharp",
        "FunctionMaxMemory": "128",
        "FunctionMaxDuration": "30"
      },
      "DependsOn": [
        "ModuleRegistration"
      ]
    },
    "FunctionLogGroupSubscription": {
      "Type": "AWS::Logs::SubscriptionFilter",
      "Condition": "UseCoreServices",
      "Properties": {
        "DestinationArn": {
          "Fn::If": [
            "UseCoreServices",
            {
              "Fn::If": [
                "LambdaSharpCoreLoggingStreamIsImported",
                {
                  "Fn::ImportValue": {
                    "Fn::Sub": [
                      "${DeploymentPrefix}${Import}",
                      {
                        "Import": {
                          "Fn::Select": [
                            "1",
                            {
                              "Fn::Split": [
                                "$",
                                {
                                  "Ref": "LambdaSharpCoreLoggingStream"
                                }
                              ]
                            }
                          ]
                        }
                      }
                    ]
                  }
                },
                {
                  "Ref": "LambdaSharpCoreLoggingStream"
                }
              ]
            },
            {
              "Ref": "AWS::NoValue"
            }
          ]
        },
        "FilterPattern": "-\"*** \"",
        "LogGroupName": {
          "Ref": "FunctionLogGroup"
        },
        "RoleArn": {
          "Fn::If": [
            "UseCoreServices",
            {
              "Fn::If": [
                "LambdaSharpCoreLoggingStreamRoleIsImported",
                {
                  "Fn::ImportValue": {
                    "Fn::Sub": [
                      "${DeploymentPrefix}${Import}",
                      {
                        "Import": {
                          "Fn::Select": [
                            "1",
                            {
                              "Fn::Split": [
                                "$",
                                {
                                  "Ref": "LambdaSharpCoreLoggingStreamRole"
                                }
                              ]
                            }
                          ]
                        }
                      }
                    ]
                  }
                },
                {
                  "Ref": "LambdaSharpCoreLoggingStreamRole"
                }
              ]
            },
            {
              "Ref": "AWS::NoValue"
            }
          ]
        }
      }
    }
  },
  "Outputs": {
    "ModuleInfo": {
      "Value": "Test.TestModule:1.0-DEV@<%MODULE_ORIGIN%>"
    },
    "ModuleChecksum": {
      "Value": {
        "Ref": "DeploymentChecksum"
      }
    },
    "LambdaSharpTool": {
      "Value": "1.0.0"
    },
    "LambdaSharpTier": {
      "Value": {
        "Fn::Select": [
          "0",
          {
            "Fn::Split": [
              "-",
              {
                "Ref": "DeploymentPrefix"
              }
            ]
          }
        ]
      }
    }
  },
  "Conditions": {
    "SecretsHasValue": {
      "Fn::Not": [
        {
          "Fn::Equals": [
            {
              "Ref": "Secrets"
            },
            ""
          ]
        }
      ]
    },
    "XRayIsEnabled": {
      "Fn::Not": [
        {
          "Fn::Equals": [
            {
              "Ref": "XRayTracing"
            },
            "Disabled"
          ]
        }
      ]
    },
    "UseCoreServices": {
      "Fn::Equals": [
        {
          "Ref": "LambdaSharpCoreServices"
        },
        "Enabled"
      ]
    },
    "LambdaSharpCoreDeadLetterQueueIsImported": {
      "Fn::And": [
        {
          "Fn::Not": [
            {
              "Fn::Equals": [
                {
                  "Ref": "LambdaSharpCoreDeadLetterQueue"
                },
                ""
              ]
            }
          ]
        },
        {
          "Fn::Equals": [
            {
              "Fn::Select": [
                "0",
                {
                  "Fn::Split": [
                    "$",
                    {
                      "Ref": "LambdaSharpCoreDeadLetterQueue"
                    }
                  ]
                }
              ]
            },
            ""
          ]
        }
      ]
    },
    "LambdaSharpCoreLoggingStreamIsImported": {
      "Fn::And": [
        {
          "Fn::Not": [
            {
              "Fn::Equals": [
                {
                  "Ref": "LambdaSharpCoreLoggingStream"
                },
                ""
              ]
            }
          ]
        },
        {
          "Fn::Equals": [
            {
              "Fn::Select": [
                "0",
                {
                  "Fn::Split": [
                    "$",
                    {
                      "Ref": "LambdaSharpCoreLoggingStream"
                    }
                  ]
                }
              ]
            },
            ""
          ]
        }
      ]
    },
    "LambdaSharpCoreLoggingStreamRoleIsImported": {
      "Fn::And": [
        {
          "Fn::Not": [
            {
              "Fn::Equals": [
                {
                  "Ref": "LambdaSharpCoreLoggingStreamRole"
                },
                ""
              ]
            }
          ]
        },
        {
          "Fn::Equals": [
            {
              "Fn::Select": [
                "0",
                {
                  "Fn::Split": [
                    "$",
                    {
                      "Ref": "LambdaSharpCoreLoggingStreamRole"
                    }
                  ]
                }
              ]
            },
            ""
          ]
        }
      ]
    }
  },
  "Metadata": {
    "AWS::CloudFormation::Interface": {
      "ParameterLabels": {
        "Secrets": {
          "default": "Comma-separated list of additional KMS secret keys [String]"
        },
        "XRayTracing": {
          "default": "Enable AWS X-Ray tracing mode for module resources [String]"
        },
        "LambdaSharpCoreServices": {
          "default": "Integrate with LambdaSharp.Core services [String]"
        },
        "LambdaSharpCoreDeadLetterQueue": {
          "default": "DeadLetterQueue [String]"
        },
        "LambdaSharpCoreLoggingStream": {
          "default": "LoggingStream [String]"
        },
        "LambdaSharpCoreLoggingStreamRole": {
          "default": "LoggingStreamRole [String]"
        },
        "DeploymentBucketName": {
          "default": "Deployment S3 bucket name [String]"
        },
        "DeploymentPrefix": {
          "default": "Deployment tier prefix [String]"
        },
        "DeploymentPrefixLowercase": {
          "default": "Deployment tier prefix (lowercase) [String]"
        },
        "DeploymentRoot": {
          "default": "Root stack name for nested deployments, blank otherwise [String]"
        },
        "DeploymentChecksum": {
          "default": "CloudFormation template MD5 checksum [String]"
        }
      },
      "ParameterGroups": [
        {
          "Label": {
            "default": "LambdaSharp Module Options"
          },
          "Parameters": [
            "Secrets",
            "XRayTracing",
            "LambdaSharpCoreServices"
          ]
        },
        {
          "Label": {
            "default": "LambdaSharp.Core Imports"
          },
          "Parameters": [
            "LambdaSharpCoreDeadLetterQueue",
            "LambdaSharpCoreLoggingStream",
            "LambdaSharpCoreLoggingStreamRole"
          ]
        },
        {
          "Label": {
            "default": "LambdaSharp Deployment Settings (DO NOT MODIFY)"
          },
          "Parameters": [
            "DeploymentBucketName",
            "DeploymentPrefix",
            "DeploymentPrefixLowercase",
            "DeploymentRoot",
            "DeploymentChecksum"
          ]
        }
      ]
    },
    "LambdaSharp::Manifest": {
      "Version": "2019-07-04",
      "Module": "Test.TestModule:1.0-DEV",
      "Description": "LambdaSharp CloudFormation Test",
<<<<<<< HEAD
      "TemplateChecksum": "77732F0538BD70F1DC1C7E65600177C0",
=======
      "TemplateChecksum": "F34857E76F28A008022EDADCAA000DE0",
>>>>>>> 98d31a1a
      "Date": "2019-08-09T15:00:00Z",
      "CoreServicesVersion": "1",
      "ParameterSections": [
        {
          "Title": "LambdaSharp Module Options",
          "Parameters": [
            {
              "Name": "Secrets",
              "Type": "String",
              "Label": "Comma-separated list of additional KMS secret keys",
              "Default": ""
            },
            {
              "Name": "XRayTracing",
              "Type": "String",
              "Label": "Enable AWS X-Ray tracing mode for module resources",
              "Default": "Disabled",
              "AllowedValues": [
                "Disabled",
                "RootModule",
                "AllModules"
              ]
            },
            {
              "Name": "LambdaSharpCoreServices",
              "Type": "String",
              "Label": "Integrate with LambdaSharp.Core services",
              "Default": "Disabled",
              "AllowedValues": [
                "Disabled",
                "Enabled"
              ]
            }
          ]
        },
        {
          "Title": "LambdaSharp.Core Imports",
          "Parameters": [
            {
              "Name": "LambdaSharpCoreDeadLetterQueue",
              "Type": "String",
              "Label": "DeadLetterQueue",
              "Default": "$LambdaSharp-Core::DeadLetterQueue",
              "Import": "LambdaSharp.Core::DeadLetterQueue",
              "AllowedPattern": "^.+$",
              "ConstraintDescription": "must either be a cross-module reference or a non-empty value"
            },
            {
              "Name": "LambdaSharpCoreLoggingStream",
              "Type": "String",
              "Label": "LoggingStream",
              "Default": "$LambdaSharp-Core::LoggingStream",
              "Import": "LambdaSharp.Core::LoggingStream",
              "AllowedPattern": "^.+$",
              "ConstraintDescription": "must either be a cross-module reference or a non-empty value"
            },
            {
              "Name": "LambdaSharpCoreLoggingStreamRole",
              "Type": "String",
              "Label": "LoggingStreamRole",
              "Default": "$LambdaSharp-Core::LoggingStreamRole",
              "Import": "LambdaSharp.Core::LoggingStreamRole",
              "AllowedPattern": "^.+$",
              "ConstraintDescription": "must either be a cross-module reference or a non-empty value"
            }
          ]
        }
      ],
      "Git": {
        "Branch": "test-branch",
        "SHA": "0123456789ABCDEF0123456789ABCDEF01234567"
      },
      "Artifacts": [],
      "Dependencies": [],
      "ResourceTypes": [],
      "Outputs": []
    },
    "LambdaSharp::NameMappings": {
      "Version": "2019-07-04",
      "ResourceNameMappings": {
        "MacrosMyMacro": "Macros::MyMacro",
        "FunctionLogGroup": "Function::LogGroup",
        "ModuleRole": "Module::Role",
        "ModuleRoleDeadLetterQueuePolicy": "Module::Role::DeadLetterQueuePolicy",
        "ModuleRegistration": "Module::Registration",
        "FunctionRegistration": "Function::Registration",
        "FunctionLogGroupSubscription": "Function::LogGroupSubscription"
      },
      "TypeNameMappings": {
        "Custom::LambdaSharpRegistrationModule": "LambdaSharp::Registration::Module",
        "Custom::LambdaSharpRegistrationFunction": "LambdaSharp::Registration::Function"
      }
    }
  }
}<|MERGE_RESOLUTION|>--- conflicted
+++ resolved
@@ -67,11 +67,7 @@
     "DeploymentChecksum": {
       "Type": "String",
       "Description": "Deployment Checksum",
-<<<<<<< HEAD
-      "Default": "77732F0538BD70F1DC1C7E65600177C0"
-=======
       "Default": "F34857E76F28A008022EDADCAA000DE0"
->>>>>>> 98d31a1a
     }
   },
   "Resources": {
@@ -795,11 +791,7 @@
       "Version": "2019-07-04",
       "Module": "Test.TestModule:1.0-DEV",
       "Description": "LambdaSharp CloudFormation Test",
-<<<<<<< HEAD
-      "TemplateChecksum": "77732F0538BD70F1DC1C7E65600177C0",
-=======
       "TemplateChecksum": "F34857E76F28A008022EDADCAA000DE0",
->>>>>>> 98d31a1a
       "Date": "2019-08-09T15:00:00Z",
       "CoreServicesVersion": "1",
       "ParameterSections": [
