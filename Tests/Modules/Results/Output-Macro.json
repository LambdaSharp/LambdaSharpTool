{
  "AWSTemplateFormatVersion": "2010-09-09",
  "Description": "LambdaSharp CloudFormation Test (v1.0-DEV)",
  "Parameters": {
    "Secrets": {
      "Type": "String",
      "Description": "Secret Keys (ARNs)",
      "Default": ""
    },
    "XRayTracing": {
      "Type": "String",
      "Description": "AWS X-Ray Tracing",
      "AllowedValues": [
        "Disabled",
        "RootModule",
        "AllModules"
      ],
      "Default": "Disabled"
    },
    "LambdaSharpCoreServices": {
      "Type": "String",
      "Description": "Use LambdaSharp.Core Services",
      "AllowedValues": [
        "Disabled",
        "Enabled"
      ],
      "Default": "Disabled"
    },
    "LambdaSharpCoreDeadLetterQueue": {
      "Type": "String",
      "Description": "Cross-module reference for LambdaSharp.Core::DeadLetterQueue",
      "AllowedPattern": "^.+$",
      "ConstraintDescription": "must either be a cross-module reference or a non-empty value",
      "Default": "$LambdaSharp-Core::DeadLetterQueue"
    },
    "LambdaSharpCoreLoggingStream": {
      "Type": "String",
      "Description": "Cross-module reference for LambdaSharp.Core::LoggingStream",
      "AllowedPattern": "^.+$",
      "ConstraintDescription": "must either be a cross-module reference or a non-empty value",
      "Default": "$LambdaSharp-Core::LoggingStream"
    },
    "LambdaSharpCoreLoggingStreamRole": {
      "Type": "String",
      "Description": "Cross-module reference for LambdaSharp.Core::LoggingStreamRole",
      "AllowedPattern": "^.+$",
      "ConstraintDescription": "must either be a cross-module reference or a non-empty value",
      "Default": "$LambdaSharp-Core::LoggingStreamRole"
    },
    "DeploymentBucketName": {
      "Type": "String",
      "Description": "Deployment S3 Bucket Name"
    },
    "DeploymentPrefix": {
      "Type": "String",
      "Description": "Deployment Tier Prefix"
    },
    "DeploymentPrefixLowercase": {
      "Type": "String",
      "Description": "Deployment Tier Prefix (lowercase)"
    },
    "DeploymentRoot": {
      "Type": "String",
      "Description": "Root Stack Name",
      "Default": ""
    },
    "DeploymentChecksum": {
      "Type": "String",
      "Description": "Deployment Checksum",
<<<<<<< HEAD
      "Default": "B95F90380B61756AD4757733EC788E03"
=======
      "Default": "BC30A7CD9C5EB16C86CD103120663439"
>>>>>>> d211ec3c
    }
  },
  "Resources": {
    "MacrosMyMacro": {
      "Type": "AWS::CloudFormation::Macro",
      "Properties": {
        "Description": "My test macro",
        "FunctionName": {
          "Ref": "Function"
        },
        "Name": {
          "Fn::Sub": "${DeploymentPrefix}MyMacro"
        }
      }
    },
    "Function": {
      "Type": "AWS::Lambda::Function",
      "Properties": {
        "Code": {
          "S3Bucket": {
            "Ref": "DeploymentBucketName"
          },
          "S3Key": "<%MODULE_ORIGIN%>/Test/TestModule/.artifacts/Function-DRYRUN.zip"
        },
        "DeadLetterConfig": {
          "TargetArn": {
            "Fn::If": [
              "UseCoreServices",
              {
                "Fn::If": [
                  "LambdaSharpCoreDeadLetterQueueIsImported",
                  {
                    "Fn::ImportValue": {
                      "Fn::Sub": [
                        "${DeploymentPrefix}${Import}",
                        {
                          "Import": {
                            "Fn::Select": [
                              "1",
                              {
                                "Fn::Split": [
                                  "$",
                                  {
                                    "Ref": "LambdaSharpCoreDeadLetterQueue"
                                  }
                                ]
                              }
                            ]
                          }
                        }
                      ]
                    }
                  },
                  {
                    "Ref": "LambdaSharpCoreDeadLetterQueue"
                  }
                ]
              },
              {
                "Ref": "AWS::NoValue"
              }
            ]
          }
        },
        "Description": "My function (v1.0-DEV)",
        "Environment": {
          "Variables": {
            "DEBUG_LOGGING_ENABLED": "false",
            "MODULE_ID": {
              "Ref": "AWS::StackName"
            },
            "MODULE_INFO": "Test.TestModule:1.0-DEV@<%MODULE_ORIGIN%>",
            "LAMBDA_NAME": "Function",
            "LAMBDA_RUNTIME": "dotnetcore3.1",
            "DEPLOYMENT_TIER": {
              "Fn::Select": [
                "0",
                {
                  "Fn::Split": [
                    "-",
                    {
                      "Ref": "DeploymentPrefix"
                    }
                  ]
                }
              ]
            },
            "DEPLOYMENTBUCKETNAME": {
              "Ref": "DeploymentBucketName"
            },
            "DEADLETTERQUEUE": {
              "Fn::If": [
                "UseCoreServices",
                {
                  "Fn::If": [
                    "LambdaSharpCoreDeadLetterQueueIsImported",
                    {
                      "Fn::ImportValue": {
                        "Fn::Sub": [
                          "${DeploymentPrefix}${Import}",
                          {
                            "Import": {
                              "Fn::Select": [
                                "1",
                                {
                                  "Fn::Split": [
                                    "$",
                                    {
                                      "Ref": "LambdaSharpCoreDeadLetterQueue"
                                    }
                                  ]
                                }
                              ]
                            }
                          }
                        ]
                      }
                    },
                    {
                      "Ref": "LambdaSharpCoreDeadLetterQueue"
                    }
                  ]
                },
                {
                  "Ref": "AWS::NoValue"
                }
              ]
            },
            "STR_MODULE_ROLE_DEADLETTERQUEUEPOLICY": {
              "Fn::If": [
                "UseCoreServices",
                {
                  "Ref": "ModuleRoleDeadLetterQueuePolicy"
                },
                {
                  "Ref": "AWS::NoValue"
                }
              ]
            },
            "STR_MODULE_ROLE_SECRETSPOLICY": {
              "Fn::If": [
                "ModuleRoleSecretsPolicyCondition",
                {
                  "Ref": "ModuleRoleSecretsPolicy"
                },
                {
                  "Ref": "AWS::NoValue"
                }
              ]
            }
          }
        },
        "Handler": "Function::LambdaSharpTestModule.Function.Function::FunctionHandlerAsync",
        "MemorySize": "128",
        "Role": {
          "Fn::GetAtt": [
            "ModuleRole",
            "Arn"
          ]
        },
        "Runtime": "dotnetcore3.1",
        "Timeout": "30",
        "TracingConfig": {
          "Mode": {
            "Fn::If": [
              "XRayIsEnabled",
              "Active",
              "PassThrough"
            ]
          }
        }
      }
    },
    "FunctionLogGroup": {
      "Type": "AWS::Logs::LogGroup",
      "Properties": {
        "LogGroupName": {
          "Fn::Sub": "/aws/lambda/${Function}"
        },
        "RetentionInDays": 30
      }
    },
    "ModuleRole": {
      "Type": "AWS::IAM::Role",
      "Properties": {
        "AssumeRolePolicyDocument": {
          "Version": "2012-10-17",
          "Statement": [
            {
              "Sid": "ModuleLambdaPrincipal",
              "Effect": "Allow",
              "Principal": {
                "Service": "lambda.amazonaws.com"
              },
              "Action": "sts:AssumeRole"
            }
          ]
        },
        "Policies": [
          {
            "PolicyDocument": {
              "Version": "2012-10-17",
              "Statement": [
                {
                  "Sid": "LogStream",
                  "Effect": "Allow",
                  "Action": [
                    "logs:CreateLogStream",
                    "logs:PutLogEvents"
                  ],
                  "Resource": "arn:aws:logs:*:*:*"
                },
                {
                  "Sid": "CloudFormation",
                  "Effect": "Allow",
                  "Action": [
                    "cloudformation:DescribeStacks"
                  ],
                  "Resource": {
                    "Ref": "AWS::StackId"
                  }
                },
                {
                  "Sid": "AWSXRay",
                  "Effect": "Allow",
                  "Action": [
                    "xray:GetSamplingRules",
                    "xray:GetSamplingStatisticSummaries",
                    "xray:GetSamplingTargets",
                    "xray:PutTelemetryRecords",
                    "xray:PutTraceSegments"
                  ],
                  "Resource": "*"
                },
                {
                  "Sid": "EventBus",
                  "Effect": "Allow",
                  "Action": [
                    "events:PutEvents"
                  ],
                  "Resource": {
                    "Fn::Sub": "arn:aws:events:${AWS::Region}:${AWS::AccountId}:event-bus/default"
                  }
                },
                {
                  "Sid": "DeploymentBucketReadOnly",
                  "Effect": "Allow",
                  "Action": [
                    "s3:GetObject"
                  ],
                  "Resource": {
                    "Fn::Sub": "arn:aws:s3:::${DeploymentBucketName}/<%MODULE_ORIGIN%>/Test/TestModule/.artifacts/*"
                  }
                }
              ]
            },
            "PolicyName": {
              "Fn::Sub": "${AWS::StackName}ModulePolicy"
            }
          }
        ]
      }
    },
    "ModuleRoleDeadLetterQueuePolicy": {
      "Type": "AWS::IAM::Policy",
      "Condition": "UseCoreServices",
      "Properties": {
        "PolicyDocument": {
          "Version": "2012-10-17",
          "Statement": [
            {
              "Sid": "DeadLetterQueue",
              "Effect": "Allow",
              "Action": [
                "sqs:SendMessage"
              ],
              "Resource": {
                "Fn::If": [
                  "UseCoreServices",
                  {
                    "Fn::If": [
                      "LambdaSharpCoreDeadLetterQueueIsImported",
                      {
                        "Fn::ImportValue": {
                          "Fn::Sub": [
                            "${DeploymentPrefix}${Import}",
                            {
                              "Import": {
                                "Fn::Select": [
                                  "1",
                                  {
                                    "Fn::Split": [
                                      "$",
                                      {
                                        "Ref": "LambdaSharpCoreDeadLetterQueue"
                                      }
                                    ]
                                  }
                                ]
                              }
                            }
                          ]
                        }
                      },
                      {
                        "Ref": "LambdaSharpCoreDeadLetterQueue"
                      }
                    ]
                  },
                  {
                    "Ref": "AWS::NoValue"
                  }
                ]
              }
            }
          ]
        },
        "PolicyName": {
          "Fn::Sub": "${AWS::StackName}ModuleRoleDeadLetterQueue"
        },
        "Roles": [
          {
            "Ref": "ModuleRole"
          }
        ]
      }
    },
    "ModuleRoleSecretsPolicy": {
      "Type": "AWS::IAM::Policy",
      "Condition": "ModuleRoleSecretsPolicyCondition",
      "Properties": {
        "PolicyDocument": {
          "Version": "2012-10-17",
          "Statement": [
            {
              "Sid": "Secrets",
              "Effect": "Allow",
              "Action": [
                "kms:Decrypt",
                "kms:Encrypt"
              ],
              "Resource": {
                "Fn::Split": [
                  ",",
                  {
                    "Ref": "Secrets"
                  }
                ]
              }
            }
          ]
        },
        "PolicyName": {
          "Fn::Sub": "${AWS::StackName}ModuleRoleSecrets"
        },
        "Roles": [
          {
            "Ref": "ModuleRole"
          }
        ]
      }
    },
    "ModuleRegistration": {
      "Type": "Custom::LambdaSharpRegistrationModule",
      "Condition": "UseCoreServices",
      "Properties": {
        "ServiceToken": {
          "Fn::ImportValue": {
            "Fn::Sub": "${DeploymentPrefix}LambdaSharp::Registration::Module"
          }
        },
        "ResourceType": "LambdaSharp::Registration::Module",
        "ModuleInfo": "Test.TestModule:1.0-DEV@<%MODULE_ORIGIN%>",
        "ModuleId": {
          "Ref": "AWS::StackName"
        }
      }
    },
    "FunctionRegistration": {
      "Type": "Custom::LambdaSharpRegistrationFunction",
      "Condition": "UseCoreServices",
      "Properties": {
        "ServiceToken": {
          "Fn::ImportValue": {
            "Fn::Sub": "${DeploymentPrefix}LambdaSharp::Registration::Function"
          }
        },
        "ResourceType": "LambdaSharp::Registration::Function",
        "ModuleId": {
          "Ref": "AWS::StackName"
        },
        "FunctionId": {
          "Ref": "Function"
        },
        "FunctionName": "Function",
        "FunctionLogGroupName": {
          "Fn::Sub": "/aws/lambda/${Function}"
        },
        "FunctionPlatform": "AWS Lambda",
        "FunctionFramework": "dotnetcore3.1",
        "FunctionLanguage": "csharp",
        "FunctionMaxMemory": "128",
        "FunctionMaxDuration": "30"
      },
      "DependsOn": [
        "ModuleRegistration"
      ]
    },
    "FunctionLogGroupSubscription": {
      "Type": "AWS::Logs::SubscriptionFilter",
      "Condition": "UseCoreServices",
      "Properties": {
        "DestinationArn": {
          "Fn::If": [
            "UseCoreServices",
            {
              "Fn::If": [
                "LambdaSharpCoreLoggingStreamIsImported",
                {
                  "Fn::ImportValue": {
                    "Fn::Sub": [
                      "${DeploymentPrefix}${Import}",
                      {
                        "Import": {
                          "Fn::Select": [
                            "1",
                            {
                              "Fn::Split": [
                                "$",
                                {
                                  "Ref": "LambdaSharpCoreLoggingStream"
                                }
                              ]
                            }
                          ]
                        }
                      }
                    ]
                  }
                },
                {
                  "Ref": "LambdaSharpCoreLoggingStream"
                }
              ]
            },
            {
              "Ref": "AWS::NoValue"
            }
          ]
        },
        "FilterPattern": "-\"*** \"",
        "LogGroupName": {
          "Ref": "FunctionLogGroup"
        },
        "RoleArn": {
          "Fn::If": [
            "UseCoreServices",
            {
              "Fn::If": [
                "LambdaSharpCoreLoggingStreamRoleIsImported",
                {
                  "Fn::ImportValue": {
                    "Fn::Sub": [
                      "${DeploymentPrefix}${Import}",
                      {
                        "Import": {
                          "Fn::Select": [
                            "1",
                            {
                              "Fn::Split": [
                                "$",
                                {
                                  "Ref": "LambdaSharpCoreLoggingStreamRole"
                                }
                              ]
                            }
                          ]
                        }
                      }
                    ]
                  }
                },
                {
                  "Ref": "LambdaSharpCoreLoggingStreamRole"
                }
              ]
            },
            {
              "Ref": "AWS::NoValue"
            }
          ]
        }
      }
    }
  },
  "Outputs": {
    "ModuleInfo": {
      "Value": "Test.TestModule:1.0-DEV@<%MODULE_ORIGIN%>"
    },
    "ModuleChecksum": {
      "Value": {
        "Ref": "DeploymentChecksum"
      }
    },
    "LambdaSharpTool": {
<<<<<<< HEAD
      "Value": "0.8.0.0-rc1"
=======
      "Value": "0.8.0.0"
>>>>>>> d211ec3c
    },
    "LambdaSharpTier": {
      "Value": {
        "Fn::Select": [
          "0",
          {
            "Fn::Split": [
              "-",
              {
                "Ref": "DeploymentPrefix"
              }
            ]
          }
        ]
      }
    }
  },
  "Conditions": {
    "XRayIsEnabled": {
      "Fn::Not": [
        {
          "Fn::Equals": [
            {
              "Ref": "XRayTracing"
            },
            "Disabled"
          ]
        }
      ]
    },
    "UseCoreServices": {
      "Fn::Equals": [
        {
          "Ref": "LambdaSharpCoreServices"
        },
        "Enabled"
      ]
    },
    "LambdaSharpCoreDeadLetterQueueIsImported": {
      "Fn::And": [
        {
          "Fn::Not": [
            {
              "Fn::Equals": [
                {
                  "Ref": "LambdaSharpCoreDeadLetterQueue"
                },
                ""
              ]
            }
          ]
        },
        {
          "Fn::Equals": [
            {
              "Fn::Select": [
                "0",
                {
                  "Fn::Split": [
                    "$",
                    {
                      "Ref": "LambdaSharpCoreDeadLetterQueue"
                    }
                  ]
                }
              ]
            },
            ""
          ]
        }
      ]
    },
    "LambdaSharpCoreLoggingStreamIsImported": {
      "Fn::And": [
        {
          "Fn::Not": [
            {
              "Fn::Equals": [
                {
                  "Ref": "LambdaSharpCoreLoggingStream"
                },
                ""
              ]
            }
          ]
        },
        {
          "Fn::Equals": [
            {
              "Fn::Select": [
                "0",
                {
                  "Fn::Split": [
                    "$",
                    {
                      "Ref": "LambdaSharpCoreLoggingStream"
                    }
                  ]
                }
              ]
            },
            ""
          ]
        }
      ]
    },
    "LambdaSharpCoreLoggingStreamRoleIsImported": {
      "Fn::And": [
        {
          "Fn::Not": [
            {
              "Fn::Equals": [
                {
                  "Ref": "LambdaSharpCoreLoggingStreamRole"
                },
                ""
              ]
            }
          ]
        },
        {
          "Fn::Equals": [
            {
              "Fn::Select": [
                "0",
                {
                  "Fn::Split": [
                    "$",
                    {
                      "Ref": "LambdaSharpCoreLoggingStreamRole"
                    }
                  ]
                }
              ]
            },
            ""
          ]
        }
      ]
    },
    "ModuleRoleSecretsPolicyCondition": {
      "Fn::Not": [
        {
          "Fn::Equals": [
            {
              "Ref": "Secrets"
            },
            ""
          ]
        }
      ]
    }
  },
  "Metadata": {
    "AWS::CloudFormation::Interface": {
      "ParameterLabels": {
        "Secrets": {
          "default": "Comma-separated list of additional KMS secret keys [String]"
        },
        "XRayTracing": {
          "default": "Enable AWS X-Ray tracing mode for module resources [String]"
        },
        "LambdaSharpCoreServices": {
          "default": "Integrate with LambdaSharp.Core services [String]"
        },
        "LambdaSharpCoreDeadLetterQueue": {
          "default": "DeadLetterQueue [String]"
        },
        "LambdaSharpCoreLoggingStream": {
          "default": "LoggingStream [String]"
        },
        "LambdaSharpCoreLoggingStreamRole": {
          "default": "LoggingStreamRole [String]"
        },
        "DeploymentBucketName": {
          "default": "Deployment S3 bucket name [String]"
        },
        "DeploymentPrefix": {
          "default": "Deployment tier prefix [String]"
        },
        "DeploymentPrefixLowercase": {
          "default": "Deployment tier prefix (lowercase) [String]"
        },
        "DeploymentRoot": {
          "default": "Root stack name for nested deployments, blank otherwise [String]"
        },
        "DeploymentChecksum": {
          "default": "CloudFormation template MD5 checksum [String]"
        }
      },
      "ParameterGroups": [
        {
          "Label": {
            "default": "LambdaSharp Module Options"
          },
          "Parameters": [
            "Secrets",
            "XRayTracing",
            "LambdaSharpCoreServices"
          ]
        },
        {
          "Label": {
            "default": "LambdaSharp.Core Imports"
          },
          "Parameters": [
            "LambdaSharpCoreDeadLetterQueue",
            "LambdaSharpCoreLoggingStream",
            "LambdaSharpCoreLoggingStreamRole"
          ]
        },
        {
          "Label": {
            "default": "LambdaSharp Deployment Settings (DO NOT MODIFY)"
          },
          "Parameters": [
            "DeploymentBucketName",
            "DeploymentPrefix",
            "DeploymentPrefixLowercase",
            "DeploymentRoot",
            "DeploymentChecksum"
          ]
        }
      ]
    },
    "LambdaSharp::Manifest": {
      "Version": "2019-07-04",
      "Module": "Test.TestModule:1.0-DEV",
      "Description": "LambdaSharp CloudFormation Test",
<<<<<<< HEAD
      "TemplateChecksum": "B95F90380B61756AD4757733EC788E03",
      "Date": "2019-08-09T15:00:00Z",
      "CoreServicesVersion": "0.8.0-rc1",
=======
      "TemplateChecksum": "BC30A7CD9C5EB16C86CD103120663439",
      "Date": "2019-08-09T15:00:00Z",
      "CoreServicesVersion": "0.8.0",
>>>>>>> d211ec3c
      "ParameterSections": [
        {
          "Title": "LambdaSharp Module Options",
          "Parameters": [
            {
              "Name": "Secrets",
              "Type": "String",
              "Label": "Comma-separated list of additional KMS secret keys",
              "Default": ""
            },
            {
              "Name": "XRayTracing",
              "Type": "String",
              "Label": "Enable AWS X-Ray tracing mode for module resources",
              "Default": "Disabled",
              "AllowedValues": [
                "Disabled",
                "RootModule",
                "AllModules"
              ]
            },
            {
              "Name": "LambdaSharpCoreServices",
              "Type": "String",
              "Label": "Integrate with LambdaSharp.Core services",
              "Default": "Disabled",
              "AllowedValues": [
                "Disabled",
                "Enabled"
              ]
            }
          ]
        },
        {
          "Title": "LambdaSharp.Core Imports",
          "Parameters": [
            {
              "Name": "LambdaSharpCoreDeadLetterQueue",
              "Type": "String",
              "Label": "DeadLetterQueue",
              "Default": "$LambdaSharp-Core::DeadLetterQueue",
              "Import": "LambdaSharp.Core::DeadLetterQueue",
              "AllowedPattern": "^.+$",
              "ConstraintDescription": "must either be a cross-module reference or a non-empty value"
            },
            {
              "Name": "LambdaSharpCoreLoggingStream",
              "Type": "String",
              "Label": "LoggingStream",
              "Default": "$LambdaSharp-Core::LoggingStream",
              "Import": "LambdaSharp.Core::LoggingStream",
              "AllowedPattern": "^.+$",
              "ConstraintDescription": "must either be a cross-module reference or a non-empty value"
            },
            {
              "Name": "LambdaSharpCoreLoggingStreamRole",
              "Type": "String",
              "Label": "LoggingStreamRole",
              "Default": "$LambdaSharp-Core::LoggingStreamRole",
              "Import": "LambdaSharp.Core::LoggingStreamRole",
              "AllowedPattern": "^.+$",
              "ConstraintDescription": "must either be a cross-module reference or a non-empty value"
            }
          ]
        }
      ],
      "Git": {
        "Branch": "test-branch",
        "SHA": "0123456789ABCDEF0123456789ABCDEF01234567"
      },
      "Artifacts": [],
      "Dependencies": [],
      "ResourceTypes": [],
      "Outputs": []
    },
    "LambdaSharp::NameMappings": {
      "Version": "2019-07-04",
      "ResourceNameMappings": {
        "MacrosMyMacro": "Macros::MyMacro",
        "FunctionLogGroup": "Function::LogGroup",
        "ModuleRole": "Module::Role",
        "ModuleRoleDeadLetterQueuePolicy": "Module::Role::DeadLetterQueuePolicy",
        "ModuleRoleSecretsPolicy": "Module::Role::SecretsPolicy",
        "ModuleRegistration": "Module::Registration",
        "FunctionRegistration": "Function::Registration",
        "FunctionLogGroupSubscription": "Function::LogGroupSubscription"
      },
      "TypeNameMappings": {
        "Custom::LambdaSharpRegistrationModule": "LambdaSharp::Registration::Module",
        "Custom::LambdaSharpRegistrationFunction": "LambdaSharp::Registration::Function"
      }
    }
  }
}<|MERGE_RESOLUTION|>--- conflicted
+++ resolved
@@ -67,11 +67,7 @@
     "DeploymentChecksum": {
       "Type": "String",
       "Description": "Deployment Checksum",
-<<<<<<< HEAD
-      "Default": "B95F90380B61756AD4757733EC788E03"
-=======
       "Default": "BC30A7CD9C5EB16C86CD103120663439"
->>>>>>> d211ec3c
     }
   },
   "Resources": {
@@ -577,11 +573,7 @@
       }
     },
     "LambdaSharpTool": {
-<<<<<<< HEAD
-      "Value": "0.8.0.0-rc1"
-=======
       "Value": "0.8.0.0"
->>>>>>> d211ec3c
     },
     "LambdaSharpTier": {
       "Value": {
@@ -811,15 +803,9 @@
       "Version": "2019-07-04",
       "Module": "Test.TestModule:1.0-DEV",
       "Description": "LambdaSharp CloudFormation Test",
-<<<<<<< HEAD
-      "TemplateChecksum": "B95F90380B61756AD4757733EC788E03",
-      "Date": "2019-08-09T15:00:00Z",
-      "CoreServicesVersion": "0.8.0-rc1",
-=======
       "TemplateChecksum": "BC30A7CD9C5EB16C86CD103120663439",
       "Date": "2019-08-09T15:00:00Z",
       "CoreServicesVersion": "0.8.0",
->>>>>>> d211ec3c
       "ParameterSections": [
         {
           "Title": "LambdaSharp Module Options",
