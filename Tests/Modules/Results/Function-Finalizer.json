{
  "AWSTemplateFormatVersion": "2010-09-09",
  "Description": "LambdaSharp CloudFormation Test (v1.0-DEV)",
  "Parameters": {
    "Secrets": {
      "Type": "String",
      "Description": "Secret Keys (ARNs)",
      "Default": ""
    },
    "XRayTracing": {
      "Type": "String",
      "Description": "AWS X-Ray Tracing",
      "AllowedValues": [
        "Disabled",
        "RootModule",
        "AllModules"
      ],
      "Default": "Disabled"
    },
    "LambdaSharpCoreServices": {
      "Type": "String",
      "Description": "Use LambdaSharp.Core Services",
      "AllowedValues": [
        "Disabled",
        "Enabled"
      ],
      "Default": "Disabled"
    },
    "LambdaSharpCoreDeadLetterQueue": {
      "Type": "String",
      "Description": "Cross-module reference for LambdaSharp.Core::DeadLetterQueue",
      "AllowedPattern": "^.+$",
      "ConstraintDescription": "must either be a cross-module reference or a non-empty value",
      "Default": "$LambdaSharp-Core::DeadLetterQueue"
    },
    "DeploymentBucketName": {
      "Type": "String",
      "Description": "Deployment S3 Bucket Name"
    },
    "DeploymentPrefix": {
      "Type": "String",
      "Description": "Deployment Tier Prefix"
    },
    "DeploymentPrefixLowercase": {
      "Type": "String",
      "Description": "Deployment Tier Prefix (lowercase)"
    },
    "DeploymentRoot": {
      "Type": "String",
      "Description": "Root Stack Name",
      "Default": ""
    },
    "DeploymentChecksum": {
      "Type": "String",
      "Description": "Deployment Checksum",
<<<<<<< HEAD
      "Default": "621475629383DFF8B712B273FC70953E"
=======
      "Default": "2B4398BB29D43BA898A2BFCEE659A831"
>>>>>>> d211ec3c
    }
  },
  "Resources": {
    "MyTopic": {
      "Type": "AWS::SNS::Topic",
      "Properties": {}
    },
    "Finalizer": {
      "Type": "AWS::Lambda::Function",
      "Properties": {
        "Code": {
          "S3Bucket": {
            "Ref": "DeploymentBucketName"
          },
          "S3Key": "<%MODULE_ORIGIN%>/Test/TestModule/.artifacts/Finalizer-DRYRUN.zip"
        },
        "Description": "My finalizer function (v1.0-DEV)",
        "Environment": {
          "Variables": {
            "DEBUG_LOGGING_ENABLED": "false",
            "MODULE_ID": {
              "Ref": "AWS::StackName"
            },
            "MODULE_INFO": "Test.TestModule:1.0-DEV@<%MODULE_ORIGIN%>",
            "LAMBDA_NAME": "Finalizer",
            "LAMBDA_RUNTIME": "dotnetcore3.1",
            "DEPLOYMENT_TIER": {
              "Fn::Select": [
                "0",
                {
                  "Fn::Split": [
                    "-",
                    {
                      "Ref": "DeploymentPrefix"
                    }
                  ]
                }
              ]
            },
            "DEPLOYMENTBUCKETNAME": {
              "Ref": "DeploymentBucketName"
            },
            "STR_MODULE_ROLE_DEADLETTERQUEUEPOLICY": {
              "Fn::If": [
                "UseCoreServices",
                {
                  "Ref": "ModuleRoleDeadLetterQueuePolicy"
                },
                {
                  "Ref": "AWS::NoValue"
                }
              ]
            },
            "STR_MODULE_ROLE_SECRETSPOLICY": {
              "Fn::If": [
                "ModuleRoleSecretsPolicyCondition",
                {
                  "Ref": "ModuleRoleSecretsPolicy"
                },
                {
                  "Ref": "AWS::NoValue"
                }
              ]
            }
          }
        },
        "Handler": "Finalizer::LambdaSharpTestModule.Finalizer.Function::FunctionHandlerAsync",
        "MemorySize": "128",
        "Role": {
          "Fn::GetAtt": [
            "ModuleRole",
            "Arn"
          ]
        },
        "Runtime": "dotnetcore3.1",
        "Timeout": 900,
        "TracingConfig": {
          "Mode": {
            "Fn::If": [
              "XRayIsEnabled",
              "Active",
              "PassThrough"
            ]
          }
        }
      }
    },
    "FinalizerLogGroup": {
      "Type": "AWS::Logs::LogGroup",
      "Properties": {
        "LogGroupName": {
          "Fn::Sub": "/aws/lambda/${Finalizer}"
        },
        "RetentionInDays": 30
      }
    },
    "FinalizerInvocation": {
      "Type": "Custom::ModuleFinalizer",
      "Properties": {
        "ServiceToken": {
          "Fn::GetAtt": [
            "Finalizer",
            "Arn"
          ]
        },
        "ResourceType": "Module::Finalizer",
        "DeploymentChecksum": {
          "Ref": "DeploymentChecksum"
        },
        "ModuleVersion": "1.0-DEV",
        "DependsOn": [
          {
            "Fn::If": [
              "UseCoreServices",
              {
                "Ref": "ModuleRoleDeadLetterQueuePolicy"
              },
              {
                "Ref": "AWS::NoValue"
              }
            ]
          },
          {
            "Fn::If": [
              "ModuleRoleSecretsPolicyCondition",
              {
                "Ref": "ModuleRoleSecretsPolicy"
              },
              {
                "Ref": "AWS::NoValue"
              }
            ]
          }
        ]
      },
      "DependsOn": [
        "Finalizer",
        "FinalizerLogGroup",
        "ModuleRole",
        "MyTopic"
      ]
    },
    "ModuleRole": {
      "Type": "AWS::IAM::Role",
      "Properties": {
        "AssumeRolePolicyDocument": {
          "Version": "2012-10-17",
          "Statement": [
            {
              "Sid": "ModuleLambdaPrincipal",
              "Effect": "Allow",
              "Principal": {
                "Service": "lambda.amazonaws.com"
              },
              "Action": "sts:AssumeRole"
            }
          ]
        },
        "Policies": [
          {
            "PolicyDocument": {
              "Version": "2012-10-17",
              "Statement": [
                {
                  "Sid": "LogStream",
                  "Effect": "Allow",
                  "Action": [
                    "logs:CreateLogStream",
                    "logs:PutLogEvents"
                  ],
                  "Resource": "arn:aws:logs:*:*:*"
                },
                {
                  "Sid": "CloudFormation",
                  "Effect": "Allow",
                  "Action": [
                    "cloudformation:DescribeStacks"
                  ],
                  "Resource": {
                    "Ref": "AWS::StackId"
                  }
                },
                {
                  "Sid": "AWSXRay",
                  "Effect": "Allow",
                  "Action": [
                    "xray:GetSamplingRules",
                    "xray:GetSamplingStatisticSummaries",
                    "xray:GetSamplingTargets",
                    "xray:PutTelemetryRecords",
                    "xray:PutTraceSegments"
                  ],
                  "Resource": "*"
                },
                {
                  "Sid": "EventBus",
                  "Effect": "Allow",
                  "Action": [
                    "events:PutEvents"
                  ],
                  "Resource": {
                    "Fn::Sub": "arn:aws:events:${AWS::Region}:${AWS::AccountId}:event-bus/default"
                  }
                },
                {
                  "Sid": "DeploymentBucketReadOnly",
                  "Effect": "Allow",
                  "Action": [
                    "s3:GetObject"
                  ],
                  "Resource": {
                    "Fn::Sub": "arn:aws:s3:::${DeploymentBucketName}/<%MODULE_ORIGIN%>/Test/TestModule/.artifacts/*"
                  }
                }
              ]
            },
            "PolicyName": {
              "Fn::Sub": "${AWS::StackName}ModulePolicy"
            }
          }
        ]
      }
    },
    "ModuleRoleDeadLetterQueuePolicy": {
      "Type": "AWS::IAM::Policy",
      "Condition": "UseCoreServices",
      "Properties": {
        "PolicyDocument": {
          "Version": "2012-10-17",
          "Statement": [
            {
              "Sid": "DeadLetterQueue",
              "Effect": "Allow",
              "Action": [
                "sqs:SendMessage"
              ],
              "Resource": {
                "Fn::If": [
                  "UseCoreServices",
                  {
                    "Fn::If": [
                      "LambdaSharpCoreDeadLetterQueueIsImported",
                      {
                        "Fn::ImportValue": {
                          "Fn::Sub": [
                            "${DeploymentPrefix}${Import}",
                            {
                              "Import": {
                                "Fn::Select": [
                                  "1",
                                  {
                                    "Fn::Split": [
                                      "$",
                                      {
                                        "Ref": "LambdaSharpCoreDeadLetterQueue"
                                      }
                                    ]
                                  }
                                ]
                              }
                            }
                          ]
                        }
                      },
                      {
                        "Ref": "LambdaSharpCoreDeadLetterQueue"
                      }
                    ]
                  },
                  {
                    "Ref": "AWS::NoValue"
                  }
                ]
              }
            }
          ]
        },
        "PolicyName": {
          "Fn::Sub": "${AWS::StackName}ModuleRoleDeadLetterQueue"
        },
        "Roles": [
          {
            "Ref": "ModuleRole"
          }
        ]
      }
    },
    "ModuleRoleSecretsPolicy": {
      "Type": "AWS::IAM::Policy",
      "Condition": "ModuleRoleSecretsPolicyCondition",
      "Properties": {
        "PolicyDocument": {
          "Version": "2012-10-17",
          "Statement": [
            {
              "Sid": "Secrets",
              "Effect": "Allow",
              "Action": [
                "kms:Decrypt",
                "kms:Encrypt"
              ],
              "Resource": {
                "Fn::Split": [
                  ",",
                  {
                    "Ref": "Secrets"
                  }
                ]
              }
            }
          ]
        },
        "PolicyName": {
          "Fn::Sub": "${AWS::StackName}ModuleRoleSecrets"
        },
        "Roles": [
          {
            "Ref": "ModuleRole"
          }
        ]
      }
    },
    "ModuleRegistration": {
      "Type": "Custom::LambdaSharpRegistrationModule",
      "Condition": "UseCoreServices",
      "Properties": {
        "ServiceToken": {
          "Fn::ImportValue": {
            "Fn::Sub": "${DeploymentPrefix}LambdaSharp::Registration::Module"
          }
        },
        "ResourceType": "LambdaSharp::Registration::Module",
        "ModuleInfo": "Test.TestModule:1.0-DEV@<%MODULE_ORIGIN%>",
        "ModuleId": {
          "Ref": "AWS::StackName"
        }
      }
    }
  },
  "Outputs": {
    "ModuleInfo": {
      "Value": "Test.TestModule:1.0-DEV@<%MODULE_ORIGIN%>"
    },
    "ModuleChecksum": {
      "Value": {
        "Ref": "DeploymentChecksum"
      }
    },
    "LambdaSharpTool": {
<<<<<<< HEAD
      "Value": "0.8.0.0-rc1"
=======
      "Value": "0.8.0.0"
>>>>>>> d211ec3c
    },
    "LambdaSharpTier": {
      "Value": {
        "Fn::Select": [
          "0",
          {
            "Fn::Split": [
              "-",
              {
                "Ref": "DeploymentPrefix"
              }
            ]
          }
        ]
      }
    }
  },
  "Conditions": {
    "XRayIsEnabled": {
      "Fn::Not": [
        {
          "Fn::Equals": [
            {
              "Ref": "XRayTracing"
            },
            "Disabled"
          ]
        }
      ]
    },
    "UseCoreServices": {
      "Fn::Equals": [
        {
          "Ref": "LambdaSharpCoreServices"
        },
        "Enabled"
      ]
    },
    "LambdaSharpCoreDeadLetterQueueIsImported": {
      "Fn::And": [
        {
          "Fn::Not": [
            {
              "Fn::Equals": [
                {
                  "Ref": "LambdaSharpCoreDeadLetterQueue"
                },
                ""
              ]
            }
          ]
        },
        {
          "Fn::Equals": [
            {
              "Fn::Select": [
                "0",
                {
                  "Fn::Split": [
                    "$",
                    {
                      "Ref": "LambdaSharpCoreDeadLetterQueue"
                    }
                  ]
                }
              ]
            },
            ""
          ]
        }
      ]
    },
    "ModuleRoleSecretsPolicyCondition": {
      "Fn::Not": [
        {
          "Fn::Equals": [
            {
              "Ref": "Secrets"
            },
            ""
          ]
        }
      ]
    }
  },
  "Metadata": {
    "AWS::CloudFormation::Interface": {
      "ParameterLabels": {
        "Secrets": {
          "default": "Comma-separated list of additional KMS secret keys [String]"
        },
        "XRayTracing": {
          "default": "Enable AWS X-Ray tracing mode for module resources [String]"
        },
        "LambdaSharpCoreServices": {
          "default": "Integrate with LambdaSharp.Core services [String]"
        },
        "LambdaSharpCoreDeadLetterQueue": {
          "default": "DeadLetterQueue [String]"
        },
        "DeploymentBucketName": {
          "default": "Deployment S3 bucket name [String]"
        },
        "DeploymentPrefix": {
          "default": "Deployment tier prefix [String]"
        },
        "DeploymentPrefixLowercase": {
          "default": "Deployment tier prefix (lowercase) [String]"
        },
        "DeploymentRoot": {
          "default": "Root stack name for nested deployments, blank otherwise [String]"
        },
        "DeploymentChecksum": {
          "default": "CloudFormation template MD5 checksum [String]"
        }
      },
      "ParameterGroups": [
        {
          "Label": {
            "default": "LambdaSharp Module Options"
          },
          "Parameters": [
            "Secrets",
            "XRayTracing",
            "LambdaSharpCoreServices"
          ]
        },
        {
          "Label": {
            "default": "LambdaSharp.Core Imports"
          },
          "Parameters": [
            "LambdaSharpCoreDeadLetterQueue"
          ]
        },
        {
          "Label": {
            "default": "LambdaSharp Deployment Settings (DO NOT MODIFY)"
          },
          "Parameters": [
            "DeploymentBucketName",
            "DeploymentPrefix",
            "DeploymentPrefixLowercase",
            "DeploymentRoot",
            "DeploymentChecksum"
          ]
        }
      ]
    },
    "LambdaSharp::Manifest": {
      "Version": "2019-07-04",
      "Module": "Test.TestModule:1.0-DEV",
      "Description": "LambdaSharp CloudFormation Test",
<<<<<<< HEAD
      "TemplateChecksum": "621475629383DFF8B712B273FC70953E",
      "Date": "2019-08-09T15:00:00Z",
      "CoreServicesVersion": "0.8.0-rc1",
=======
      "TemplateChecksum": "2B4398BB29D43BA898A2BFCEE659A831",
      "Date": "2019-08-09T15:00:00Z",
      "CoreServicesVersion": "0.8.0",
>>>>>>> d211ec3c
      "ParameterSections": [
        {
          "Title": "LambdaSharp Module Options",
          "Parameters": [
            {
              "Name": "Secrets",
              "Type": "String",
              "Label": "Comma-separated list of additional KMS secret keys",
              "Default": ""
            },
            {
              "Name": "XRayTracing",
              "Type": "String",
              "Label": "Enable AWS X-Ray tracing mode for module resources",
              "Default": "Disabled",
              "AllowedValues": [
                "Disabled",
                "RootModule",
                "AllModules"
              ]
            },
            {
              "Name": "LambdaSharpCoreServices",
              "Type": "String",
              "Label": "Integrate with LambdaSharp.Core services",
              "Default": "Disabled",
              "AllowedValues": [
                "Disabled",
                "Enabled"
              ]
            }
          ]
        },
        {
          "Title": "LambdaSharp.Core Imports",
          "Parameters": [
            {
              "Name": "LambdaSharpCoreDeadLetterQueue",
              "Type": "String",
              "Label": "DeadLetterQueue",
              "Default": "$LambdaSharp-Core::DeadLetterQueue",
              "Import": "LambdaSharp.Core::DeadLetterQueue",
              "AllowedPattern": "^.+$",
              "ConstraintDescription": "must either be a cross-module reference or a non-empty value"
            }
          ]
        }
      ],
      "Git": {
        "Branch": "test-branch",
        "SHA": "0123456789ABCDEF0123456789ABCDEF01234567"
      },
      "Artifacts": [],
      "Dependencies": [],
      "ResourceTypes": [],
      "Outputs": []
    },
    "LambdaSharp::NameMappings": {
      "Version": "2019-07-04",
      "ResourceNameMappings": {
        "FinalizerLogGroup": "Finalizer::LogGroup",
        "FinalizerInvocation": "Finalizer::Invocation",
        "ModuleRole": "Module::Role",
        "ModuleRoleDeadLetterQueuePolicy": "Module::Role::DeadLetterQueuePolicy",
        "ModuleRoleSecretsPolicy": "Module::Role::SecretsPolicy",
        "ModuleRegistration": "Module::Registration"
      },
      "TypeNameMappings": {
        "Custom::ModuleFinalizer": "Module::Finalizer",
        "Custom::LambdaSharpRegistrationModule": "LambdaSharp::Registration::Module"
      }
    }
  }
}<|MERGE_RESOLUTION|>--- conflicted
+++ resolved
@@ -53,11 +53,7 @@
     "DeploymentChecksum": {
       "Type": "String",
       "Description": "Deployment Checksum",
-<<<<<<< HEAD
-      "Default": "621475629383DFF8B712B273FC70953E"
-=======
       "Default": "2B4398BB29D43BA898A2BFCEE659A831"
->>>>>>> d211ec3c
     }
   },
   "Resources": {
@@ -407,11 +403,7 @@
       }
     },
     "LambdaSharpTool": {
-<<<<<<< HEAD
-      "Value": "0.8.0.0-rc1"
-=======
       "Value": "0.8.0.0"
->>>>>>> d211ec3c
     },
     "LambdaSharpTier": {
       "Value": {
@@ -565,15 +557,9 @@
       "Version": "2019-07-04",
       "Module": "Test.TestModule:1.0-DEV",
       "Description": "LambdaSharp CloudFormation Test",
-<<<<<<< HEAD
-      "TemplateChecksum": "621475629383DFF8B712B273FC70953E",
-      "Date": "2019-08-09T15:00:00Z",
-      "CoreServicesVersion": "0.8.0-rc1",
-=======
       "TemplateChecksum": "2B4398BB29D43BA898A2BFCEE659A831",
       "Date": "2019-08-09T15:00:00Z",
       "CoreServicesVersion": "0.8.0",
->>>>>>> d211ec3c
       "ParameterSections": [
         {
           "Title": "LambdaSharp Module Options",
