--- conflicted
+++ resolved
@@ -553,11 +553,7 @@
       "Value": "E07D0FF9FAE4EEA626929DD2D0DEFE81"
     },
     "LambdaSharpTool": {
-<<<<<<< HEAD
-      "Value": "0.7.0.7"
-=======
       "Value": "0.7.0.8"
->>>>>>> d95222c0
     },
     "LambdaSharpTier": {
       "Value": {
