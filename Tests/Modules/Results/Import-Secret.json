--- conflicted
+++ resolved
@@ -74,11 +74,7 @@
     "DeploymentChecksum": {
       "Type": "String",
       "Description": "Deployment Checksum",
-<<<<<<< HEAD
-      "Default": "4054107DBA636CBF8C417F1D1F7ED90E"
-=======
       "Default": "84B955ED95F0696B1B95C98DBD011EBD"
->>>>>>> d211ec3c
     }
   },
   "Resources": {
@@ -712,11 +708,7 @@
       }
     },
     "LambdaSharpTool": {
-<<<<<<< HEAD
-      "Value": "0.8.0.0-rc1"
-=======
       "Value": "0.8.0.0"
->>>>>>> d211ec3c
     },
     "LambdaSharpTier": {
       "Value": {
@@ -991,15 +983,9 @@
       "Version": "2019-07-04",
       "Module": "Test.TestModule:1.0-DEV",
       "Description": "LambdaSharp CloudFormation Test",
-<<<<<<< HEAD
-      "TemplateChecksum": "4054107DBA636CBF8C417F1D1F7ED90E",
-      "Date": "2019-08-09T15:00:00Z",
-      "CoreServicesVersion": "0.8.0-rc1",
-=======
       "TemplateChecksum": "84B955ED95F0696B1B95C98DBD011EBD",
       "Date": "2019-08-09T15:00:00Z",
       "CoreServicesVersion": "0.8.0",
->>>>>>> d211ec3c
       "ParameterSections": [
         {
           "Title": "Other.Module Imports",
