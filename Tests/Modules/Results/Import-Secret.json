--- conflicted
+++ resolved
@@ -668,11 +668,7 @@
       "Value": "2EE585A413B2950511EE408F48BD5D63"
     },
     "LambdaSharpTool": {
-<<<<<<< HEAD
-      "Value": "0.7.0.7"
-=======
       "Value": "0.7.0.8"
->>>>>>> d95222c0
     },
     "LambdaSharpTier": {
       "Value": {
