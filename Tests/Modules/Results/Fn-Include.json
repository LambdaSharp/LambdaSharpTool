--- conflicted
+++ resolved
@@ -36,11 +36,7 @@
     "DeploymentChecksum": {
       "Type": "String",
       "Description": "Deployment Checksum",
-<<<<<<< HEAD
-      "Default": "BA6ECEDA745495702928C1B30BD0B24E"
-=======
       "Default": "F9A93E978B8253AAD4AF93B828D2C868"
->>>>>>> d211ec3c
     }
   },
   "Resources": {
@@ -96,11 +92,7 @@
       }
     },
     "LambdaSharpTool": {
-<<<<<<< HEAD
-      "Value": "0.8.0.0-rc1"
-=======
       "Value": "0.8.0.0"
->>>>>>> d211ec3c
     },
     "LambdaSharpTier": {
       "Value": {
@@ -181,15 +173,9 @@
       "Version": "2019-07-04",
       "Module": "Test.TestModule:1.0-DEV",
       "Description": "LambdaSharp CloudFormation Test",
-<<<<<<< HEAD
-      "TemplateChecksum": "BA6ECEDA745495702928C1B30BD0B24E",
-      "Date": "2019-08-09T15:00:00Z",
-      "CoreServicesVersion": "0.8.0-rc1",
-=======
       "TemplateChecksum": "F9A93E978B8253AAD4AF93B828D2C868",
       "Date": "2019-08-09T15:00:00Z",
       "CoreServicesVersion": "0.8.0",
->>>>>>> d211ec3c
       "ParameterSections": [
         {
           "Title": "LambdaSharp Module Options",
