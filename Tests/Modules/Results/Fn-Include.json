{
  "AWSTemplateFormatVersion": "2010-09-09",
  "Description": "LambdaSharp CloudFormation Test (v1.0-DEV)",
  "Parameters": {
    "Secrets": {
      "Type": "String",
      "Description": "Secret Keys (ARNs)",
      "Default": ""
    },
    "LambdaSharpCoreServices": {
      "Type": "String",
      "Description": "Use LambdaSharp.Core Services",
      "AllowedValues": [
        "Disabled",
        "Enabled"
      ],
      "Default": "Disabled"
    },
    "DeploymentBucketName": {
      "Type": "String",
      "Description": "Deployment S3 Bucket Name"
    },
    "DeploymentPrefix": {
      "Type": "String",
      "Description": "Deployment Tier Prefix"
    },
    "DeploymentPrefixLowercase": {
      "Type": "String",
      "Description": "Deployment Tier Prefix (lowercase)"
    },
    "DeploymentRoot": {
      "Type": "String",
      "Description": "Root Stack Name",
      "Default": ""
    },
    "DeploymentChecksum": {
      "Type": "String",
      "Description": "Deployment Checksum",
      "Default": "5FA821FB2CAEDDD3D3A5C6195385C47C"
    }
  },
  "Resources": {
    "MyResource1": {
      "Type": "Custom::Handler",
      "Properties": {
        "Text": "This is a plain text file."
      }
    },
    "MyResource2": {
      "Type": "Custom::Handler",
      "Properties": {
        "Object": {
          "Name": "Foo",
          "Value": "Bar"
        }
      }
    },
    "MyIncludedResource": {
      "Type": "Custom::Handler",
      "Properties": {
        "Text": "This is a plain text file.",
        "Object": {
          "Name": "Foo",
          "Value": "Bar"
        }
      }
    },
    "ModuleRegistration": {
      "Type": "Custom::LambdaSharpRegistrationModule",
      "Condition": "UseCoreServices",
      "Properties": {
        "ServiceToken": {
          "Fn::ImportValue": {
            "Fn::Sub": "${DeploymentPrefix}LambdaSharp::Registration::Module"
          }
        },
        "ResourceType": "LambdaSharp::Registration::Module",
        "Module": "Test.TestModule:1.0-DEV",
        "ModuleId": {
          "Ref": "AWS::StackName"
        }
      }
    }
  },
  "Outputs": {
    "Module": {
      "Value": "Test.TestModule:1.0-DEV@<%MODULE_ORIGIN%>"
    },
    "ModuleChecksum": {
      "Value": "5FA821FB2CAEDDD3D3A5C6195385C47C"
    },
    "LambdaSharpTool": {
<<<<<<< HEAD
      "Value": "0.7.0.7"
=======
      "Value": "0.7.0.8"
>>>>>>> d95222c0
    },
    "LambdaSharpTier": {
      "Value": {
        "Fn::Select": [
          "0",
          {
            "Fn::Split": [
              "-",
              {
                "Ref": "DeploymentPrefix"
              }
            ]
          }
        ]
      }
    }
  },
  "Conditions": {
    "UseCoreServices": {
      "Fn::Equals": [
        {
          "Ref": "LambdaSharpCoreServices"
        },
        "Enabled"
      ]
    }
  },
  "Metadata": {
    "AWS::CloudFormation::Interface": {
      "ParameterLabels": {
        "Secrets": {
          "default": "Comma-separated list of additional KMS secret keys [String]"
        },
        "LambdaSharpCoreServices": {
          "default": "Integrate with LambdaSharp.Core services [String]"
        },
        "DeploymentBucketName": {
          "default": "Deployment S3 bucket name [String]"
        },
        "DeploymentPrefix": {
          "default": "Deployment tier prefix [String]"
        },
        "DeploymentPrefixLowercase": {
          "default": "Deployment tier prefix (lowercase) [String]"
        },
        "DeploymentRoot": {
          "default": "Root stack name for nested deployments, blank otherwise [String]"
        },
        "DeploymentChecksum": {
          "default": "CloudFormation template MD5 checksum [String]"
        }
      },
      "ParameterGroups": [
        {
          "Label": {
            "default": "LambdaSharp Module Options"
          },
          "Parameters": [
            "Secrets",
            "LambdaSharpCoreServices"
          ]
        },
        {
          "Label": {
            "default": "LambdaSharp Deployment Settings (DO NOT MODIFY)"
          },
          "Parameters": [
            "DeploymentBucketName",
            "DeploymentPrefix",
            "DeploymentPrefixLowercase",
            "DeploymentRoot",
            "DeploymentChecksum"
          ]
        }
      ]
    },
    "LambdaSharp::Manifest": {
      "Version": "2019-07-04",
      "Module": "Test.TestModule:1.0-DEV",
      "Description": "LambdaSharp CloudFormation Test",
      "TemplateChecksum": "5FA821FB2CAEDDD3D3A5C6195385C47C",
      "Date": "2019-08-09T15:00:00Z",
      "CoreServicesVersion": "0.7.0",
      "ParameterSections": [
        {
          "Title": "LambdaSharp Module Options",
          "Parameters": [
            {
              "Name": "Secrets",
              "Type": "String",
              "Label": "Comma-separated list of additional KMS secret keys",
              "Default": ""
            },
            {
              "Name": "LambdaSharpCoreServices",
              "Type": "String",
              "Label": "Integrate with LambdaSharp.Core services",
              "Default": "Disabled",
              "AllowedValues": [
                "Disabled",
                "Enabled"
              ]
            }
          ]
        }
      ],
      "Git": {
        "Branch": "test-branch",
        "SHA": "0123456789ABCDEF0123456789ABCDEF01234567"
      },
      "Artifacts": [],
      "Dependencies": [],
      "ResourceTypes": [],
      "Outputs": []
    },
    "LambdaSharp::NameMappings": {
      "Version": "2019-07-04",
      "ResourceNameMappings": {
        "ModuleRegistration": "Module::Registration"
      },
      "TypeNameMappings": {
        "Custom::LambdaSharpRegistrationModule": "LambdaSharp::Registration::Module"
      }
    }
  }
}<|MERGE_RESOLUTION|>--- conflicted
+++ resolved
@@ -90,11 +90,7 @@
       "Value": "5FA821FB2CAEDDD3D3A5C6195385C47C"
     },
     "LambdaSharpTool": {
-<<<<<<< HEAD
-      "Value": "0.7.0.7"
-=======
       "Value": "0.7.0.8"
->>>>>>> d95222c0
     },
     "LambdaSharpTier": {
       "Value": {
