{
  "AWSTemplateFormatVersion": "2010-09-09",
  "Description": "LambdaSharp CloudFormation Test (v1.0-DEV)",
  "Parameters": {
    "Secrets": {
      "Type": "String",
      "Description": "Secret Keys (ARNs)",
      "Default": ""
    },
    "LambdaSharpCoreServices": {
      "Type": "String",
      "Description": "Use LambdaSharp.Core Services",
      "AllowedValues": [
        "Disabled",
        "Enabled"
      ],
      "Default": "Disabled"
    },
    "DeploymentBucketName": {
      "Type": "String",
      "Description": "Deployment S3 Bucket Name"
    },
    "DeploymentPrefix": {
      "Type": "String",
      "Description": "Deployment Tier Prefix"
    },
    "DeploymentPrefixLowercase": {
      "Type": "String",
      "Description": "Deployment Tier Prefix (lowercase)"
    },
    "DeploymentRoot": {
      "Type": "String",
      "Description": "Root Stack Name",
      "Default": ""
    },
    "DeploymentChecksum": {
      "Type": "String",
      "Description": "Deployment Checksum",
      "Default": "49A0EAB5F856EBA2009F83B374A36577"
    }
  },
  "Resources": {
    "MyResource": {
      "Type": "Custom::Handler",
      "Properties": {
        "Result": {
          "Fn::GetAZs": "us-west-1"
        }
      }
    },
    "ModuleRegistration": {
      "Type": "Custom::LambdaSharpRegistrationModule",
      "Condition": "UseCoreServices",
      "Properties": {
        "ServiceToken": {
          "Fn::ImportValue": {
            "Fn::Sub": "${DeploymentPrefix}LambdaSharp::Registration::Module"
          }
        },
        "ResourceType": "LambdaSharp::Registration::Module",
        "Module": "Test.TestModule:1.0-DEV",
        "ModuleId": {
          "Ref": "AWS::StackName"
        }
      }
    }
  },
  "Outputs": {
    "Module": {
      "Value": "Test.TestModule:1.0-DEV@<%MODULE_ORIGIN%>"
    },
    "ModuleChecksum": {
      "Value": "49A0EAB5F856EBA2009F83B374A36577"
    },
    "LambdaSharpTool": {
<<<<<<< HEAD
      "Value": "0.7.0.7"
=======
      "Value": "0.7.0.8"
>>>>>>> d95222c0
    },
    "LambdaSharpTier": {
      "Value": {
        "Fn::Select": [
          "0",
          {
            "Fn::Split": [
              "-",
              {
                "Ref": "DeploymentPrefix"
              }
            ]
          }
        ]
      }
    }
  },
  "Conditions": {
    "UseCoreServices": {
      "Fn::Equals": [
        {
          "Ref": "LambdaSharpCoreServices"
        },
        "Enabled"
      ]
    }
  },
  "Metadata": {
    "AWS::CloudFormation::Interface": {
      "ParameterLabels": {
        "Secrets": {
          "default": "Comma-separated list of additional KMS secret keys [String]"
        },
        "LambdaSharpCoreServices": {
          "default": "Integrate with LambdaSharp.Core services [String]"
        },
        "DeploymentBucketName": {
          "default": "Deployment S3 bucket name [String]"
        },
        "DeploymentPrefix": {
          "default": "Deployment tier prefix [String]"
        },
        "DeploymentPrefixLowercase": {
          "default": "Deployment tier prefix (lowercase) [String]"
        },
        "DeploymentRoot": {
          "default": "Root stack name for nested deployments, blank otherwise [String]"
        },
        "DeploymentChecksum": {
          "default": "CloudFormation template MD5 checksum [String]"
        }
      },
      "ParameterGroups": [
        {
          "Label": {
            "default": "LambdaSharp Module Options"
          },
          "Parameters": [
            "Secrets",
            "LambdaSharpCoreServices"
          ]
        },
        {
          "Label": {
            "default": "LambdaSharp Deployment Settings (DO NOT MODIFY)"
          },
          "Parameters": [
            "DeploymentBucketName",
            "DeploymentPrefix",
            "DeploymentPrefixLowercase",
            "DeploymentRoot",
            "DeploymentChecksum"
          ]
        }
      ]
    },
    "LambdaSharp::Manifest": {
      "Version": "2019-07-04",
      "Module": "Test.TestModule:1.0-DEV",
      "Description": "LambdaSharp CloudFormation Test",
      "TemplateChecksum": "49A0EAB5F856EBA2009F83B374A36577",
      "Date": "2019-08-09T15:00:00Z",
      "CoreServicesVersion": "0.7.0",
      "ParameterSections": [
        {
          "Title": "LambdaSharp Module Options",
          "Parameters": [
            {
              "Name": "Secrets",
              "Type": "String",
              "Label": "Comma-separated list of additional KMS secret keys",
              "Default": ""
            },
            {
              "Name": "LambdaSharpCoreServices",
              "Type": "String",
              "Label": "Integrate with LambdaSharp.Core services",
              "Default": "Disabled",
              "AllowedValues": [
                "Disabled",
                "Enabled"
              ]
            }
          ]
        }
      ],
      "Git": {
        "Branch": "test-branch",
        "SHA": "0123456789ABCDEF0123456789ABCDEF01234567"
      },
      "Artifacts": [],
      "Dependencies": [],
      "ResourceTypes": [],
      "Outputs": []
    },
    "LambdaSharp::NameMappings": {
      "Version": "2019-07-04",
      "ResourceNameMappings": {
        "ModuleRegistration": "Module::Registration"
      },
      "TypeNameMappings": {
        "Custom::LambdaSharpRegistrationModule": "LambdaSharp::Registration::Module"
      }
    }
  }
}<|MERGE_RESOLUTION|>--- conflicted
+++ resolved
@@ -73,11 +73,7 @@
       "Value": "49A0EAB5F856EBA2009F83B374A36577"
     },
     "LambdaSharpTool": {
-<<<<<<< HEAD
-      "Value": "0.7.0.7"
-=======
       "Value": "0.7.0.8"
->>>>>>> d95222c0
     },
     "LambdaSharpTier": {
       "Value": {
