--- conflicted
+++ resolved
@@ -53,11 +53,7 @@
     "DeploymentChecksum": {
       "Type": "String",
       "Description": "Deployment Checksum",
-<<<<<<< HEAD
-      "Default": "9BBC17A3839FFBDF7F52C35EAB8B81E0"
-=======
       "Default": "76E9DBA9E6611EE38D7518A1E57DAFC9"
->>>>>>> 98d31a1a
     }
   },
   "Resources": {
@@ -577,11 +573,7 @@
       "Version": "2019-07-04",
       "Module": "Test.TestModule:1.0-DEV",
       "Description": "LambdaSharp CloudFormation Test",
-<<<<<<< HEAD
-      "TemplateChecksum": "9BBC17A3839FFBDF7F52C35EAB8B81E0",
-=======
       "TemplateChecksum": "76E9DBA9E6611EE38D7518A1E57DAFC9",
->>>>>>> 98d31a1a
       "Date": "2019-08-09T15:00:00Z",
       "CoreServicesVersion": "1",
       "ParameterSections": [
