{
  "AWSTemplateFormatVersion": "2010-09-09",
  "Description": "LambdaSharp CloudFormation Test (v1.0-DEV)",
  "Parameters": {
    "Secrets": {
      "Type": "String",
      "Description": "Secret Keys (ARNs)",
      "Default": ""
    },
    "XRayTracing": {
      "Type": "String",
      "Description": "AWS X-Ray Tracing",
      "AllowedValues": [
        "Disabled",
        "RootModule",
        "AllModules"
      ],
      "Default": "Disabled"
    },
    "LambdaSharpCoreServices": {
      "Type": "String",
      "Description": "Use LambdaSharp.Core Services",
      "AllowedValues": [
        "Disabled",
        "Enabled"
      ],
      "Default": "Disabled"
    },
    "LambdaSharpCoreDeadLetterQueue": {
      "Type": "String",
      "Description": "Cross-module reference for LambdaSharp.Core::DeadLetterQueue",
      "AllowedPattern": "^.+$",
      "ConstraintDescription": "must either be a cross-module reference or a non-empty value",
      "Default": "$LambdaSharp-Core::DeadLetterQueue"
    },
    "LambdaSharpCoreLoggingStream": {
      "Type": "String",
      "Description": "Cross-module reference for LambdaSharp.Core::LoggingStream",
      "AllowedPattern": "^.+$",
      "ConstraintDescription": "must either be a cross-module reference or a non-empty value",
      "Default": "$LambdaSharp-Core::LoggingStream"
    },
    "LambdaSharpCoreLoggingStreamRole": {
      "Type": "String",
      "Description": "Cross-module reference for LambdaSharp.Core::LoggingStreamRole",
      "AllowedPattern": "^.+$",
      "ConstraintDescription": "must either be a cross-module reference or a non-empty value",
      "Default": "$LambdaSharp-Core::LoggingStreamRole"
    },
    "DeploymentBucketName": {
      "Type": "String",
      "Description": "Deployment S3 Bucket Name"
    },
    "DeploymentPrefix": {
      "Type": "String",
      "Description": "Deployment Tier Prefix"
    },
    "DeploymentPrefixLowercase": {
      "Type": "String",
      "Description": "Deployment Tier Prefix (lowercase)"
    },
    "DeploymentRoot": {
      "Type": "String",
      "Description": "Root Stack Name",
      "Default": ""
    },
    "DeploymentChecksum": {
      "Type": "String",
      "Description": "Deployment Checksum",
<<<<<<< HEAD
      "Default": "95F8CDF229AA9C7805D68E43B8DAA05B"
=======
      "Default": "2D13263A5D634F906AB1696FEBAC4A2D"
>>>>>>> d211ec3c
    }
  },
  "Resources": {
    "Function": {
      "Type": "AWS::Lambda::Function",
      "Properties": {
        "Code": {
          "S3Bucket": {
            "Ref": "DeploymentBucketName"
          },
          "S3Key": "<%MODULE_ORIGIN%>/Test/TestModule/.artifacts/Function-DRYRUN.zip"
        },
        "DeadLetterConfig": {
          "TargetArn": {
            "Fn::If": [
              "UseCoreServices",
              {
                "Fn::If": [
                  "LambdaSharpCoreDeadLetterQueueIsImported",
                  {
                    "Fn::ImportValue": {
                      "Fn::Sub": [
                        "${DeploymentPrefix}${Import}",
                        {
                          "Import": {
                            "Fn::Select": [
                              "1",
                              {
                                "Fn::Split": [
                                  "$",
                                  {
                                    "Ref": "LambdaSharpCoreDeadLetterQueue"
                                  }
                                ]
                              }
                            ]
                          }
                        }
                      ]
                    }
                  },
                  {
                    "Ref": "LambdaSharpCoreDeadLetterQueue"
                  }
                ]
              },
              {
                "Ref": "AWS::NoValue"
              }
            ]
          }
        },
        "Description": "My function (v1.0-DEV)",
        "Environment": {
          "Variables": {
            "DEBUG_LOGGING_ENABLED": "false",
            "MODULE_ID": {
              "Ref": "AWS::StackName"
            },
            "MODULE_INFO": "Test.TestModule:1.0-DEV@<%MODULE_ORIGIN%>",
            "LAMBDA_NAME": "Function",
            "LAMBDA_RUNTIME": "dotnetcore3.1",
            "DEPLOYMENT_TIER": {
              "Fn::Select": [
                "0",
                {
                  "Fn::Split": [
                    "-",
                    {
                      "Ref": "DeploymentPrefix"
                    }
                  ]
                }
              ]
            },
            "DEPLOYMENTBUCKETNAME": {
              "Ref": "DeploymentBucketName"
            },
            "DEADLETTERQUEUE": {
              "Fn::If": [
                "UseCoreServices",
                {
                  "Fn::If": [
                    "LambdaSharpCoreDeadLetterQueueIsImported",
                    {
                      "Fn::ImportValue": {
                        "Fn::Sub": [
                          "${DeploymentPrefix}${Import}",
                          {
                            "Import": {
                              "Fn::Select": [
                                "1",
                                {
                                  "Fn::Split": [
                                    "$",
                                    {
                                      "Ref": "LambdaSharpCoreDeadLetterQueue"
                                    }
                                  ]
                                }
                              ]
                            }
                          }
                        ]
                      }
                    },
                    {
                      "Ref": "LambdaSharpCoreDeadLetterQueue"
                    }
                  ]
                },
                {
                  "Ref": "AWS::NoValue"
                }
              ]
            },
            "STR_MODULE_ROLE_DEADLETTERQUEUEPOLICY": {
              "Fn::If": [
                "UseCoreServices",
                {
                  "Ref": "ModuleRoleDeadLetterQueuePolicy"
                },
                {
                  "Ref": "AWS::NoValue"
                }
              ]
            },
            "STR_MODULE_ROLE_SECRETSPOLICY": {
              "Fn::If": [
                "ModuleRoleSecretsPolicyCondition",
                {
                  "Ref": "ModuleRoleSecretsPolicy"
                },
                {
                  "Ref": "AWS::NoValue"
                }
              ]
            }
          }
        },
        "Handler": "Function::LambdaSharpTestModule.Function.Function::FunctionHandlerAsync",
        "MemorySize": "128",
        "Role": {
          "Fn::GetAtt": [
            "ModuleRole",
            "Arn"
          ]
        },
        "Runtime": "dotnetcore3.1",
        "Timeout": "30",
        "TracingConfig": {
          "Mode": {
            "Fn::If": [
              "XRayIsEnabled",
              "Active",
              "PassThrough"
            ]
          }
        }
      }
    },
    "FunctionLogGroup": {
      "Type": "AWS::Logs::LogGroup",
      "Properties": {
        "LogGroupName": {
          "Fn::Sub": "/aws/lambda/${Function}"
        },
        "RetentionInDays": 30
      }
    },
    "ModuleRole": {
      "Type": "AWS::IAM::Role",
      "Properties": {
        "AssumeRolePolicyDocument": {
          "Version": "2012-10-17",
          "Statement": [
            {
              "Sid": "ModuleLambdaPrincipal",
              "Effect": "Allow",
              "Principal": {
                "Service": "lambda.amazonaws.com"
              },
              "Action": "sts:AssumeRole"
            }
          ]
        },
        "Policies": [
          {
            "PolicyDocument": {
              "Version": "2012-10-17",
              "Statement": [
                {
                  "Sid": "LogStream",
                  "Effect": "Allow",
                  "Action": [
                    "logs:CreateLogStream",
                    "logs:PutLogEvents"
                  ],
                  "Resource": "arn:aws:logs:*:*:*"
                },
                {
                  "Sid": "CloudFormation",
                  "Effect": "Allow",
                  "Action": [
                    "cloudformation:DescribeStacks"
                  ],
                  "Resource": {
                    "Ref": "AWS::StackId"
                  }
                },
                {
                  "Sid": "AWSXRay",
                  "Effect": "Allow",
                  "Action": [
                    "xray:GetSamplingRules",
                    "xray:GetSamplingStatisticSummaries",
                    "xray:GetSamplingTargets",
                    "xray:PutTelemetryRecords",
                    "xray:PutTraceSegments"
                  ],
                  "Resource": "*"
                },
                {
                  "Sid": "EventBus",
                  "Effect": "Allow",
                  "Action": [
                    "events:PutEvents"
                  ],
                  "Resource": {
                    "Fn::Sub": "arn:aws:events:${AWS::Region}:${AWS::AccountId}:event-bus/default"
                  }
                },
                {
                  "Sid": "DeploymentBucketReadOnly",
                  "Effect": "Allow",
                  "Action": [
                    "s3:GetObject"
                  ],
                  "Resource": {
                    "Fn::Sub": "arn:aws:s3:::${DeploymentBucketName}/<%MODULE_ORIGIN%>/Test/TestModule/.artifacts/*"
                  }
                }
              ]
            },
            "PolicyName": {
              "Fn::Sub": "${AWS::StackName}ModulePolicy"
            }
          }
        ]
      }
    },
    "ModuleRoleDeadLetterQueuePolicy": {
      "Type": "AWS::IAM::Policy",
      "Condition": "UseCoreServices",
      "Properties": {
        "PolicyDocument": {
          "Version": "2012-10-17",
          "Statement": [
            {
              "Sid": "DeadLetterQueue",
              "Effect": "Allow",
              "Action": [
                "sqs:SendMessage"
              ],
              "Resource": {
                "Fn::If": [
                  "UseCoreServices",
                  {
                    "Fn::If": [
                      "LambdaSharpCoreDeadLetterQueueIsImported",
                      {
                        "Fn::ImportValue": {
                          "Fn::Sub": [
                            "${DeploymentPrefix}${Import}",
                            {
                              "Import": {
                                "Fn::Select": [
                                  "1",
                                  {
                                    "Fn::Split": [
                                      "$",
                                      {
                                        "Ref": "LambdaSharpCoreDeadLetterQueue"
                                      }
                                    ]
                                  }
                                ]
                              }
                            }
                          ]
                        }
                      },
                      {
                        "Ref": "LambdaSharpCoreDeadLetterQueue"
                      }
                    ]
                  },
                  {
                    "Ref": "AWS::NoValue"
                  }
                ]
              }
            }
          ]
        },
        "PolicyName": {
          "Fn::Sub": "${AWS::StackName}ModuleRoleDeadLetterQueue"
        },
        "Roles": [
          {
            "Ref": "ModuleRole"
          }
        ]
      }
    },
    "ModuleRoleSecretsPolicy": {
      "Type": "AWS::IAM::Policy",
      "Condition": "ModuleRoleSecretsPolicyCondition",
      "Properties": {
        "PolicyDocument": {
          "Version": "2012-10-17",
          "Statement": [
            {
              "Sid": "Secrets",
              "Effect": "Allow",
              "Action": [
                "kms:Decrypt",
                "kms:Encrypt"
              ],
              "Resource": {
                "Fn::Split": [
                  ",",
                  {
                    "Ref": "Secrets"
                  }
                ]
              }
            }
          ]
        },
        "PolicyName": {
          "Fn::Sub": "${AWS::StackName}ModuleRoleSecrets"
        },
        "Roles": [
          {
            "Ref": "ModuleRole"
          }
        ]
      }
    },
    "ModuleRegistration": {
      "Type": "Custom::LambdaSharpRegistrationModule",
      "Condition": "UseCoreServices",
      "Properties": {
        "ServiceToken": {
          "Fn::ImportValue": {
            "Fn::Sub": "${DeploymentPrefix}LambdaSharp::Registration::Module"
          }
        },
        "ResourceType": "LambdaSharp::Registration::Module",
        "ModuleInfo": "Test.TestModule:1.0-DEV@<%MODULE_ORIGIN%>",
        "ModuleId": {
          "Ref": "AWS::StackName"
        }
      }
    },
    "FunctionRegistration": {
      "Type": "Custom::LambdaSharpRegistrationFunction",
      "Condition": "UseCoreServices",
      "Properties": {
        "ServiceToken": {
          "Fn::ImportValue": {
            "Fn::Sub": "${DeploymentPrefix}LambdaSharp::Registration::Function"
          }
        },
        "ResourceType": "LambdaSharp::Registration::Function",
        "ModuleId": {
          "Ref": "AWS::StackName"
        },
        "FunctionId": {
          "Ref": "Function"
        },
        "FunctionName": "Function",
        "FunctionLogGroupName": {
          "Fn::Sub": "/aws/lambda/${Function}"
        },
        "FunctionPlatform": "AWS Lambda",
        "FunctionFramework": "dotnetcore3.1",
        "FunctionLanguage": "csharp",
        "FunctionMaxMemory": "128",
        "FunctionMaxDuration": "30"
      },
      "DependsOn": [
        "ModuleRegistration"
      ]
    },
    "FunctionLogGroupSubscription": {
      "Type": "AWS::Logs::SubscriptionFilter",
      "Condition": "UseCoreServices",
      "Properties": {
        "DestinationArn": {
          "Fn::If": [
            "UseCoreServices",
            {
              "Fn::If": [
                "LambdaSharpCoreLoggingStreamIsImported",
                {
                  "Fn::ImportValue": {
                    "Fn::Sub": [
                      "${DeploymentPrefix}${Import}",
                      {
                        "Import": {
                          "Fn::Select": [
                            "1",
                            {
                              "Fn::Split": [
                                "$",
                                {
                                  "Ref": "LambdaSharpCoreLoggingStream"
                                }
                              ]
                            }
                          ]
                        }
                      }
                    ]
                  }
                },
                {
                  "Ref": "LambdaSharpCoreLoggingStream"
                }
              ]
            },
            {
              "Ref": "AWS::NoValue"
            }
          ]
        },
        "FilterPattern": "-\"*** \"",
        "LogGroupName": {
          "Ref": "FunctionLogGroup"
        },
        "RoleArn": {
          "Fn::If": [
            "UseCoreServices",
            {
              "Fn::If": [
                "LambdaSharpCoreLoggingStreamRoleIsImported",
                {
                  "Fn::ImportValue": {
                    "Fn::Sub": [
                      "${DeploymentPrefix}${Import}",
                      {
                        "Import": {
                          "Fn::Select": [
                            "1",
                            {
                              "Fn::Split": [
                                "$",
                                {
                                  "Ref": "LambdaSharpCoreLoggingStreamRole"
                                }
                              ]
                            }
                          ]
                        }
                      }
                    ]
                  }
                },
                {
                  "Ref": "LambdaSharpCoreLoggingStreamRole"
                }
              ]
            },
            {
              "Ref": "AWS::NoValue"
            }
          ]
        }
      }
    }
  },
  "Outputs": {
    "Function": {
      "Value": {
        "Fn::GetAtt": [
          "Function",
          "Arn"
        ]
      },
      "Export": {
        "Name": {
          "Fn::Sub": "${AWS::StackName}::Function"
        }
      },
      "Description": "My function"
    },
    "ModuleInfo": {
      "Value": "Test.TestModule:1.0-DEV@<%MODULE_ORIGIN%>"
    },
    "ModuleChecksum": {
      "Value": {
        "Ref": "DeploymentChecksum"
      }
    },
    "LambdaSharpTool": {
<<<<<<< HEAD
      "Value": "0.8.0.0-rc1"
=======
      "Value": "0.8.0.0"
>>>>>>> d211ec3c
    },
    "LambdaSharpTier": {
      "Value": {
        "Fn::Select": [
          "0",
          {
            "Fn::Split": [
              "-",
              {
                "Ref": "DeploymentPrefix"
              }
            ]
          }
        ]
      }
    }
  },
  "Conditions": {
    "XRayIsEnabled": {
      "Fn::Not": [
        {
          "Fn::Equals": [
            {
              "Ref": "XRayTracing"
            },
            "Disabled"
          ]
        }
      ]
    },
    "UseCoreServices": {
      "Fn::Equals": [
        {
          "Ref": "LambdaSharpCoreServices"
        },
        "Enabled"
      ]
    },
    "LambdaSharpCoreDeadLetterQueueIsImported": {
      "Fn::And": [
        {
          "Fn::Not": [
            {
              "Fn::Equals": [
                {
                  "Ref": "LambdaSharpCoreDeadLetterQueue"
                },
                ""
              ]
            }
          ]
        },
        {
          "Fn::Equals": [
            {
              "Fn::Select": [
                "0",
                {
                  "Fn::Split": [
                    "$",
                    {
                      "Ref": "LambdaSharpCoreDeadLetterQueue"
                    }
                  ]
                }
              ]
            },
            ""
          ]
        }
      ]
    },
    "LambdaSharpCoreLoggingStreamIsImported": {
      "Fn::And": [
        {
          "Fn::Not": [
            {
              "Fn::Equals": [
                {
                  "Ref": "LambdaSharpCoreLoggingStream"
                },
                ""
              ]
            }
          ]
        },
        {
          "Fn::Equals": [
            {
              "Fn::Select": [
                "0",
                {
                  "Fn::Split": [
                    "$",
                    {
                      "Ref": "LambdaSharpCoreLoggingStream"
                    }
                  ]
                }
              ]
            },
            ""
          ]
        }
      ]
    },
    "LambdaSharpCoreLoggingStreamRoleIsImported": {
      "Fn::And": [
        {
          "Fn::Not": [
            {
              "Fn::Equals": [
                {
                  "Ref": "LambdaSharpCoreLoggingStreamRole"
                },
                ""
              ]
            }
          ]
        },
        {
          "Fn::Equals": [
            {
              "Fn::Select": [
                "0",
                {
                  "Fn::Split": [
                    "$",
                    {
                      "Ref": "LambdaSharpCoreLoggingStreamRole"
                    }
                  ]
                }
              ]
            },
            ""
          ]
        }
      ]
    },
    "ModuleRoleSecretsPolicyCondition": {
      "Fn::Not": [
        {
          "Fn::Equals": [
            {
              "Ref": "Secrets"
            },
            ""
          ]
        }
      ]
    }
  },
  "Metadata": {
    "AWS::CloudFormation::Interface": {
      "ParameterLabels": {
        "Secrets": {
          "default": "Comma-separated list of additional KMS secret keys [String]"
        },
        "XRayTracing": {
          "default": "Enable AWS X-Ray tracing mode for module resources [String]"
        },
        "LambdaSharpCoreServices": {
          "default": "Integrate with LambdaSharp.Core services [String]"
        },
        "LambdaSharpCoreDeadLetterQueue": {
          "default": "DeadLetterQueue [String]"
        },
        "LambdaSharpCoreLoggingStream": {
          "default": "LoggingStream [String]"
        },
        "LambdaSharpCoreLoggingStreamRole": {
          "default": "LoggingStreamRole [String]"
        },
        "DeploymentBucketName": {
          "default": "Deployment S3 bucket name [String]"
        },
        "DeploymentPrefix": {
          "default": "Deployment tier prefix [String]"
        },
        "DeploymentPrefixLowercase": {
          "default": "Deployment tier prefix (lowercase) [String]"
        },
        "DeploymentRoot": {
          "default": "Root stack name for nested deployments, blank otherwise [String]"
        },
        "DeploymentChecksum": {
          "default": "CloudFormation template MD5 checksum [String]"
        }
      },
      "ParameterGroups": [
        {
          "Label": {
            "default": "LambdaSharp Module Options"
          },
          "Parameters": [
            "Secrets",
            "XRayTracing",
            "LambdaSharpCoreServices"
          ]
        },
        {
          "Label": {
            "default": "LambdaSharp.Core Imports"
          },
          "Parameters": [
            "LambdaSharpCoreDeadLetterQueue",
            "LambdaSharpCoreLoggingStream",
            "LambdaSharpCoreLoggingStreamRole"
          ]
        },
        {
          "Label": {
            "default": "LambdaSharp Deployment Settings (DO NOT MODIFY)"
          },
          "Parameters": [
            "DeploymentBucketName",
            "DeploymentPrefix",
            "DeploymentPrefixLowercase",
            "DeploymentRoot",
            "DeploymentChecksum"
          ]
        }
      ]
    },
    "LambdaSharp::Manifest": {
      "Version": "2019-07-04",
      "Module": "Test.TestModule:1.0-DEV",
      "Description": "LambdaSharp CloudFormation Test",
<<<<<<< HEAD
      "TemplateChecksum": "95F8CDF229AA9C7805D68E43B8DAA05B",
      "Date": "2019-08-09T15:00:00Z",
      "CoreServicesVersion": "0.8.0-rc1",
=======
      "TemplateChecksum": "2D13263A5D634F906AB1696FEBAC4A2D",
      "Date": "2019-08-09T15:00:00Z",
      "CoreServicesVersion": "0.8.0",
>>>>>>> d211ec3c
      "ParameterSections": [
        {
          "Title": "LambdaSharp Module Options",
          "Parameters": [
            {
              "Name": "Secrets",
              "Type": "String",
              "Label": "Comma-separated list of additional KMS secret keys",
              "Default": ""
            },
            {
              "Name": "XRayTracing",
              "Type": "String",
              "Label": "Enable AWS X-Ray tracing mode for module resources",
              "Default": "Disabled",
              "AllowedValues": [
                "Disabled",
                "RootModule",
                "AllModules"
              ]
            },
            {
              "Name": "LambdaSharpCoreServices",
              "Type": "String",
              "Label": "Integrate with LambdaSharp.Core services",
              "Default": "Disabled",
              "AllowedValues": [
                "Disabled",
                "Enabled"
              ]
            }
          ]
        },
        {
          "Title": "LambdaSharp.Core Imports",
          "Parameters": [
            {
              "Name": "LambdaSharpCoreDeadLetterQueue",
              "Type": "String",
              "Label": "DeadLetterQueue",
              "Default": "$LambdaSharp-Core::DeadLetterQueue",
              "Import": "LambdaSharp.Core::DeadLetterQueue",
              "AllowedPattern": "^.+$",
              "ConstraintDescription": "must either be a cross-module reference or a non-empty value"
            },
            {
              "Name": "LambdaSharpCoreLoggingStream",
              "Type": "String",
              "Label": "LoggingStream",
              "Default": "$LambdaSharp-Core::LoggingStream",
              "Import": "LambdaSharp.Core::LoggingStream",
              "AllowedPattern": "^.+$",
              "ConstraintDescription": "must either be a cross-module reference or a non-empty value"
            },
            {
              "Name": "LambdaSharpCoreLoggingStreamRole",
              "Type": "String",
              "Label": "LoggingStreamRole",
              "Default": "$LambdaSharp-Core::LoggingStreamRole",
              "Import": "LambdaSharp.Core::LoggingStreamRole",
              "AllowedPattern": "^.+$",
              "ConstraintDescription": "must either be a cross-module reference or a non-empty value"
            }
          ]
        }
      ],
      "Git": {
        "Branch": "test-branch",
        "SHA": "0123456789ABCDEF0123456789ABCDEF01234567"
      },
      "Artifacts": [],
      "Dependencies": [],
      "ResourceTypes": [],
      "Outputs": [
        {
          "Name": "Function",
          "Description": "My function",
          "Type": "AWS::Lambda::Function"
        }
      ]
    },
    "LambdaSharp::NameMappings": {
      "Version": "2019-07-04",
      "ResourceNameMappings": {
        "FunctionLogGroup": "Function::LogGroup",
        "ModuleRole": "Module::Role",
        "ModuleRoleDeadLetterQueuePolicy": "Module::Role::DeadLetterQueuePolicy",
        "ModuleRoleSecretsPolicy": "Module::Role::SecretsPolicy",
        "ModuleRegistration": "Module::Registration",
        "FunctionRegistration": "Function::Registration",
        "FunctionLogGroupSubscription": "Function::LogGroupSubscription"
      },
      "TypeNameMappings": {
        "Custom::LambdaSharpRegistrationModule": "LambdaSharp::Registration::Module",
        "Custom::LambdaSharpRegistrationFunction": "LambdaSharp::Registration::Function"
      }
    }
  }
}<|MERGE_RESOLUTION|>--- conflicted
+++ resolved
@@ -67,11 +67,7 @@
     "DeploymentChecksum": {
       "Type": "String",
       "Description": "Deployment Checksum",
-<<<<<<< HEAD
-      "Default": "95F8CDF229AA9C7805D68E43B8DAA05B"
-=======
       "Default": "2D13263A5D634F906AB1696FEBAC4A2D"
->>>>>>> d211ec3c
     }
   },
   "Resources": {
@@ -579,11 +575,7 @@
       }
     },
     "LambdaSharpTool": {
-<<<<<<< HEAD
-      "Value": "0.8.0.0-rc1"
-=======
       "Value": "0.8.0.0"
->>>>>>> d211ec3c
     },
     "LambdaSharpTier": {
       "Value": {
@@ -813,15 +805,9 @@
       "Version": "2019-07-04",
       "Module": "Test.TestModule:1.0-DEV",
       "Description": "LambdaSharp CloudFormation Test",
-<<<<<<< HEAD
-      "TemplateChecksum": "95F8CDF229AA9C7805D68E43B8DAA05B",
-      "Date": "2019-08-09T15:00:00Z",
-      "CoreServicesVersion": "0.8.0-rc1",
-=======
       "TemplateChecksum": "2D13263A5D634F906AB1696FEBAC4A2D",
       "Date": "2019-08-09T15:00:00Z",
       "CoreServicesVersion": "0.8.0",
->>>>>>> d211ec3c
       "ParameterSections": [
         {
           "Title": "LambdaSharp Module Options",
