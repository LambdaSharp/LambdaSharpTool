{
  "AWSTemplateFormatVersion": "2010-09-09",
  "Description": "LambdaSharp CloudFormation Test (v1.0-DEV)",
  "Parameters": {
    "InputStream": {
      "Type": "String",
      "Description": "Description for Kinesis input stream"
    },
    "Secrets": {
      "Type": "String",
      "Description": "Secret Keys (ARNs)",
      "Default": ""
    },
    "XRayTracing": {
      "Type": "String",
      "Description": "AWS X-Ray Tracing",
      "AllowedValues": [
        "Disabled",
        "RootModule",
        "AllModules"
      ],
      "Default": "Disabled"
    },
    "LambdaSharpCoreServices": {
      "Type": "String",
      "Description": "Use LambdaSharp.Core Services",
      "AllowedValues": [
        "Disabled",
        "Enabled"
      ],
      "Default": "Disabled"
    },
    "LambdaSharpCoreDeadLetterQueue": {
      "Type": "String",
      "Description": "Cross-module reference for LambdaSharp.Core::DeadLetterQueue",
      "AllowedPattern": "^.+$",
      "ConstraintDescription": "must either be a cross-module reference or a non-empty value",
      "Default": "$LambdaSharp-Core::DeadLetterQueue"
    },
    "LambdaSharpCoreLoggingStream": {
      "Type": "String",
      "Description": "Cross-module reference for LambdaSharp.Core::LoggingStream",
      "AllowedPattern": "^.+$",
      "ConstraintDescription": "must either be a cross-module reference or a non-empty value",
      "Default": "$LambdaSharp-Core::LoggingStream"
    },
    "LambdaSharpCoreLoggingStreamRole": {
      "Type": "String",
      "Description": "Cross-module reference for LambdaSharp.Core::LoggingStreamRole",
      "AllowedPattern": "^.+$",
      "ConstraintDescription": "must either be a cross-module reference or a non-empty value",
      "Default": "$LambdaSharp-Core::LoggingStreamRole"
    },
    "DeploymentBucketName": {
      "Type": "String",
      "Description": "Deployment S3 Bucket Name"
    },
    "DeploymentPrefix": {
      "Type": "String",
      "Description": "Deployment Tier Prefix"
    },
    "DeploymentPrefixLowercase": {
      "Type": "String",
      "Description": "Deployment Tier Prefix (lowercase)"
    },
    "DeploymentRoot": {
      "Type": "String",
      "Description": "Root Stack Name",
      "Default": ""
    },
    "DeploymentChecksum": {
      "Type": "String",
      "Description": "Deployment Checksum",
      "Default": "AA84FB26BB3C1874DCD5EAB763C8D351"
    }
  },
  "Resources": {
    "Stream": {
      "Type": "AWS::Kinesis::Stream",
      "Properties": {
        "ShardCount": "1"
      }
    },
    "Function": {
      "Type": "AWS::Lambda::Function",
      "Properties": {
        "Code": {
          "S3Bucket": {
            "Ref": "DeploymentBucketName"
          },
          "S3Key": "<%MODULE_ORIGIN%>/Test/TestModule/.artifacts/Function-DRYRUN.zip"
        },
        "DeadLetterConfig": {
          "TargetArn": {
            "Fn::If": [
              "UseCoreServices",
              {
                "Fn::If": [
                  "LambdaSharpCoreDeadLetterQueueIsImported",
                  {
                    "Fn::ImportValue": {
                      "Fn::Sub": [
                        "${DeploymentPrefix}${Import}",
                        {
                          "Import": {
                            "Fn::Select": [
                              "1",
                              {
                                "Fn::Split": [
                                  "$",
                                  {
                                    "Ref": "LambdaSharpCoreDeadLetterQueue"
                                  }
                                ]
                              }
                            ]
                          }
                        }
                      ]
                    }
                  },
                  {
                    "Ref": "LambdaSharpCoreDeadLetterQueue"
                  }
                ]
              },
              {
                "Ref": "AWS::NoValue"
              }
            ]
          }
        },
        "Description": "My function (v1.0-DEV)",
        "Environment": {
          "Variables": {
            "MODULE_ID": {
              "Ref": "AWS::StackName"
            },
            "MODULE_INFO": "Test.TestModule:1.0-DEV",
            "LAMBDA_NAME": "Function",
            "LAMBDA_RUNTIME": "dotnetcore2.1",
            "DEPLOYMENTBUCKETNAME": {
              "Ref": "DeploymentBucketName"
            },
            "DEADLETTERQUEUE": {
              "Fn::If": [
                "UseCoreServices",
                {
                  "Fn::If": [
                    "LambdaSharpCoreDeadLetterQueueIsImported",
                    {
                      "Fn::ImportValue": {
                        "Fn::Sub": [
                          "${DeploymentPrefix}${Import}",
                          {
                            "Import": {
                              "Fn::Select": [
                                "1",
                                {
                                  "Fn::Split": [
                                    "$",
                                    {
                                      "Ref": "LambdaSharpCoreDeadLetterQueue"
                                    }
                                  ]
                                }
                              ]
                            }
                          }
                        ]
                      }
                    },
                    {
                      "Ref": "LambdaSharpCoreDeadLetterQueue"
                    }
                  ]
                },
                {
                  "Ref": "AWS::NoValue"
                }
              ]
            },
            "STR_MODULE_ROLE_DEADLETTERQUEUEPOLICY": {
              "Fn::If": [
                "UseCoreServices",
                {
                  "Ref": "ModuleRoleDeadLetterQueuePolicy"
                },
                {
                  "Ref": "AWS::NoValue"
                }
              ]
            },
            "STR_MODULE_ROLE_SECRETSPOLICY": {
              "Fn::If": [
                "ModuleRoleSecretsPolicyCondition",
                {
                  "Ref": "ModuleRoleSecretsPolicy"
                },
                {
                  "Ref": "AWS::NoValue"
                }
              ]
            }
          }
        },
        "Handler": "Function::LambdaSharpTestModule.Function.Function::FunctionHandlerAsync",
        "MemorySize": "128",
        "Role": {
          "Fn::GetAtt": [
            "ModuleRole",
            "Arn"
          ]
        },
        "Runtime": "dotnetcore2.1",
        "Timeout": "30",
        "TracingConfig": {
          "Mode": {
            "Fn::If": [
              "XRayIsEnabled",
              "Active",
              "PassThrough"
            ]
          }
        }
      }
    },
    "FunctionLogGroup": {
      "Type": "AWS::Logs::LogGroup",
      "Properties": {
        "LogGroupName": {
          "Fn::Sub": "/aws/lambda/${Function}"
        },
        "RetentionInDays": 30
      }
    },
    "ModuleRole": {
      "Type": "AWS::IAM::Role",
      "Properties": {
        "AssumeRolePolicyDocument": {
          "Version": "2012-10-17",
          "Statement": [
            {
              "Sid": "ModuleLambdaPrincipal",
              "Effect": "Allow",
              "Principal": {
                "Service": "lambda.amazonaws.com"
              },
              "Action": "sts:AssumeRole"
            }
          ]
        },
        "Policies": [
          {
            "PolicyDocument": {
              "Version": "2012-10-17",
              "Statement": [
                {
                  "Sid": "LogStream",
                  "Effect": "Allow",
                  "Action": [
                    "logs:CreateLogStream",
                    "logs:PutLogEvents"
                  ],
                  "Resource": "arn:aws:logs:*:*:*"
                },
                {
                  "Sid": "CloudFormation",
                  "Effect": "Allow",
                  "Action": [
                    "cloudformation:DescribeStacks"
                  ],
                  "Resource": {
                    "Ref": "AWS::StackId"
                  }
                },
                {
                  "Sid": "AWSXRay",
                  "Effect": "Allow",
                  "Action": [
                    "xray:GetSamplingRules",
                    "xray:GetSamplingStatisticSummaries",
                    "xray:GetSamplingTargets",
                    "xray:PutTelemetryRecords",
                    "xray:PutTraceSegments"
                  ],
                  "Resource": "*"
                },
                {
                  "Sid": "DeploymentBucketReadOnly",
                  "Effect": "Allow",
                  "Action": [
                    "s3:GetObject"
                  ],
                  "Resource": {
                    "Fn::Sub": "arn:aws:s3:::${DeploymentBucketName}/<%MODULE_ORIGIN%>/Test/TestModule/.artifacts/*"
                  }
                }
              ]
            },
            "PolicyName": {
              "Fn::Sub": "${AWS::StackName}ModulePolicy"
            }
          }
        ]
      }
    },
    "ModuleRoleDeadLetterQueuePolicy": {
      "Type": "AWS::IAM::Policy",
      "Condition": "UseCoreServices",
      "Properties": {
        "PolicyDocument": {
          "Version": "2012-10-17",
          "Statement": [
            {
              "Sid": "DeadLetterQueue",
              "Effect": "Allow",
              "Action": [
                "sqs:SendMessage"
              ],
              "Resource": {
                "Fn::If": [
                  "UseCoreServices",
                  {
                    "Fn::If": [
                      "LambdaSharpCoreDeadLetterQueueIsImported",
                      {
                        "Fn::ImportValue": {
                          "Fn::Sub": [
                            "${DeploymentPrefix}${Import}",
                            {
                              "Import": {
                                "Fn::Select": [
                                  "1",
                                  {
                                    "Fn::Split": [
                                      "$",
                                      {
                                        "Ref": "LambdaSharpCoreDeadLetterQueue"
                                      }
                                    ]
                                  }
                                ]
                              }
                            }
                          ]
                        }
                      },
                      {
                        "Ref": "LambdaSharpCoreDeadLetterQueue"
                      }
                    ]
                  },
                  {
                    "Ref": "AWS::NoValue"
                  }
                ]
              }
            }
          ]
        },
        "PolicyName": {
          "Fn::Sub": "${AWS::StackName}ModuleRoleDeadLetterQueue"
        },
        "Roles": [
          {
            "Ref": "ModuleRole"
          }
        ]
      }
    },
    "ModuleRoleSecretsPolicy": {
      "Type": "AWS::IAM::Policy",
      "Condition": "ModuleRoleSecretsPolicyCondition",
      "Properties": {
        "PolicyDocument": {
          "Version": "2012-10-17",
          "Statement": [
            {
              "Sid": "Secrets",
              "Effect": "Allow",
              "Action": [
                "kms:Decrypt",
                "kms:Encrypt"
              ],
              "Resource": {
                "Fn::Split": [
                  ",",
                  {
                    "Ref": "Secrets"
                  }
                ]
              }
            }
          ]
        },
        "PolicyName": {
          "Fn::Sub": "${AWS::StackName}ModuleRoleSecrets"
        },
        "Roles": [
          {
            "Ref": "ModuleRole"
          }
        ]
      }
    },
    "ModuleRegistration": {
      "Type": "Custom::LambdaSharpRegistrationModule",
      "Condition": "UseCoreServices",
      "Properties": {
        "ServiceToken": {
          "Fn::ImportValue": {
            "Fn::Sub": "${DeploymentPrefix}LambdaSharp::Registration::Module"
          }
        },
        "ResourceType": "LambdaSharp::Registration::Module",
        "Module": "Test.TestModule:1.0-DEV",
        "ModuleId": {
          "Ref": "AWS::StackName"
        }
      }
    },
    "FunctionRegistration": {
      "Type": "Custom::LambdaSharpRegistrationFunction",
      "Condition": "UseCoreServices",
      "Properties": {
        "ServiceToken": {
          "Fn::ImportValue": {
            "Fn::Sub": "${DeploymentPrefix}LambdaSharp::Registration::Function"
          }
        },
        "ResourceType": "LambdaSharp::Registration::Function",
        "ModuleId": {
          "Ref": "AWS::StackName"
        },
        "FunctionId": {
          "Ref": "Function"
        },
        "FunctionName": "Function",
        "FunctionLogGroupName": {
          "Fn::Sub": "/aws/lambda/${Function}"
        },
        "FunctionPlatform": "AWS Lambda",
        "FunctionFramework": "dotnetcore2.1",
        "FunctionLanguage": "csharp",
        "FunctionMaxMemory": "128",
        "FunctionMaxDuration": "30"
      },
      "DependsOn": [
        "ModuleRegistration"
      ]
    },
    "FunctionLogGroupSubscription": {
      "Type": "AWS::Logs::SubscriptionFilter",
      "Condition": "UseCoreServices",
      "Properties": {
        "DestinationArn": {
          "Fn::If": [
            "UseCoreServices",
            {
              "Fn::If": [
                "LambdaSharpCoreLoggingStreamIsImported",
                {
                  "Fn::ImportValue": {
                    "Fn::Sub": [
                      "${DeploymentPrefix}${Import}",
                      {
                        "Import": {
                          "Fn::Select": [
                            "1",
                            {
                              "Fn::Split": [
                                "$",
                                {
                                  "Ref": "LambdaSharpCoreLoggingStream"
                                }
                              ]
                            }
                          ]
                        }
                      }
                    ]
                  }
                },
                {
                  "Ref": "LambdaSharpCoreLoggingStream"
                }
              ]
            },
            {
              "Ref": "AWS::NoValue"
            }
          ]
        },
        "FilterPattern": "-\"*** \"",
        "LogGroupName": {
          "Ref": "FunctionLogGroup"
        },
        "RoleArn": {
          "Fn::If": [
            "UseCoreServices",
            {
              "Fn::If": [
                "LambdaSharpCoreLoggingStreamRoleIsImported",
                {
                  "Fn::ImportValue": {
                    "Fn::Sub": [
                      "${DeploymentPrefix}${Import}",
                      {
                        "Import": {
                          "Fn::Select": [
                            "1",
                            {
                              "Fn::Split": [
                                "$",
                                {
                                  "Ref": "LambdaSharpCoreLoggingStreamRole"
                                }
                              ]
                            }
                          ]
                        }
                      }
                    ]
                  }
                },
                {
                  "Ref": "LambdaSharpCoreLoggingStreamRole"
                }
              ]
            },
            {
              "Ref": "AWS::NoValue"
            }
          ]
        }
      }
    },
    "FunctionSource1EventMapping": {
      "Type": "AWS::Lambda::EventSourceMapping",
      "Properties": {
        "BatchSize": "15",
        "Enabled": true,
        "EventSourceArn": {
          "Fn::GetAtt": [
            "Stream",
            "Arn"
          ]
        },
        "FunctionName": {
          "Ref": "Function"
        },
        "StartingPosition": "LATEST"
      }
    },
    "FunctionSource2EventMapping": {
      "Type": "AWS::Lambda::EventSourceMapping",
      "Properties": {
        "BatchSize": "15",
        "Enabled": true,
        "EventSourceArn": {
          "Ref": "InputStream"
        },
        "FunctionName": {
          "Ref": "Function"
        },
        "StartingPosition": "LATEST"
      }
    }
  },
  "Outputs": {
    "Module": {
      "Value": "Test.TestModule:1.0-DEV@<%MODULE_ORIGIN%>"
    },
    "ModuleChecksum": {
      "Value": "AA84FB26BB3C1874DCD5EAB763C8D351"
    },
    "LambdaSharpTool": {
<<<<<<< HEAD
      "Value": "0.7.0.7"
=======
      "Value": "0.7.0.8"
>>>>>>> d95222c0
    },
    "LambdaSharpTier": {
      "Value": {
        "Fn::Select": [
          "0",
          {
            "Fn::Split": [
              "-",
              {
                "Ref": "DeploymentPrefix"
              }
            ]
          }
        ]
      }
    }
  },
  "Conditions": {
    "XRayIsEnabled": {
      "Fn::Not": [
        {
          "Fn::Equals": [
            {
              "Ref": "XRayTracing"
            },
            "Disabled"
          ]
        }
      ]
    },
    "UseCoreServices": {
      "Fn::Equals": [
        {
          "Ref": "LambdaSharpCoreServices"
        },
        "Enabled"
      ]
    },
    "LambdaSharpCoreDeadLetterQueueIsImported": {
      "Fn::And": [
        {
          "Fn::Not": [
            {
              "Fn::Equals": [
                {
                  "Ref": "LambdaSharpCoreDeadLetterQueue"
                },
                ""
              ]
            }
          ]
        },
        {
          "Fn::Equals": [
            {
              "Fn::Select": [
                "0",
                {
                  "Fn::Split": [
                    "$",
                    {
                      "Ref": "LambdaSharpCoreDeadLetterQueue"
                    }
                  ]
                }
              ]
            },
            ""
          ]
        }
      ]
    },
    "LambdaSharpCoreLoggingStreamIsImported": {
      "Fn::And": [
        {
          "Fn::Not": [
            {
              "Fn::Equals": [
                {
                  "Ref": "LambdaSharpCoreLoggingStream"
                },
                ""
              ]
            }
          ]
        },
        {
          "Fn::Equals": [
            {
              "Fn::Select": [
                "0",
                {
                  "Fn::Split": [
                    "$",
                    {
                      "Ref": "LambdaSharpCoreLoggingStream"
                    }
                  ]
                }
              ]
            },
            ""
          ]
        }
      ]
    },
    "LambdaSharpCoreLoggingStreamRoleIsImported": {
      "Fn::And": [
        {
          "Fn::Not": [
            {
              "Fn::Equals": [
                {
                  "Ref": "LambdaSharpCoreLoggingStreamRole"
                },
                ""
              ]
            }
          ]
        },
        {
          "Fn::Equals": [
            {
              "Fn::Select": [
                "0",
                {
                  "Fn::Split": [
                    "$",
                    {
                      "Ref": "LambdaSharpCoreLoggingStreamRole"
                    }
                  ]
                }
              ]
            },
            ""
          ]
        }
      ]
    },
    "ModuleRoleSecretsPolicyCondition": {
      "Fn::Not": [
        {
          "Fn::Equals": [
            {
              "Ref": "Secrets"
            },
            ""
          ]
        }
      ]
    }
  },
  "Metadata": {
    "AWS::CloudFormation::Interface": {
      "ParameterLabels": {
        "InputStream": {
          "default": "Description for Kinesis input stream [AWS::Kinesis::Stream]"
        },
        "Secrets": {
          "default": "Comma-separated list of additional KMS secret keys [String]"
        },
        "XRayTracing": {
          "default": "Enable AWS X-Ray tracing mode for module resources [String]"
        },
        "LambdaSharpCoreServices": {
          "default": "Integrate with LambdaSharp.Core services [String]"
        },
        "LambdaSharpCoreDeadLetterQueue": {
          "default": "DeadLetterQueue [String]"
        },
        "LambdaSharpCoreLoggingStream": {
          "default": "LoggingStream [String]"
        },
        "LambdaSharpCoreLoggingStreamRole": {
          "default": "LoggingStreamRole [String]"
        },
        "DeploymentBucketName": {
          "default": "Deployment S3 bucket name [String]"
        },
        "DeploymentPrefix": {
          "default": "Deployment tier prefix [String]"
        },
        "DeploymentPrefixLowercase": {
          "default": "Deployment tier prefix (lowercase) [String]"
        },
        "DeploymentRoot": {
          "default": "Root stack name for nested deployments, blank otherwise [String]"
        },
        "DeploymentChecksum": {
          "default": "CloudFormation template MD5 checksum [String]"
        }
      },
      "ParameterGroups": [
        {
          "Label": {
            "default": "Module Settings"
          },
          "Parameters": [
            "InputStream"
          ]
        },
        {
          "Label": {
            "default": "LambdaSharp Module Options"
          },
          "Parameters": [
            "Secrets",
            "XRayTracing",
            "LambdaSharpCoreServices"
          ]
        },
        {
          "Label": {
            "default": "LambdaSharp.Core Imports"
          },
          "Parameters": [
            "LambdaSharpCoreDeadLetterQueue",
            "LambdaSharpCoreLoggingStream",
            "LambdaSharpCoreLoggingStreamRole"
          ]
        },
        {
          "Label": {
            "default": "LambdaSharp Deployment Settings (DO NOT MODIFY)"
          },
          "Parameters": [
            "DeploymentBucketName",
            "DeploymentPrefix",
            "DeploymentPrefixLowercase",
            "DeploymentRoot",
            "DeploymentChecksum"
          ]
        }
      ]
    },
    "LambdaSharp::Manifest": {
      "Version": "2019-07-04",
      "Module": "Test.TestModule:1.0-DEV",
      "Description": "LambdaSharp CloudFormation Test",
      "TemplateChecksum": "AA84FB26BB3C1874DCD5EAB763C8D351",
      "Date": "2019-08-09T15:00:00Z",
      "CoreServicesVersion": "0.7.0",
      "ParameterSections": [
        {
          "Title": "Module Settings",
          "Parameters": [
            {
              "Name": "InputStream",
              "Type": "AWS::Kinesis::Stream"
            }
          ]
        },
        {
          "Title": "LambdaSharp Module Options",
          "Parameters": [
            {
              "Name": "Secrets",
              "Type": "String",
              "Label": "Comma-separated list of additional KMS secret keys",
              "Default": ""
            },
            {
              "Name": "XRayTracing",
              "Type": "String",
              "Label": "Enable AWS X-Ray tracing mode for module resources",
              "Default": "Disabled",
              "AllowedValues": [
                "Disabled",
                "RootModule",
                "AllModules"
              ]
            },
            {
              "Name": "LambdaSharpCoreServices",
              "Type": "String",
              "Label": "Integrate with LambdaSharp.Core services",
              "Default": "Disabled",
              "AllowedValues": [
                "Disabled",
                "Enabled"
              ]
            }
          ]
        },
        {
          "Title": "LambdaSharp.Core Imports",
          "Parameters": [
            {
              "Name": "LambdaSharpCoreDeadLetterQueue",
              "Type": "String",
              "Label": "DeadLetterQueue",
              "Default": "$LambdaSharp-Core::DeadLetterQueue",
              "Import": "LambdaSharp.Core::DeadLetterQueue",
              "AllowedPattern": "^.+$",
              "ConstraintDescription": "must either be a cross-module reference or a non-empty value"
            },
            {
              "Name": "LambdaSharpCoreLoggingStream",
              "Type": "String",
              "Label": "LoggingStream",
              "Default": "$LambdaSharp-Core::LoggingStream",
              "Import": "LambdaSharp.Core::LoggingStream",
              "AllowedPattern": "^.+$",
              "ConstraintDescription": "must either be a cross-module reference or a non-empty value"
            },
            {
              "Name": "LambdaSharpCoreLoggingStreamRole",
              "Type": "String",
              "Label": "LoggingStreamRole",
              "Default": "$LambdaSharp-Core::LoggingStreamRole",
              "Import": "LambdaSharp.Core::LoggingStreamRole",
              "AllowedPattern": "^.+$",
              "ConstraintDescription": "must either be a cross-module reference or a non-empty value"
            }
          ]
        }
      ],
      "Git": {
        "Branch": "test-branch",
        "SHA": "0123456789ABCDEF0123456789ABCDEF01234567"
      },
      "Artifacts": [],
      "Dependencies": [],
      "ResourceTypes": [],
      "Outputs": []
    },
    "LambdaSharp::NameMappings": {
      "Version": "2019-07-04",
      "ResourceNameMappings": {
        "FunctionLogGroup": "Function::LogGroup",
        "ModuleRole": "Module::Role",
        "ModuleRoleDeadLetterQueuePolicy": "Module::Role::DeadLetterQueuePolicy",
        "ModuleRoleSecretsPolicy": "Module::Role::SecretsPolicy",
        "ModuleRegistration": "Module::Registration",
        "FunctionRegistration": "Function::Registration",
        "FunctionLogGroupSubscription": "Function::LogGroupSubscription",
        "FunctionSource1EventMapping": "Function::Source1EventMapping",
        "FunctionSource2EventMapping": "Function::Source2EventMapping"
      },
      "TypeNameMappings": {
        "Custom::LambdaSharpRegistrationModule": "LambdaSharp::Registration::Module",
        "Custom::LambdaSharpRegistrationFunction": "LambdaSharp::Registration::Function"
      }
    }
  }
}<|MERGE_RESOLUTION|>--- conflicted
+++ resolved
@@ -576,11 +576,7 @@
       "Value": "AA84FB26BB3C1874DCD5EAB763C8D351"
     },
     "LambdaSharpTool": {
-<<<<<<< HEAD
-      "Value": "0.7.0.7"
-=======
       "Value": "0.7.0.8"
->>>>>>> d95222c0
     },
     "LambdaSharpTier": {
       "Value": {
