{
  "AWSTemplateFormatVersion": "2010-09-09",
  "Description": "Search Twitter at regular intervals and publish new found tweets (v1.0-DEV)",
  "Parameters": {
    "TwitterApiKey": {
      "Type": "String",
      "Description": "This parameter sets the API key for accessing Twitter"
    },
    "TwitterApiSecretKey": {
      "Type": "String",
      "Description": "This parameter sets the secret API key for accessing Twitter"
    },
    "TwitterQuery": {
      "Type": "String",
      "Description": "This parameter sets the query expression for finding tweets",
      "AllowedPattern": ".+",
      "ConstraintDescription": "Search query must be a non-empty string"
    },
    "TwitterQueryInterval": {
      "Type": "Number",
      "Description": "This parameter sets the interval between queries (in minutes)",
      "Default": "60",
      "MinValue": 2,
      "MaxValue": 1440
    },
    "TwitterLanguageFilter": {
      "Type": "String",
      "Description": "This parameter is a comma-delimited list of ISO 639-1 language filters for tweets (empty value disables filter)"
    },
    "TwitterSentimentFilter": {
      "Type": "String",
      "Description": "This parameter sets the sentiment filter (one of: SKIP, POSITIVE, NEUTRAL, NEGATIVE, MIXED, ALL)",
      "AllowedValues": [
        "SKIP",
        "POSITIVE",
        "NEUTRAL",
        "NEGATIVE",
        "MIXED",
        "ALL"
      ],
      "Default": "SKIP"
    },
    "Secrets": {
      "Type": "String",
      "Description": "Secret Keys (ARNs)",
      "Default": ""
    },
    "XRayTracing": {
      "Type": "String",
      "Description": "AWS X-Ray Tracing",
      "AllowedValues": [
        "Disabled",
        "RootModule",
        "AllModules"
      ],
      "Default": "Disabled"
    },
    "LambdaSharpCoreServices": {
      "Type": "String",
      "Description": "Use LambdaSharp.Core Services",
      "AllowedValues": [
        "Disabled",
        "Enabled"
      ],
      "Default": "Disabled"
    },
    "LambdaSharpCoreDeadLetterQueue": {
      "Type": "String",
      "Description": "Cross-module reference for LambdaSharp.Core::DeadLetterQueue",
      "AllowedPattern": "^.+$",
      "ConstraintDescription": "must either be a cross-module reference or a non-empty value",
      "Default": "$LambdaSharp-Core::DeadLetterQueue"
    },
    "LambdaSharpCoreLoggingStream": {
      "Type": "String",
      "Description": "Cross-module reference for LambdaSharp.Core::LoggingStream",
      "AllowedPattern": "^.+$",
      "ConstraintDescription": "must either be a cross-module reference or a non-empty value",
      "Default": "$LambdaSharp-Core::LoggingStream"
    },
    "LambdaSharpCoreLoggingStreamRole": {
      "Type": "String",
      "Description": "Cross-module reference for LambdaSharp.Core::LoggingStreamRole",
      "AllowedPattern": "^.+$",
      "ConstraintDescription": "must either be a cross-module reference or a non-empty value",
      "Default": "$LambdaSharp-Core::LoggingStreamRole"
    },
    "DeploymentBucketName": {
      "Type": "String",
      "Description": "Deployment S3 Bucket Name"
    },
    "DeploymentPrefix": {
      "Type": "String",
      "Description": "Deployment Tier Prefix"
    },
    "DeploymentPrefixLowercase": {
      "Type": "String",
      "Description": "Deployment Tier Prefix (lowercase)"
    },
    "DeploymentRoot": {
      "Type": "String",
      "Description": "Root Stack Name",
      "Default": ""
    },
    "DeploymentChecksum": {
      "Type": "String",
      "Description": "Deployment Checksum",
      "Default": "A6CCBCE0442555AC34FE509E9E6E30D2"
    }
  },
  "Resources": {
    "TweetTopic": {
      "Type": "AWS::SNS::Topic",
      "Properties": {}
    },
    "Table": {
      "Type": "AWS::DynamoDB::Table",
      "Properties": {
        "BillingMode": "PAY_PER_REQUEST",
        "AttributeDefinitions": [
          {
            "AttributeName": "Id",
            "AttributeType": "S"
          }
        ],
        "KeySchema": [
          {
            "AttributeName": "Id",
            "KeyType": "HASH"
          }
        ]
      }
    },
    "QueryFunction": {
      "Type": "AWS::Lambda::Function",
      "Properties": {
        "Code": {
          "S3Bucket": {
            "Ref": "DeploymentBucketName"
          },
          "S3Key": "<%MODULE_ORIGIN%>/LambdaSharp/Twitter.Query/.artifacts/QueryFunction-DRYRUN.zip"
        },
        "DeadLetterConfig": {
          "TargetArn": {
            "Fn::If": [
              "UseCoreServices",
              {
                "Fn::If": [
                  "LambdaSharpCoreDeadLetterQueueIsImported",
                  {
                    "Fn::ImportValue": {
                      "Fn::Sub": [
                        "${DeploymentPrefix}${Import}",
                        {
                          "Import": {
                            "Fn::Select": [
                              "1",
                              {
                                "Fn::Split": [
                                  "$",
                                  {
                                    "Ref": "LambdaSharpCoreDeadLetterQueue"
                                  }
                                ]
                              }
                            ]
                          }
                        }
                      ]
                    }
                  },
                  {
                    "Ref": "LambdaSharpCoreDeadLetterQueue"
                  }
                ]
              },
              {
                "Ref": "AWS::NoValue"
              }
            ]
          }
        },
        "Description": "This function runs on a scheduled interval to find the latest matching tweets (v1.0-DEV)",
        "Environment": {
          "Variables": {
            "MODULE_ID": {
              "Ref": "AWS::StackName"
            },
            "MODULE_INFO": "LambdaSharp.Twitter.Query:1.0-DEV",
            "LAMBDA_NAME": "QueryFunction",
            "LAMBDA_RUNTIME": "dotnetcore2.1",
            "DEPLOYMENTBUCKETNAME": {
              "Ref": "DeploymentBucketName"
            },
            "DEADLETTERQUEUE": {
              "Fn::If": [
                "UseCoreServices",
                {
                  "Fn::If": [
                    "LambdaSharpCoreDeadLetterQueueIsImported",
                    {
                      "Fn::ImportValue": {
                        "Fn::Sub": [
                          "${DeploymentPrefix}${Import}",
                          {
                            "Import": {
                              "Fn::Select": [
                                "1",
                                {
                                  "Fn::Split": [
                                    "$",
                                    {
                                      "Ref": "LambdaSharpCoreDeadLetterQueue"
                                    }
                                  ]
                                }
                              ]
                            }
                          }
                        ]
                      }
                    },
                    {
                      "Ref": "LambdaSharpCoreDeadLetterQueue"
                    }
                  ]
                },
                {
                  "Ref": "AWS::NoValue"
                }
              ]
            },
            "SEC_TWITTERAPIKEY": {
              "Ref": "TwitterApiKey"
            },
            "SEC_TWITTERAPISECRETKEY": {
              "Ref": "TwitterApiSecretKey"
            },
            "STR_TWITTERQUERY": {
              "Ref": "TwitterQuery"
            },
            "STR_TWITTERLANGUAGEFILTER": {
              "Ref": "TwitterLanguageFilter"
            },
            "STR_TWITTERSENTIMENTFILTER": {
              "Ref": "TwitterSentimentFilter"
            },
            "STR_TWEETTOPIC": {
              "Ref": "TweetTopic"
            },
            "STR_TABLE": {
              "Fn::GetAtt": [
                "Table",
                "Arn"
              ]
            },
            "STR_MODULE_ROLE_DEADLETTERQUEUEPOLICY": {
              "Fn::If": [
                "UseCoreServices",
                {
                  "Ref": "ModuleRoleDeadLetterQueuePolicy"
                },
                {
                  "Ref": "AWS::NoValue"
                }
              ]
            },
            "STR_MODULE_ROLE_SECRETSPOLICY": {
              "Fn::If": [
                "ModuleRoleSecretsPolicyCondition",
                {
                  "Ref": "ModuleRoleSecretsPolicy"
                },
                {
                  "Ref": "AWS::NoValue"
                }
              ]
            }
          }
        },
        "Handler": "QueryFunction::LambdaSharp.Twitter.QueryFunction.Function::FunctionHandlerAsync",
        "MemorySize": "256",
        "Role": {
          "Fn::GetAtt": [
            "ModuleRole",
            "Arn"
          ]
        },
        "Runtime": "dotnetcore2.1",
        "Timeout": "30",
        "TracingConfig": {
          "Mode": {
            "Fn::If": [
              "XRayIsEnabled",
              "Active",
              "PassThrough"
            ]
          }
        }
      }
    },
    "QueryFunctionLogGroup": {
      "Type": "AWS::Logs::LogGroup",
      "Properties": {
        "LogGroupName": {
          "Fn::Sub": "/aws/lambda/${QueryFunction}"
        },
        "RetentionInDays": 30
      }
    },
    "ModuleRole": {
      "Type": "AWS::IAM::Role",
      "Properties": {
        "AssumeRolePolicyDocument": {
          "Version": "2012-10-17",
          "Statement": [
            {
              "Sid": "ModuleLambdaPrincipal",
              "Effect": "Allow",
              "Principal": {
                "Service": "lambda.amazonaws.com"
              },
              "Action": "sts:AssumeRole"
            }
          ]
        },
        "Policies": [
          {
            "PolicyDocument": {
              "Version": "2012-10-17",
              "Statement": [
                {
                  "Sid": "TweetTopic",
                  "Effect": "Allow",
                  "Action": [
                    "sns:Publish"
                  ],
                  "Resource": {
                    "Ref": "TweetTopic"
                  }
                },
                {
                  "Sid": "Table",
                  "Effect": "Allow",
                  "Action": [
                    "dynamodb:BatchGetItem",
                    "dynamodb:BatchWriteItem",
                    "dynamodb:DeleteItem",
                    "dynamodb:DescribeStream",
                    "dynamodb:DescribeTable",
                    "dynamodb:GetItem",
                    "dynamodb:GetRecords",
                    "dynamodb:GetShardIterator",
                    "dynamodb:PutItem",
                    "dynamodb:Query",
                    "dynamodb:Scan",
                    "dynamodb:UpdateItem"
                  ],
                  "Resource": [
                    {
                      "Fn::GetAtt": [
                        "Table",
                        "Arn"
                      ]
                    },
                    {
                      "Fn::Join": [
                        "/",
                        [
                          {
                            "Fn::GetAtt": [
                              "Table",
                              "Arn"
                            ]
                          },
                          "stream/*"
                        ]
                      ]
                    },
                    {
                      "Fn::Join": [
                        "/",
                        [
                          {
                            "Fn::GetAtt": [
                              "Table",
                              "Arn"
                            ]
                          },
                          "index/*"
                        ]
                      ]
                    }
                  ]
                },
                {
                  "Sid": "AwsComprehendPermissions",
                  "Effect": "Allow",
                  "Action": [
                    "comprehend:BatchDetectSentiment"
                  ],
                  "Resource": "*"
                },
                {
                  "Sid": "LogStream",
                  "Effect": "Allow",
                  "Action": [
                    "logs:CreateLogStream",
                    "logs:PutLogEvents"
                  ],
                  "Resource": "arn:aws:logs:*:*:*"
                },
                {
                  "Sid": "CloudFormation",
                  "Effect": "Allow",
                  "Action": [
                    "cloudformation:DescribeStacks"
                  ],
                  "Resource": {
                    "Ref": "AWS::StackId"
                  }
                },
                {
                  "Sid": "AWSXRay",
                  "Effect": "Allow",
                  "Action": [
                    "xray:GetSamplingRules",
                    "xray:GetSamplingStatisticSummaries",
                    "xray:GetSamplingTargets",
                    "xray:PutTelemetryRecords",
                    "xray:PutTraceSegments"
                  ],
                  "Resource": "*"
                },
                {
                  "Sid": "DeploymentBucketReadOnly",
                  "Effect": "Allow",
                  "Action": [
                    "s3:GetObject"
                  ],
                  "Resource": {
                    "Fn::Sub": "arn:aws:s3:::${DeploymentBucketName}/<%MODULE_ORIGIN%>/LambdaSharp/Twitter.Query/.artifacts/*"
                  }
                }
              ]
            },
            "PolicyName": {
              "Fn::Sub": "${AWS::StackName}ModulePolicy"
            }
          }
        ]
      }
    },
    "ModuleRoleDeadLetterQueuePolicy": {
      "Type": "AWS::IAM::Policy",
      "Condition": "UseCoreServices",
      "Properties": {
        "PolicyDocument": {
          "Version": "2012-10-17",
          "Statement": [
            {
              "Sid": "DeadLetterQueue",
              "Effect": "Allow",
              "Action": [
                "sqs:SendMessage"
              ],
              "Resource": {
                "Fn::If": [
                  "UseCoreServices",
                  {
                    "Fn::If": [
                      "LambdaSharpCoreDeadLetterQueueIsImported",
                      {
                        "Fn::ImportValue": {
                          "Fn::Sub": [
                            "${DeploymentPrefix}${Import}",
                            {
                              "Import": {
                                "Fn::Select": [
                                  "1",
                                  {
                                    "Fn::Split": [
                                      "$",
                                      {
                                        "Ref": "LambdaSharpCoreDeadLetterQueue"
                                      }
                                    ]
                                  }
                                ]
                              }
                            }
                          ]
                        }
                      },
                      {
                        "Ref": "LambdaSharpCoreDeadLetterQueue"
                      }
                    ]
                  },
                  {
                    "Ref": "AWS::NoValue"
                  }
                ]
              }
            }
          ]
        },
        "PolicyName": {
          "Fn::Sub": "${AWS::StackName}ModuleRoleDeadLetterQueue"
        },
        "Roles": [
          {
            "Ref": "ModuleRole"
          }
        ]
      }
    },
    "ModuleRoleSecretsPolicy": {
      "Type": "AWS::IAM::Policy",
      "Condition": "ModuleRoleSecretsPolicyCondition",
      "Properties": {
        "PolicyDocument": {
          "Version": "2012-10-17",
          "Statement": [
            {
              "Sid": "Secrets",
              "Effect": "Allow",
              "Action": [
                "kms:Decrypt",
                "kms:Encrypt"
              ],
              "Resource": {
                "Fn::Split": [
                  ",",
                  {
                    "Ref": "Secrets"
                  }
                ]
              }
            }
          ]
        },
        "PolicyName": {
          "Fn::Sub": "${AWS::StackName}ModuleRoleSecrets"
        },
        "Roles": [
          {
            "Ref": "ModuleRole"
          }
        ]
      }
    },
    "ModuleRegistration": {
      "Type": "Custom::LambdaSharpRegistrationModule",
      "Condition": "UseCoreServices",
      "Properties": {
        "ServiceToken": {
          "Fn::ImportValue": {
            "Fn::Sub": "${DeploymentPrefix}LambdaSharp::Registration::Module"
          }
        },
        "ResourceType": "LambdaSharp::Registration::Module",
        "Module": "LambdaSharp.Twitter.Query:1.0-DEV",
        "ModuleId": {
          "Ref": "AWS::StackName"
        }
      }
    },
    "QueryFunctionRegistration": {
      "Type": "Custom::LambdaSharpRegistrationFunction",
      "Condition": "UseCoreServices",
      "Properties": {
        "ServiceToken": {
          "Fn::ImportValue": {
            "Fn::Sub": "${DeploymentPrefix}LambdaSharp::Registration::Function"
          }
        },
        "ResourceType": "LambdaSharp::Registration::Function",
        "ModuleId": {
          "Ref": "AWS::StackName"
        },
        "FunctionId": {
          "Ref": "QueryFunction"
        },
        "FunctionName": "QueryFunction",
        "FunctionLogGroupName": {
          "Fn::Sub": "/aws/lambda/${QueryFunction}"
        },
        "FunctionPlatform": "AWS Lambda",
        "FunctionFramework": "dotnetcore2.1",
        "FunctionLanguage": "csharp",
        "FunctionMaxMemory": "256",
        "FunctionMaxDuration": "30"
      },
      "DependsOn": [
        "ModuleRegistration"
      ]
    },
    "QueryFunctionLogGroupSubscription": {
      "Type": "AWS::Logs::SubscriptionFilter",
      "Condition": "UseCoreServices",
      "Properties": {
        "DestinationArn": {
          "Fn::If": [
            "UseCoreServices",
            {
              "Fn::If": [
                "LambdaSharpCoreLoggingStreamIsImported",
                {
                  "Fn::ImportValue": {
                    "Fn::Sub": [
                      "${DeploymentPrefix}${Import}",
                      {
                        "Import": {
                          "Fn::Select": [
                            "1",
                            {
                              "Fn::Split": [
                                "$",
                                {
                                  "Ref": "LambdaSharpCoreLoggingStream"
                                }
                              ]
                            }
                          ]
                        }
                      }
                    ]
                  }
                },
                {
                  "Ref": "LambdaSharpCoreLoggingStream"
                }
              ]
            },
            {
              "Ref": "AWS::NoValue"
            }
          ]
        },
        "FilterPattern": "-\"*** \"",
        "LogGroupName": {
          "Ref": "QueryFunctionLogGroup"
        },
        "RoleArn": {
          "Fn::If": [
            "UseCoreServices",
            {
              "Fn::If": [
                "LambdaSharpCoreLoggingStreamRoleIsImported",
                {
                  "Fn::ImportValue": {
                    "Fn::Sub": [
                      "${DeploymentPrefix}${Import}",
                      {
                        "Import": {
                          "Fn::Select": [
                            "1",
                            {
                              "Fn::Split": [
                                "$",
                                {
                                  "Ref": "LambdaSharpCoreLoggingStreamRole"
                                }
                              ]
                            }
                          ]
                        }
                      }
                    ]
                  }
                },
                {
                  "Ref": "LambdaSharpCoreLoggingStreamRole"
                }
              ]
            },
            {
              "Ref": "AWS::NoValue"
            }
          ]
        }
      }
    },
    "QueryFunctionSource1ScheduleEvent": {
      "Type": "AWS::Events::Rule",
      "Properties": {
        "ScheduleExpression": {
          "Fn::Sub": "rate(${TwitterQueryInterval} minutes)"
        },
        "Targets": [
          {
            "Arn": {
              "Fn::GetAtt": [
                "QueryFunction",
                "Arn"
              ]
            },
            "Id": "QueryFunction-1",
            "InputTransformer": {
              "InputPathsMap": {
                "id": "$.id",
                "time": "$.time"
              },
              "InputTemplate": "{\r\n    \"Id\": <id>,\r\n    \"Time\": <time>,\r\n    \"Name\": \"\"\r\n}"
            }
          }
        ]
      }
    },
    "QueryFunctionSource1Permission": {
      "Type": "AWS::Lambda::Permission",
      "Properties": {
        "Action": "lambda:InvokeFunction",
        "FunctionName": {
          "Ref": "QueryFunction"
        },
        "Principal": "events.amazonaws.com",
        "SourceArn": {
          "Fn::GetAtt": [
            "QueryFunctionSource1ScheduleEvent",
            "Arn"
          ]
        }
      }
    }
  },
  "Outputs": {
    "TweetTopic": {
      "Value": {
        "Ref": "TweetTopic"
      },
      "Export": {
        "Name": {
          "Fn::Sub": "${AWS::StackName}::TweetTopic"
        }
      },
      "Description": "This topic publishes tweets that match the query"
    },
    "Module": {
      "Value": "LambdaSharp.Twitter.Query:1.0-DEV@<%MODULE_ORIGIN%>"
    },
    "ModuleChecksum": {
      "Value": "A6CCBCE0442555AC34FE509E9E6E30D2"
    },
    "LambdaSharpTool": {
<<<<<<< HEAD
      "Value": "0.7.0.7"
=======
      "Value": "0.7.0.8"
>>>>>>> d95222c0
    },
    "LambdaSharpTier": {
      "Value": {
        "Fn::Select": [
          "0",
          {
            "Fn::Split": [
              "-",
              {
                "Ref": "DeploymentPrefix"
              }
            ]
          }
        ]
      }
    }
  },
  "Conditions": {
    "XRayIsEnabled": {
      "Fn::Not": [
        {
          "Fn::Equals": [
            {
              "Ref": "XRayTracing"
            },
            "Disabled"
          ]
        }
      ]
    },
    "UseCoreServices": {
      "Fn::Equals": [
        {
          "Ref": "LambdaSharpCoreServices"
        },
        "Enabled"
      ]
    },
    "LambdaSharpCoreDeadLetterQueueIsImported": {
      "Fn::And": [
        {
          "Fn::Not": [
            {
              "Fn::Equals": [
                {
                  "Ref": "LambdaSharpCoreDeadLetterQueue"
                },
                ""
              ]
            }
          ]
        },
        {
          "Fn::Equals": [
            {
              "Fn::Select": [
                "0",
                {
                  "Fn::Split": [
                    "$",
                    {
                      "Ref": "LambdaSharpCoreDeadLetterQueue"
                    }
                  ]
                }
              ]
            },
            ""
          ]
        }
      ]
    },
    "LambdaSharpCoreLoggingStreamIsImported": {
      "Fn::And": [
        {
          "Fn::Not": [
            {
              "Fn::Equals": [
                {
                  "Ref": "LambdaSharpCoreLoggingStream"
                },
                ""
              ]
            }
          ]
        },
        {
          "Fn::Equals": [
            {
              "Fn::Select": [
                "0",
                {
                  "Fn::Split": [
                    "$",
                    {
                      "Ref": "LambdaSharpCoreLoggingStream"
                    }
                  ]
                }
              ]
            },
            ""
          ]
        }
      ]
    },
    "LambdaSharpCoreLoggingStreamRoleIsImported": {
      "Fn::And": [
        {
          "Fn::Not": [
            {
              "Fn::Equals": [
                {
                  "Ref": "LambdaSharpCoreLoggingStreamRole"
                },
                ""
              ]
            }
          ]
        },
        {
          "Fn::Equals": [
            {
              "Fn::Select": [
                "0",
                {
                  "Fn::Split": [
                    "$",
                    {
                      "Ref": "LambdaSharpCoreLoggingStreamRole"
                    }
                  ]
                }
              ]
            },
            ""
          ]
        }
      ]
    },
    "ModuleRoleSecretsPolicyCondition": {
      "Fn::Not": [
        {
          "Fn::Equals": [
            {
              "Ref": "Secrets"
            },
            ""
          ]
        }
      ]
    }
  },
  "Metadata": {
    "AWS::CloudFormation::Interface": {
      "ParameterLabels": {
        "TwitterApiKey": {
          "default": "API Key [Secret]"
        },
        "TwitterApiSecretKey": {
          "default": "API Secret Key [Secret]"
        },
        "TwitterQuery": {
          "default": "Search query [String]"
        },
        "TwitterQueryInterval": {
          "default": "Query internal in minutes (from 2 to 1440) [Number]"
        },
        "TwitterLanguageFilter": {
          "default": "ISO 639-1 Language filters [String]"
        },
        "TwitterSentimentFilter": {
          "default": "This parameter sets the sentiment filter (one of: SKIP, POSITIVE, NEUTRAL, NEGATIVE, MIXED, ALL) [String]"
        },
        "Secrets": {
          "default": "Comma-separated list of additional KMS secret keys [String]"
        },
        "XRayTracing": {
          "default": "Enable AWS X-Ray tracing mode for module resources [String]"
        },
        "LambdaSharpCoreServices": {
          "default": "Integrate with LambdaSharp.Core services [String]"
        },
        "LambdaSharpCoreDeadLetterQueue": {
          "default": "DeadLetterQueue [String]"
        },
        "LambdaSharpCoreLoggingStream": {
          "default": "LoggingStream [String]"
        },
        "LambdaSharpCoreLoggingStreamRole": {
          "default": "LoggingStreamRole [String]"
        },
        "DeploymentBucketName": {
          "default": "Deployment S3 bucket name [String]"
        },
        "DeploymentPrefix": {
          "default": "Deployment tier prefix [String]"
        },
        "DeploymentPrefixLowercase": {
          "default": "Deployment tier prefix (lowercase) [String]"
        },
        "DeploymentRoot": {
          "default": "Root stack name for nested deployments, blank otherwise [String]"
        },
        "DeploymentChecksum": {
          "default": "CloudFormation template MD5 checksum [String]"
        }
      },
      "ParameterGroups": [
        {
          "Label": {
            "default": "Twitter Settings"
          },
          "Parameters": [
            "TwitterApiKey",
            "TwitterApiSecretKey",
            "TwitterQuery",
            "TwitterQueryInterval",
            "TwitterLanguageFilter"
          ]
        },
        {
          "Label": {
            "default": "Module Settings"
          },
          "Parameters": [
            "TwitterSentimentFilter"
          ]
        },
        {
          "Label": {
            "default": "LambdaSharp Module Options"
          },
          "Parameters": [
            "Secrets",
            "XRayTracing",
            "LambdaSharpCoreServices"
          ]
        },
        {
          "Label": {
            "default": "LambdaSharp.Core Imports"
          },
          "Parameters": [
            "LambdaSharpCoreDeadLetterQueue",
            "LambdaSharpCoreLoggingStream",
            "LambdaSharpCoreLoggingStreamRole"
          ]
        },
        {
          "Label": {
            "default": "LambdaSharp Deployment Settings (DO NOT MODIFY)"
          },
          "Parameters": [
            "DeploymentBucketName",
            "DeploymentPrefix",
            "DeploymentPrefixLowercase",
            "DeploymentRoot",
            "DeploymentChecksum"
          ]
        }
      ]
    },
    "LambdaSharp::Manifest": {
      "Version": "2019-07-04",
      "Module": "LambdaSharp.Twitter.Query:1.0-DEV",
      "Description": "Search Twitter at regular intervals and publish new found tweets",
      "TemplateChecksum": "A6CCBCE0442555AC34FE509E9E6E30D2",
      "Date": "2019-08-09T15:00:00Z",
      "CoreServicesVersion": "0.7.0",
      "ParameterSections": [
        {
          "Title": "Twitter Settings",
          "Parameters": [
            {
              "Name": "TwitterApiKey",
              "Type": "Secret",
              "Label": "API Key"
            },
            {
              "Name": "TwitterApiSecretKey",
              "Type": "Secret",
              "Label": "API Secret Key"
            },
            {
              "Name": "TwitterQuery",
              "Type": "String",
              "Label": "Search query",
              "AllowedPattern": ".+",
              "ConstraintDescription": "Search query must be a non-empty string"
            },
            {
              "Name": "TwitterQueryInterval",
              "Type": "Number",
              "Label": "Query internal in minutes (from 2 to 1440)",
              "Default": "60"
            },
            {
              "Name": "TwitterLanguageFilter",
              "Type": "String",
              "Label": "ISO 639-1 Language filters"
            }
          ]
        },
        {
          "Title": "Module Settings",
          "Parameters": [
            {
              "Name": "TwitterSentimentFilter",
              "Type": "String",
              "Default": "SKIP",
              "AllowedValues": [
                "SKIP",
                "POSITIVE",
                "NEUTRAL",
                "NEGATIVE",
                "MIXED",
                "ALL"
              ]
            }
          ]
        },
        {
          "Title": "LambdaSharp Module Options",
          "Parameters": [
            {
              "Name": "Secrets",
              "Type": "String",
              "Label": "Comma-separated list of additional KMS secret keys",
              "Default": ""
            },
            {
              "Name": "XRayTracing",
              "Type": "String",
              "Label": "Enable AWS X-Ray tracing mode for module resources",
              "Default": "Disabled",
              "AllowedValues": [
                "Disabled",
                "RootModule",
                "AllModules"
              ]
            },
            {
              "Name": "LambdaSharpCoreServices",
              "Type": "String",
              "Label": "Integrate with LambdaSharp.Core services",
              "Default": "Disabled",
              "AllowedValues": [
                "Disabled",
                "Enabled"
              ]
            }
          ]
        },
        {
          "Title": "LambdaSharp.Core Imports",
          "Parameters": [
            {
              "Name": "LambdaSharpCoreDeadLetterQueue",
              "Type": "String",
              "Label": "DeadLetterQueue",
              "Default": "$LambdaSharp-Core::DeadLetterQueue",
              "Import": "LambdaSharp.Core::DeadLetterQueue",
              "AllowedPattern": "^.+$",
              "ConstraintDescription": "must either be a cross-module reference or a non-empty value"
            },
            {
              "Name": "LambdaSharpCoreLoggingStream",
              "Type": "String",
              "Label": "LoggingStream",
              "Default": "$LambdaSharp-Core::LoggingStream",
              "Import": "LambdaSharp.Core::LoggingStream",
              "AllowedPattern": "^.+$",
              "ConstraintDescription": "must either be a cross-module reference or a non-empty value"
            },
            {
              "Name": "LambdaSharpCoreLoggingStreamRole",
              "Type": "String",
              "Label": "LoggingStreamRole",
              "Default": "$LambdaSharp-Core::LoggingStreamRole",
              "Import": "LambdaSharp.Core::LoggingStreamRole",
              "AllowedPattern": "^.+$",
              "ConstraintDescription": "must either be a cross-module reference or a non-empty value"
            }
          ]
        }
      ],
      "Git": {
        "Branch": "test-branch",
        "SHA": "0123456789ABCDEF0123456789ABCDEF01234567"
      },
      "Artifacts": [],
      "Dependencies": [],
      "ResourceTypes": [],
      "Outputs": [
        {
          "Name": "TweetTopic",
          "Description": "This topic publishes tweets that match the query",
          "Type": "AWS::SNS::Topic"
        }
      ]
    },
    "LambdaSharp::NameMappings": {
      "Version": "2019-07-04",
      "ResourceNameMappings": {
        "QueryFunctionLogGroup": "QueryFunction::LogGroup",
        "ModuleRole": "Module::Role",
        "ModuleRoleDeadLetterQueuePolicy": "Module::Role::DeadLetterQueuePolicy",
        "ModuleRoleSecretsPolicy": "Module::Role::SecretsPolicy",
        "ModuleRegistration": "Module::Registration",
        "QueryFunctionRegistration": "QueryFunction::Registration",
        "QueryFunctionLogGroupSubscription": "QueryFunction::LogGroupSubscription",
        "QueryFunctionSource1ScheduleEvent": "QueryFunction::Source1ScheduleEvent",
        "QueryFunctionSource1Permission": "QueryFunction::Source1Permission"
      },
      "TypeNameMappings": {
        "Custom::LambdaSharpRegistrationModule": "LambdaSharp::Registration::Module",
        "Custom::LambdaSharpRegistrationFunction": "LambdaSharp::Registration::Function"
      }
    }
  }
}<|MERGE_RESOLUTION|>--- conflicted
+++ resolved
@@ -744,11 +744,7 @@
       "Value": "A6CCBCE0442555AC34FE509E9E6E30D2"
     },
     "LambdaSharpTool": {
-<<<<<<< HEAD
-      "Value": "0.7.0.7"
-=======
       "Value": "0.7.0.8"
->>>>>>> d95222c0
     },
     "LambdaSharpTier": {
       "Value": {
