--- conflicted
+++ resolved
@@ -105,11 +105,7 @@
     "DeploymentChecksum": {
       "Type": "String",
       "Description": "Deployment Checksum",
-<<<<<<< HEAD
-      "Default": "44ECD4DB733C7BF11D30AF1D944449B1"
-=======
       "Default": "12C38E716BD7E83EDE800DEF7ABDFBC1"
->>>>>>> d211ec3c
     }
   },
   "Resources": {
@@ -774,11 +770,7 @@
       }
     },
     "LambdaSharpTool": {
-<<<<<<< HEAD
-      "Value": "0.8.0.0-rc1"
-=======
       "Value": "0.8.0.0"
->>>>>>> d211ec3c
     },
     "LambdaSharpTier": {
       "Value": {
@@ -1046,15 +1038,9 @@
       "Version": "2019-07-04",
       "Module": "LambdaSharp.Twitter.Query:1.0-DEV",
       "Description": "Search Twitter at regular intervals and publish new found tweets",
-<<<<<<< HEAD
-      "TemplateChecksum": "44ECD4DB733C7BF11D30AF1D944449B1",
-      "Date": "2019-08-09T15:00:00Z",
-      "CoreServicesVersion": "0.8.0-rc1",
-=======
       "TemplateChecksum": "12C38E716BD7E83EDE800DEF7ABDFBC1",
       "Date": "2019-08-09T15:00:00Z",
       "CoreServicesVersion": "0.8.0",
->>>>>>> d211ec3c
       "ParameterSections": [
         {
           "Title": "Twitter Settings",
