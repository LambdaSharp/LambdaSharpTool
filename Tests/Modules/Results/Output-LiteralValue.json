--- conflicted
+++ resolved
@@ -74,11 +74,7 @@
       "Value": "E7ED2D10E3937D3433C313881521ED31"
     },
     "LambdaSharpTool": {
-<<<<<<< HEAD
-      "Value": "0.7.0.7"
-=======
       "Value": "0.7.0.8"
->>>>>>> d95222c0
     },
     "LambdaSharpTier": {
       "Value": {
