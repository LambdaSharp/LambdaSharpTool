{
  "AWSTemplateFormatVersion": "2010-09-09",
  "Description": "LambdaSharp CloudFormation Test (v1.0-DEV)",
  "Parameters": {
    "Secrets": {
      "Type": "String",
      "Description": "Secret Keys (ARNs)",
      "Default": ""
    },
    "LambdaSharpCoreServices": {
      "Type": "String",
      "Description": "Use LambdaSharp.Core Services",
      "AllowedValues": [
        "Disabled",
        "Enabled"
      ],
      "Default": "Disabled"
    },
    "DeploymentBucketName": {
      "Type": "String",
      "Description": "Deployment S3 Bucket Name"
    },
    "DeploymentPrefix": {
      "Type": "String",
      "Description": "Deployment Tier Prefix"
    },
    "DeploymentPrefixLowercase": {
      "Type": "String",
      "Description": "Deployment Tier Prefix (lowercase)"
    },
    "DeploymentRoot": {
      "Type": "String",
      "Description": "Root Stack Name",
      "Default": ""
    },
    "DeploymentChecksum": {
      "Type": "String",
      "Description": "Deployment Checksum",
      "Default": "73FA96A986FEBD486284DB3B4F5DEF47"
    }
  },
  "Resources": {
    "MyResource": {
      "Type": "Custom::Handler",
      "Properties": {
        "Result": {
          "Fn::Base64": "hello world"
        }
      }
    },
    "ModuleRegistration": {
      "Type": "Custom::LambdaSharpRegistrationModule",
      "Condition": "UseCoreServices",
      "Properties": {
        "ServiceToken": {
          "Fn::ImportValue": {
            "Fn::Sub": "${DeploymentPrefix}LambdaSharp::Registration::Module"
          }
        },
        "ResourceType": "LambdaSharp::Registration::Module",
        "Module": "Test.TestModule:1.0-DEV",
        "ModuleId": {
          "Ref": "AWS::StackName"
        }
      }
    }
  },
  "Outputs": {
    "Module": {
      "Value": "Test.TestModule:1.0-DEV@<%MODULE_ORIGIN%>"
    },
    "ModuleChecksum": {
      "Value": "73FA96A986FEBD486284DB3B4F5DEF47"
    },
    "LambdaSharpTool": {
<<<<<<< HEAD
      "Value": "0.7.0.7"
=======
      "Value": "0.7.0.8"
>>>>>>> d95222c0
    },
    "LambdaSharpTier": {
      "Value": {
        "Fn::Select": [
          "0",
          {
            "Fn::Split": [
              "-",
              {
                "Ref": "DeploymentPrefix"
              }
            ]
          }
        ]
      }
    }
  },
  "Conditions": {
    "UseCoreServices": {
      "Fn::Equals": [
        {
          "Ref": "LambdaSharpCoreServices"
        },
        "Enabled"
      ]
    }
  },
  "Metadata": {
    "AWS::CloudFormation::Interface": {
      "ParameterLabels": {
        "Secrets": {
          "default": "Comma-separated list of additional KMS secret keys [String]"
        },
        "LambdaSharpCoreServices": {
          "default": "Integrate with LambdaSharp.Core services [String]"
        },
        "DeploymentBucketName": {
          "default": "Deployment S3 bucket name [String]"
        },
        "DeploymentPrefix": {
          "default": "Deployment tier prefix [String]"
        },
        "DeploymentPrefixLowercase": {
          "default": "Deployment tier prefix (lowercase) [String]"
        },
        "DeploymentRoot": {
          "default": "Root stack name for nested deployments, blank otherwise [String]"
        },
        "DeploymentChecksum": {
          "default": "CloudFormation template MD5 checksum [String]"
        }
      },
      "ParameterGroups": [
        {
          "Label": {
            "default": "LambdaSharp Module Options"
          },
          "Parameters": [
            "Secrets",
            "LambdaSharpCoreServices"
          ]
        },
        {
          "Label": {
            "default": "LambdaSharp Deployment Settings (DO NOT MODIFY)"
          },
          "Parameters": [
            "DeploymentBucketName",
            "DeploymentPrefix",
            "DeploymentPrefixLowercase",
            "DeploymentRoot",
            "DeploymentChecksum"
          ]
        }
      ]
    },
    "LambdaSharp::Manifest": {
      "Version": "2019-07-04",
      "Module": "Test.TestModule:1.0-DEV",
      "Description": "LambdaSharp CloudFormation Test",
      "TemplateChecksum": "73FA96A986FEBD486284DB3B4F5DEF47",
      "Date": "2019-08-09T15:00:00Z",
      "CoreServicesVersion": "0.7.0",
      "ParameterSections": [
        {
          "Title": "LambdaSharp Module Options",
          "Parameters": [
            {
              "Name": "Secrets",
              "Type": "String",
              "Label": "Comma-separated list of additional KMS secret keys",
              "Default": ""
            },
            {
              "Name": "LambdaSharpCoreServices",
              "Type": "String",
              "Label": "Integrate with LambdaSharp.Core services",
              "Default": "Disabled",
              "AllowedValues": [
                "Disabled",
                "Enabled"
              ]
            }
          ]
        }
      ],
      "Git": {
        "Branch": "test-branch",
        "SHA": "0123456789ABCDEF0123456789ABCDEF01234567"
      },
      "Artifacts": [],
      "Dependencies": [],
      "ResourceTypes": [],
      "Outputs": []
    },
    "LambdaSharp::NameMappings": {
      "Version": "2019-07-04",
      "ResourceNameMappings": {
        "ModuleRegistration": "Module::Registration"
      },
      "TypeNameMappings": {
        "Custom::LambdaSharpRegistrationModule": "LambdaSharp::Registration::Module"
      }
    }
  }
}<|MERGE_RESOLUTION|>--- conflicted
+++ resolved
@@ -73,11 +73,7 @@
       "Value": "73FA96A986FEBD486284DB3B4F5DEF47"
     },
     "LambdaSharpTool": {
-<<<<<<< HEAD
-      "Value": "0.7.0.7"
-=======
       "Value": "0.7.0.8"
->>>>>>> d95222c0
     },
     "LambdaSharpTier": {
       "Value": {
