--- conflicted
+++ resolved
@@ -67,11 +67,7 @@
     "DeploymentChecksum": {
       "Type": "String",
       "Description": "Deployment Checksum",
-<<<<<<< HEAD
-      "Default": "722518E0000D48751319FFEBDDD25103"
-=======
       "Default": "6D46C9B3278917F0BE9D8A4F90295E4C"
->>>>>>> d211ec3c
     }
   },
   "Resources": {
@@ -608,11 +604,7 @@
       }
     },
     "LambdaSharpTool": {
-<<<<<<< HEAD
-      "Value": "0.8.0.0-rc1"
-=======
       "Value": "0.8.0.0"
->>>>>>> d211ec3c
     },
     "LambdaSharpTier": {
       "Value": {
@@ -842,15 +834,9 @@
       "Version": "2019-07-04",
       "Module": "Sample.Sns:1.0-DEV",
       "Description": "A sample module using an SNS topic",
-<<<<<<< HEAD
-      "TemplateChecksum": "722518E0000D48751319FFEBDDD25103",
-      "Date": "2019-08-09T15:00:00Z",
-      "CoreServicesVersion": "0.8.0-rc1",
-=======
       "TemplateChecksum": "6D46C9B3278917F0BE9D8A4F90295E4C",
       "Date": "2019-08-09T15:00:00Z",
       "CoreServicesVersion": "0.8.0",
->>>>>>> d211ec3c
       "ParameterSections": [
         {
           "Title": "LambdaSharp Module Options",
