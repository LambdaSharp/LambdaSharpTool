--- conflicted
+++ resolved
@@ -578,11 +578,7 @@
       "Value": "6DD562239FF3E1E145FE0D5E0564FD23"
     },
     "LambdaSharpTool": {
-<<<<<<< HEAD
-      "Value": "0.7.0.7"
-=======
       "Value": "0.7.0.8"
->>>>>>> d95222c0
     },
     "LambdaSharpTier": {
       "Value": {
