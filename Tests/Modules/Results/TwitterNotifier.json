--- conflicted
+++ resolved
@@ -713,11 +713,7 @@
       "Value": "041B939466EFBBED03B243821506E76B"
     },
     "LambdaSharpTool": {
-<<<<<<< HEAD
-      "Value": "0.7.0.7"
-=======
       "Value": "0.7.0.8"
->>>>>>> d95222c0
     },
     "LambdaSharpTier": {
       "Value": {
