--- conflicted
+++ resolved
@@ -67,11 +67,7 @@
     "DeploymentChecksum": {
       "Type": "String",
       "Description": "Deployment Checksum",
-<<<<<<< HEAD
-      "Default": "6D2D10D1DB10D27C3671820F493297F8"
-=======
       "Default": "9FE157B0315FBA2468FA6A29AF376245"
->>>>>>> d211ec3c
     }
   },
   "Resources": {
@@ -645,11 +641,7 @@
       }
     },
     "LambdaSharpTool": {
-<<<<<<< HEAD
-      "Value": "0.8.0.0-rc1"
-=======
       "Value": "0.8.0.0"
->>>>>>> d211ec3c
     },
     "LambdaSharpTier": {
       "Value": {
@@ -879,15 +871,9 @@
       "Version": "2019-07-04",
       "Module": "Sample.Sqs:1.0-DEV",
       "Description": "A sample module using SQS queues",
-<<<<<<< HEAD
-      "TemplateChecksum": "6D2D10D1DB10D27C3671820F493297F8",
-      "Date": "2019-08-09T15:00:00Z",
-      "CoreServicesVersion": "0.8.0-rc1",
-=======
       "TemplateChecksum": "9FE157B0315FBA2468FA6A29AF376245",
       "Date": "2019-08-09T15:00:00Z",
       "CoreServicesVersion": "0.8.0",
->>>>>>> d211ec3c
       "ParameterSections": [
         {
           "Title": "LambdaSharp Module Options",
