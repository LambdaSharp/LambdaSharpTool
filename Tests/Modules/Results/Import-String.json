{
  "AWSTemplateFormatVersion": "2010-09-09",
  "Description": "LambdaSharp CloudFormation Test (v1.0-DEV)",
  "Parameters": {
    "OtherModuleValue": {
      "Type": "String",
      "Description": "Cross-module reference for Other.Module::Value",
      "AllowedPattern": "^.+$",
      "ConstraintDescription": "must either be a cross-module reference or a non-empty value",
      "Default": "$Other-Module::Value"
    },
    "Secrets": {
      "Type": "String",
      "Description": "Secret Keys (ARNs)",
      "Default": ""
    },
    "XRayTracing": {
      "Type": "String",
      "Description": "AWS X-Ray Tracing",
      "AllowedValues": [
        "Disabled",
        "RootModule",
        "AllModules"
      ],
      "Default": "Disabled"
    },
    "LambdaSharpCoreServices": {
      "Type": "String",
      "Description": "Use LambdaSharp.Core Services",
      "AllowedValues": [
        "Disabled",
        "Enabled"
      ],
      "Default": "Disabled"
    },
    "LambdaSharpCoreDeadLetterQueue": {
      "Type": "String",
      "Description": "Cross-module reference for LambdaSharp.Core::DeadLetterQueue",
      "AllowedPattern": "^.+$",
      "ConstraintDescription": "must either be a cross-module reference or a non-empty value",
      "Default": "$LambdaSharp-Core::DeadLetterQueue"
    },
    "LambdaSharpCoreLoggingStream": {
      "Type": "String",
      "Description": "Cross-module reference for LambdaSharp.Core::LoggingStream",
      "AllowedPattern": "^.+$",
      "ConstraintDescription": "must either be a cross-module reference or a non-empty value",
      "Default": "$LambdaSharp-Core::LoggingStream"
    },
    "LambdaSharpCoreLoggingStreamRole": {
      "Type": "String",
      "Description": "Cross-module reference for LambdaSharp.Core::LoggingStreamRole",
      "AllowedPattern": "^.+$",
      "ConstraintDescription": "must either be a cross-module reference or a non-empty value",
      "Default": "$LambdaSharp-Core::LoggingStreamRole"
    },
    "DeploymentBucketName": {
      "Type": "String",
      "Description": "Deployment S3 Bucket Name"
    },
    "DeploymentPrefix": {
      "Type": "String",
      "Description": "Deployment Tier Prefix"
    },
    "DeploymentPrefixLowercase": {
      "Type": "String",
      "Description": "Deployment Tier Prefix (lowercase)"
    },
    "DeploymentRoot": {
      "Type": "String",
      "Description": "Root Stack Name",
      "Default": ""
    },
    "DeploymentChecksum": {
      "Type": "String",
      "Description": "Deployment Checksum",
<<<<<<< HEAD
      "Default": "331F89A2E42CE9F2E9C1846B5FC1A942"
=======
      "Default": "8CECEECE43E713094855C4C3B700B867"
>>>>>>> 98d31a1a
    }
  },
  "Resources": {
    "Function": {
      "Type": "AWS::Lambda::Function",
      "Properties": {
        "Code": {
          "S3Bucket": {
            "Ref": "DeploymentBucketName"
          },
          "S3Key": "<%MODULE_ORIGIN%>/Test/TestModule/.artifacts/Function-DRYRUN.zip"
        },
        "DeadLetterConfig": {
          "TargetArn": {
            "Fn::If": [
              "UseCoreServices",
              {
                "Fn::If": [
                  "LambdaSharpCoreDeadLetterQueueIsImported",
                  {
                    "Fn::ImportValue": {
                      "Fn::Sub": [
                        "${DeploymentPrefix}${Import}",
                        {
                          "Import": {
                            "Fn::Select": [
                              "1",
                              {
                                "Fn::Split": [
                                  "$",
                                  {
                                    "Ref": "LambdaSharpCoreDeadLetterQueue"
                                  }
                                ]
                              }
                            ]
                          }
                        }
                      ]
                    }
                  },
                  {
                    "Ref": "LambdaSharpCoreDeadLetterQueue"
                  }
                ]
              },
              {
                "Ref": "AWS::NoValue"
              }
            ]
          }
        },
        "Description": "My function (v1.0-DEV)",
        "Environment": {
          "Variables": {
            "DEBUG_LOGGING_ENABLED": "false",
            "AWS_LAMBDA_HANDLER_LOG_FORMAT": "Unformatted",
            "MODULE_ID": {
              "Ref": "AWS::StackName"
            },
            "MODULE_INFO": "Test.TestModule:1.0-DEV@<%MODULE_ORIGIN%>",
            "LAMBDA_NAME": "Function",
            "LAMBDA_RUNTIME": "dotnet6",
            "DEPLOYMENT_TIER": {
              "Fn::Select": [
                "0",
                {
                  "Fn::Split": [
                    "-",
                    {
                      "Ref": "DeploymentPrefix"
                    }
                  ]
                }
              ]
            },
            "DEPLOYMENTBUCKETNAME": {
              "Ref": "DeploymentBucketName"
            },
            "DEADLETTERQUEUE": {
              "Fn::If": [
                "UseCoreServices",
                {
                  "Fn::If": [
                    "LambdaSharpCoreDeadLetterQueueIsImported",
                    {
                      "Fn::ImportValue": {
                        "Fn::Sub": [
                          "${DeploymentPrefix}${Import}",
                          {
                            "Import": {
                              "Fn::Select": [
                                "1",
                                {
                                  "Fn::Split": [
                                    "$",
                                    {
                                      "Ref": "LambdaSharpCoreDeadLetterQueue"
                                    }
                                  ]
                                }
                              ]
                            }
                          }
                        ]
                      }
                    },
                    {
                      "Ref": "LambdaSharpCoreDeadLetterQueue"
                    }
                  ]
                },
                {
                  "Ref": "AWS::NoValue"
                }
              ]
            },
            "STR_IMPORTEDVALUE": {
              "Fn::If": [
                "OtherModuleValueIsImported",
                {
                  "Fn::ImportValue": {
                    "Fn::Sub": [
                      "${DeploymentPrefix}${Import}",
                      {
                        "Import": {
                          "Fn::Select": [
                            "1",
                            {
                              "Fn::Split": [
                                "$",
                                {
                                  "Ref": "OtherModuleValue"
                                }
                              ]
                            }
                          ]
                        }
                      }
                    ]
                  }
                },
                {
                  "Ref": "OtherModuleValue"
                }
              ]
            },
            "STR_MODULE_ROLE_DEADLETTERQUEUEPOLICY": {
              "Fn::If": [
                "UseCoreServices",
                {
                  "Ref": "ModuleRoleDeadLetterQueuePolicy"
                },
                {
                  "Ref": "AWS::NoValue"
                }
              ]
            }
          }
        },
        "Handler": "Function::LambdaSharpTestModule.Function.Function::FunctionHandlerAsync",
        "MemorySize": "128",
        "Role": {
          "Fn::GetAtt": [
            "ModuleRole",
            "Arn"
          ]
        },
        "Runtime": "dotnet6",
        "Timeout": "30",
        "TracingConfig": {
          "Mode": {
            "Fn::If": [
              "XRayIsEnabled",
              "Active",
              "PassThrough"
            ]
          }
        }
      }
    },
    "FunctionLogGroup": {
      "Type": "AWS::Logs::LogGroup",
      "Properties": {
        "LogGroupName": {
          "Fn::Sub": "/aws/lambda/${Function}"
        },
        "RetentionInDays": 30
      }
    },
    "ModuleRole": {
      "Type": "AWS::IAM::Role",
      "Properties": {
        "AssumeRolePolicyDocument": {
          "Version": "2012-10-17",
          "Statement": [
            {
              "Sid": "ModuleLambdaPrincipal",
              "Effect": "Allow",
              "Principal": {
                "Service": "lambda.amazonaws.com"
              },
              "Action": "sts:AssumeRole"
            }
          ]
        },
        "Policies": [
          {
            "PolicyDocument": {
              "Version": "2012-10-17",
              "Statement": [
                {
                  "Sid": "DeploymentSecrets",
                  "Effect": "Allow",
                  "Action": [
                    "kms:Decrypt",
                    "kms:Encrypt"
                  ],
                  "Resource": {
                    "Fn::If": [
                      "SecretsHasValue",
                      {
                        "Fn::Split": [
                          ",",
                          {
                            "Ref": "Secrets"
                          }
                        ]
                      },
                      {
                        "Ref": "AWS::NoValue"
                      }
                    ]
                  },
                  "NotResource": {
                    "Fn::If": [
                      "SecretsHasValue",
                      {
                        "Ref": "AWS::NoValue"
                      },
                      "*"
                    ]
                  }
                },
                {
                  "Sid": "LogStream",
                  "Effect": "Allow",
                  "Action": [
                    "logs:CreateLogStream",
                    "logs:PutLogEvents"
                  ],
                  "Resource": "arn:aws:logs:*:*:*"
                },
                {
                  "Sid": "CloudFormation",
                  "Effect": "Allow",
                  "Action": [
                    "cloudformation:DescribeStacks"
                  ],
                  "Resource": {
                    "Ref": "AWS::StackId"
                  }
                },
                {
                  "Sid": "AWSXRay",
                  "Effect": "Allow",
                  "Action": [
                    "xray:GetSamplingRules",
                    "xray:GetSamplingStatisticSummaries",
                    "xray:GetSamplingTargets",
                    "xray:PutTelemetryRecords",
                    "xray:PutTraceSegments"
                  ],
                  "Resource": "*"
                },
                {
                  "Sid": "EventBus",
                  "Effect": "Allow",
                  "Action": [
                    "events:PutEvents"
                  ],
                  "Resource": {
                    "Fn::Sub": "arn:${AWS::Partition}:events:${AWS::Region}:${AWS::AccountId}:event-bus/default"
                  }
                },
                {
                  "Sid": "DeploymentBucketReadOnly",
                  "Effect": "Allow",
                  "Action": [
                    "s3:GetObject"
                  ],
                  "Resource": {
                    "Fn::Sub": "arn:${AWS::Partition}:s3:::${DeploymentBucketName}/<%MODULE_ORIGIN%>/Test/TestModule/.artifacts/*"
                  }
                }
              ]
            },
            "PolicyName": {
              "Fn::Sub": "${AWS::StackName}ModulePolicy"
            }
          }
        ]
      }
    },
    "ModuleRoleDeadLetterQueuePolicy": {
      "Type": "AWS::IAM::Policy",
      "Condition": "UseCoreServices",
      "Properties": {
        "PolicyDocument": {
          "Version": "2012-10-17",
          "Statement": [
            {
              "Sid": "DeadLetterQueue",
              "Effect": "Allow",
              "Action": [
                "sqs:SendMessage"
              ],
              "Resource": {
                "Fn::If": [
                  "UseCoreServices",
                  {
                    "Fn::If": [
                      "LambdaSharpCoreDeadLetterQueueIsImported",
                      {
                        "Fn::ImportValue": {
                          "Fn::Sub": [
                            "${DeploymentPrefix}${Import}",
                            {
                              "Import": {
                                "Fn::Select": [
                                  "1",
                                  {
                                    "Fn::Split": [
                                      "$",
                                      {
                                        "Ref": "LambdaSharpCoreDeadLetterQueue"
                                      }
                                    ]
                                  }
                                ]
                              }
                            }
                          ]
                        }
                      },
                      {
                        "Ref": "LambdaSharpCoreDeadLetterQueue"
                      }
                    ]
                  },
                  {
                    "Ref": "AWS::NoValue"
                  }
                ]
              }
            }
          ]
        },
        "PolicyName": {
          "Fn::Sub": "${AWS::StackName}ModuleRoleDeadLetterQueue"
        },
        "Roles": [
          {
            "Ref": "ModuleRole"
          }
        ]
      }
    },
    "ModuleRegistration": {
      "Type": "Custom::LambdaSharpRegistrationModule",
      "Condition": "UseCoreServices",
      "Properties": {
        "ServiceToken": {
          "Fn::ImportValue": {
            "Fn::Sub": "${DeploymentPrefix}LambdaSharp::Registration::Module"
          }
        },
        "ResourceType": "LambdaSharp::Registration::Module",
        "ModuleInfo": "Test.TestModule:1.0-DEV@<%MODULE_ORIGIN%>",
        "ModuleId": {
          "Ref": "AWS::StackName"
        }
      }
    },
    "FunctionRegistration": {
      "Type": "Custom::LambdaSharpRegistrationFunction",
      "Condition": "UseCoreServices",
      "Properties": {
        "ServiceToken": {
          "Fn::ImportValue": {
            "Fn::Sub": "${DeploymentPrefix}LambdaSharp::Registration::Function"
          }
        },
        "ResourceType": "LambdaSharp::Registration::Function",
        "ModuleId": {
          "Ref": "AWS::StackName"
        },
        "FunctionId": {
          "Ref": "Function"
        },
        "FunctionName": "Function",
        "FunctionLogGroupName": {
          "Fn::Sub": "/aws/lambda/${Function}"
        },
        "FunctionPlatform": "AWS Lambda",
        "FunctionFramework": "dotnet6",
        "FunctionLanguage": "csharp",
        "FunctionMaxMemory": "128",
        "FunctionMaxDuration": "30"
      },
      "DependsOn": [
        "ModuleRegistration"
      ]
    },
    "FunctionLogGroupSubscription": {
      "Type": "AWS::Logs::SubscriptionFilter",
      "Condition": "UseCoreServices",
      "Properties": {
        "DestinationArn": {
          "Fn::If": [
            "UseCoreServices",
            {
              "Fn::If": [
                "LambdaSharpCoreLoggingStreamIsImported",
                {
                  "Fn::ImportValue": {
                    "Fn::Sub": [
                      "${DeploymentPrefix}${Import}",
                      {
                        "Import": {
                          "Fn::Select": [
                            "1",
                            {
                              "Fn::Split": [
                                "$",
                                {
                                  "Ref": "LambdaSharpCoreLoggingStream"
                                }
                              ]
                            }
                          ]
                        }
                      }
                    ]
                  }
                },
                {
                  "Ref": "LambdaSharpCoreLoggingStream"
                }
              ]
            },
            {
              "Ref": "AWS::NoValue"
            }
          ]
        },
        "FilterPattern": "-\"*** \"",
        "LogGroupName": {
          "Ref": "FunctionLogGroup"
        },
        "RoleArn": {
          "Fn::If": [
            "UseCoreServices",
            {
              "Fn::If": [
                "LambdaSharpCoreLoggingStreamRoleIsImported",
                {
                  "Fn::ImportValue": {
                    "Fn::Sub": [
                      "${DeploymentPrefix}${Import}",
                      {
                        "Import": {
                          "Fn::Select": [
                            "1",
                            {
                              "Fn::Split": [
                                "$",
                                {
                                  "Ref": "LambdaSharpCoreLoggingStreamRole"
                                }
                              ]
                            }
                          ]
                        }
                      }
                    ]
                  }
                },
                {
                  "Ref": "LambdaSharpCoreLoggingStreamRole"
                }
              ]
            },
            {
              "Ref": "AWS::NoValue"
            }
          ]
        }
      }
    }
  },
  "Outputs": {
    "ModuleInfo": {
      "Value": "Test.TestModule:1.0-DEV@<%MODULE_ORIGIN%>"
    },
    "ModuleChecksum": {
      "Value": {
        "Ref": "DeploymentChecksum"
      }
    },
    "LambdaSharpTool": {
      "Value": "1.0.0"
    },
    "LambdaSharpTier": {
      "Value": {
        "Fn::Select": [
          "0",
          {
            "Fn::Split": [
              "-",
              {
                "Ref": "DeploymentPrefix"
              }
            ]
          }
        ]
      }
    }
  },
  "Conditions": {
    "OtherModuleValueIsImported": {
      "Fn::And": [
        {
          "Fn::Not": [
            {
              "Fn::Equals": [
                {
                  "Ref": "OtherModuleValue"
                },
                ""
              ]
            }
          ]
        },
        {
          "Fn::Equals": [
            {
              "Fn::Select": [
                "0",
                {
                  "Fn::Split": [
                    "$",
                    {
                      "Ref": "OtherModuleValue"
                    }
                  ]
                }
              ]
            },
            ""
          ]
        }
      ]
    },
    "SecretsHasValue": {
      "Fn::Not": [
        {
          "Fn::Equals": [
            {
              "Ref": "Secrets"
            },
            ""
          ]
        }
      ]
    },
    "XRayIsEnabled": {
      "Fn::Not": [
        {
          "Fn::Equals": [
            {
              "Ref": "XRayTracing"
            },
            "Disabled"
          ]
        }
      ]
    },
    "UseCoreServices": {
      "Fn::Equals": [
        {
          "Ref": "LambdaSharpCoreServices"
        },
        "Enabled"
      ]
    },
    "LambdaSharpCoreDeadLetterQueueIsImported": {
      "Fn::And": [
        {
          "Fn::Not": [
            {
              "Fn::Equals": [
                {
                  "Ref": "LambdaSharpCoreDeadLetterQueue"
                },
                ""
              ]
            }
          ]
        },
        {
          "Fn::Equals": [
            {
              "Fn::Select": [
                "0",
                {
                  "Fn::Split": [
                    "$",
                    {
                      "Ref": "LambdaSharpCoreDeadLetterQueue"
                    }
                  ]
                }
              ]
            },
            ""
          ]
        }
      ]
    },
    "LambdaSharpCoreLoggingStreamIsImported": {
      "Fn::And": [
        {
          "Fn::Not": [
            {
              "Fn::Equals": [
                {
                  "Ref": "LambdaSharpCoreLoggingStream"
                },
                ""
              ]
            }
          ]
        },
        {
          "Fn::Equals": [
            {
              "Fn::Select": [
                "0",
                {
                  "Fn::Split": [
                    "$",
                    {
                      "Ref": "LambdaSharpCoreLoggingStream"
                    }
                  ]
                }
              ]
            },
            ""
          ]
        }
      ]
    },
    "LambdaSharpCoreLoggingStreamRoleIsImported": {
      "Fn::And": [
        {
          "Fn::Not": [
            {
              "Fn::Equals": [
                {
                  "Ref": "LambdaSharpCoreLoggingStreamRole"
                },
                ""
              ]
            }
          ]
        },
        {
          "Fn::Equals": [
            {
              "Fn::Select": [
                "0",
                {
                  "Fn::Split": [
                    "$",
                    {
                      "Ref": "LambdaSharpCoreLoggingStreamRole"
                    }
                  ]
                }
              ]
            },
            ""
          ]
        }
      ]
    }
  },
  "Metadata": {
    "AWS::CloudFormation::Interface": {
      "ParameterLabels": {
        "OtherModuleValue": {
          "default": "Value [String]"
        },
        "Secrets": {
          "default": "Comma-separated list of additional KMS secret keys [String]"
        },
        "XRayTracing": {
          "default": "Enable AWS X-Ray tracing mode for module resources [String]"
        },
        "LambdaSharpCoreServices": {
          "default": "Integrate with LambdaSharp.Core services [String]"
        },
        "LambdaSharpCoreDeadLetterQueue": {
          "default": "DeadLetterQueue [String]"
        },
        "LambdaSharpCoreLoggingStream": {
          "default": "LoggingStream [String]"
        },
        "LambdaSharpCoreLoggingStreamRole": {
          "default": "LoggingStreamRole [String]"
        },
        "DeploymentBucketName": {
          "default": "Deployment S3 bucket name [String]"
        },
        "DeploymentPrefix": {
          "default": "Deployment tier prefix [String]"
        },
        "DeploymentPrefixLowercase": {
          "default": "Deployment tier prefix (lowercase) [String]"
        },
        "DeploymentRoot": {
          "default": "Root stack name for nested deployments, blank otherwise [String]"
        },
        "DeploymentChecksum": {
          "default": "CloudFormation template MD5 checksum [String]"
        }
      },
      "ParameterGroups": [
        {
          "Label": {
            "default": "Other.Module Imports"
          },
          "Parameters": [
            "OtherModuleValue"
          ]
        },
        {
          "Label": {
            "default": "LambdaSharp Module Options"
          },
          "Parameters": [
            "Secrets",
            "XRayTracing",
            "LambdaSharpCoreServices"
          ]
        },
        {
          "Label": {
            "default": "LambdaSharp.Core Imports"
          },
          "Parameters": [
            "LambdaSharpCoreDeadLetterQueue",
            "LambdaSharpCoreLoggingStream",
            "LambdaSharpCoreLoggingStreamRole"
          ]
        },
        {
          "Label": {
            "default": "LambdaSharp Deployment Settings (DO NOT MODIFY)"
          },
          "Parameters": [
            "DeploymentBucketName",
            "DeploymentPrefix",
            "DeploymentPrefixLowercase",
            "DeploymentRoot",
            "DeploymentChecksum"
          ]
        }
      ]
    },
    "LambdaSharp::Manifest": {
      "Version": "2019-07-04",
      "Module": "Test.TestModule:1.0-DEV",
      "Description": "LambdaSharp CloudFormation Test",
<<<<<<< HEAD
      "TemplateChecksum": "331F89A2E42CE9F2E9C1846B5FC1A942",
=======
      "TemplateChecksum": "8CECEECE43E713094855C4C3B700B867",
>>>>>>> 98d31a1a
      "Date": "2019-08-09T15:00:00Z",
      "CoreServicesVersion": "1",
      "ParameterSections": [
        {
          "Title": "Other.Module Imports",
          "Parameters": [
            {
              "Name": "OtherModuleValue",
              "Type": "String",
              "Label": "Value",
              "Default": "$Other-Module::Value",
              "Import": "Other.Module::Value",
              "AllowedPattern": "^.+$",
              "ConstraintDescription": "must either be a cross-module reference or a non-empty value"
            }
          ]
        },
        {
          "Title": "LambdaSharp Module Options",
          "Parameters": [
            {
              "Name": "Secrets",
              "Type": "String",
              "Label": "Comma-separated list of additional KMS secret keys",
              "Default": ""
            },
            {
              "Name": "XRayTracing",
              "Type": "String",
              "Label": "Enable AWS X-Ray tracing mode for module resources",
              "Default": "Disabled",
              "AllowedValues": [
                "Disabled",
                "RootModule",
                "AllModules"
              ]
            },
            {
              "Name": "LambdaSharpCoreServices",
              "Type": "String",
              "Label": "Integrate with LambdaSharp.Core services",
              "Default": "Disabled",
              "AllowedValues": [
                "Disabled",
                "Enabled"
              ]
            }
          ]
        },
        {
          "Title": "LambdaSharp.Core Imports",
          "Parameters": [
            {
              "Name": "LambdaSharpCoreDeadLetterQueue",
              "Type": "String",
              "Label": "DeadLetterQueue",
              "Default": "$LambdaSharp-Core::DeadLetterQueue",
              "Import": "LambdaSharp.Core::DeadLetterQueue",
              "AllowedPattern": "^.+$",
              "ConstraintDescription": "must either be a cross-module reference or a non-empty value"
            },
            {
              "Name": "LambdaSharpCoreLoggingStream",
              "Type": "String",
              "Label": "LoggingStream",
              "Default": "$LambdaSharp-Core::LoggingStream",
              "Import": "LambdaSharp.Core::LoggingStream",
              "AllowedPattern": "^.+$",
              "ConstraintDescription": "must either be a cross-module reference or a non-empty value"
            },
            {
              "Name": "LambdaSharpCoreLoggingStreamRole",
              "Type": "String",
              "Label": "LoggingStreamRole",
              "Default": "$LambdaSharp-Core::LoggingStreamRole",
              "Import": "LambdaSharp.Core::LoggingStreamRole",
              "AllowedPattern": "^.+$",
              "ConstraintDescription": "must either be a cross-module reference or a non-empty value"
            }
          ]
        }
      ],
      "Git": {
        "Branch": "test-branch",
        "SHA": "0123456789ABCDEF0123456789ABCDEF01234567"
      },
      "Artifacts": [],
      "Dependencies": [],
      "ResourceTypes": [],
      "Outputs": []
    },
    "LambdaSharp::NameMappings": {
      "Version": "2019-07-04",
      "ResourceNameMappings": {
        "FunctionLogGroup": "Function::LogGroup",
        "ModuleRole": "Module::Role",
        "ModuleRoleDeadLetterQueuePolicy": "Module::Role::DeadLetterQueuePolicy",
        "ModuleRegistration": "Module::Registration",
        "FunctionRegistration": "Function::Registration",
        "FunctionLogGroupSubscription": "Function::LogGroupSubscription"
      },
      "TypeNameMappings": {
        "Custom::LambdaSharpRegistrationModule": "LambdaSharp::Registration::Module",
        "Custom::LambdaSharpRegistrationFunction": "LambdaSharp::Registration::Function"
      }
    }
  }
}<|MERGE_RESOLUTION|>--- conflicted
+++ resolved
@@ -74,11 +74,7 @@
     "DeploymentChecksum": {
       "Type": "String",
       "Description": "Deployment Checksum",
-<<<<<<< HEAD
-      "Default": "331F89A2E42CE9F2E9C1846B5FC1A942"
-=======
       "Default": "8CECEECE43E713094855C4C3B700B867"
->>>>>>> 98d31a1a
     }
   },
   "Resources": {
@@ -865,11 +861,7 @@
       "Version": "2019-07-04",
       "Module": "Test.TestModule:1.0-DEV",
       "Description": "LambdaSharp CloudFormation Test",
-<<<<<<< HEAD
-      "TemplateChecksum": "331F89A2E42CE9F2E9C1846B5FC1A942",
-=======
       "TemplateChecksum": "8CECEECE43E713094855C4C3B700B867",
->>>>>>> 98d31a1a
       "Date": "2019-08-09T15:00:00Z",
       "CoreServicesVersion": "1",
       "ParameterSections": [
