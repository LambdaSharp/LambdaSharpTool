--- conflicted
+++ resolved
@@ -107,11 +107,7 @@
       "Value": "0EDB3CF588313D007FABC7020D294BC7"
     },
     "LambdaSharpTool": {
-<<<<<<< HEAD
-      "Value": "0.7.0.7"
-=======
       "Value": "0.7.0.8"
->>>>>>> d95222c0
     },
     "LambdaSharpTier": {
       "Value": {
