{
  "AWSTemplateFormatVersion": "2010-09-09",
  "Description": "LambdaSharp S3 Utility Module (v1.0-DEV)",
  "Parameters": {
    "Secrets": {
      "Type": "String",
      "Description": "Secret Keys (ARNs)",
      "Default": ""
    },
    "XRayTracing": {
      "Type": "String",
      "Description": "AWS X-Ray Tracing",
      "AllowedValues": [
        "Disabled",
        "RootModule",
        "AllModules"
      ],
      "Default": "Disabled"
    },
    "LambdaSharpCoreServices": {
      "Type": "String",
      "Description": "Use LambdaSharp.Core Services",
      "AllowedValues": [
        "Disabled",
        "Enabled"
      ],
      "Default": "Disabled"
    },
    "LambdaSharpCoreDeadLetterQueue": {
      "Type": "String",
      "Description": "Cross-module reference for LambdaSharp.Core::DeadLetterQueue",
      "AllowedPattern": "^.+$",
      "ConstraintDescription": "must either be a cross-module reference or a non-empty value",
      "Default": "$LambdaSharp-Core::DeadLetterQueue"
    },
    "LambdaSharpCoreLoggingStream": {
      "Type": "String",
      "Description": "Cross-module reference for LambdaSharp.Core::LoggingStream",
      "AllowedPattern": "^.+$",
      "ConstraintDescription": "must either be a cross-module reference or a non-empty value",
      "Default": "$LambdaSharp-Core::LoggingStream"
    },
    "LambdaSharpCoreLoggingStreamRole": {
      "Type": "String",
      "Description": "Cross-module reference for LambdaSharp.Core::LoggingStreamRole",
      "AllowedPattern": "^.+$",
      "ConstraintDescription": "must either be a cross-module reference or a non-empty value",
      "Default": "$LambdaSharp-Core::LoggingStreamRole"
    },
    "DeploymentBucketName": {
      "Type": "String",
      "Description": "Deployment S3 Bucket Name"
    },
    "DeploymentPrefix": {
      "Type": "String",
      "Description": "Deployment Tier Prefix"
    },
    "DeploymentPrefixLowercase": {
      "Type": "String",
      "Description": "Deployment Tier Prefix (lowercase)"
    },
    "DeploymentRoot": {
      "Type": "String",
      "Description": "Root Stack Name",
      "Default": ""
    },
    "DeploymentChecksum": {
      "Type": "String",
      "Description": "Deployment Checksum",
<<<<<<< HEAD
      "Default": "5999B365252086DD3238EA7A14F9230D"
=======
      "Default": "023C188EE3C006C63C1F962878AC79FA"
>>>>>>> d211ec3c
    }
  },
  "Resources": {
    "S3WriterTopic": {
      "Type": "AWS::SNS::Topic",
      "Properties": {}
    },
    "ManifestBucket": {
      "Type": "AWS::S3::Bucket",
      "Properties": {}
    },
    "S3Writer": {
      "Type": "AWS::Lambda::Function",
      "Properties": {
        "Code": {
          "S3Bucket": {
            "Ref": "DeploymentBucketName"
          },
          "S3Key": "<%MODULE_ORIGIN%>/LambdaSharp/S3.IO/.artifacts/S3Writer-DRYRUN.zip"
        },
        "DeadLetterConfig": {
          "TargetArn": {
            "Fn::If": [
              "UseCoreServices",
              {
                "Fn::If": [
                  "LambdaSharpCoreDeadLetterQueueIsImported",
                  {
                    "Fn::ImportValue": {
                      "Fn::Sub": [
                        "${DeploymentPrefix}${Import}",
                        {
                          "Import": {
                            "Fn::Select": [
                              "1",
                              {
                                "Fn::Split": [
                                  "$",
                                  {
                                    "Ref": "LambdaSharpCoreDeadLetterQueue"
                                  }
                                ]
                              }
                            ]
                          }
                        }
                      ]
                    }
                  },
                  {
                    "Ref": "LambdaSharpCoreDeadLetterQueue"
                  }
                ]
              },
              {
                "Ref": "AWS::NoValue"
              }
            ]
          }
        },
        "Description": "LambdaSharp S3 Package Loader handler (v1.0-DEV)",
        "Environment": {
          "Variables": {
            "DEBUG_LOGGING_ENABLED": "false",
            "MODULE_ID": {
              "Ref": "AWS::StackName"
            },
            "MODULE_INFO": "LambdaSharp.S3.IO:1.0-DEV@<%MODULE_ORIGIN%>",
            "LAMBDA_NAME": "S3Writer",
            "LAMBDA_RUNTIME": "dotnetcore3.1",
            "DEPLOYMENT_TIER": {
              "Fn::Select": [
                "0",
                {
                  "Fn::Split": [
                    "-",
                    {
                      "Ref": "DeploymentPrefix"
                    }
                  ]
                }
              ]
            },
            "DEPLOYMENTBUCKETNAME": {
              "Ref": "DeploymentBucketName"
            },
            "DEADLETTERQUEUE": {
              "Fn::If": [
                "UseCoreServices",
                {
                  "Fn::If": [
                    "LambdaSharpCoreDeadLetterQueueIsImported",
                    {
                      "Fn::ImportValue": {
                        "Fn::Sub": [
                          "${DeploymentPrefix}${Import}",
                          {
                            "Import": {
                              "Fn::Select": [
                                "1",
                                {
                                  "Fn::Split": [
                                    "$",
                                    {
                                      "Ref": "LambdaSharpCoreDeadLetterQueue"
                                    }
                                  ]
                                }
                              ]
                            }
                          }
                        ]
                      }
                    },
                    {
                      "Ref": "LambdaSharpCoreDeadLetterQueue"
                    }
                  ]
                },
                {
                  "Ref": "AWS::NoValue"
                }
              ]
            },
            "STR_MANIFESTBUCKET": {
              "Fn::GetAtt": [
                "ManifestBucket",
                "Arn"
              ]
            },
            "STR_MODULE_ROLE_DEADLETTERQUEUEPOLICY": {
              "Fn::If": [
                "UseCoreServices",
                {
                  "Ref": "ModuleRoleDeadLetterQueuePolicy"
                },
                {
                  "Ref": "AWS::NoValue"
                }
              ]
            },
            "STR_MODULE_ROLE_SECRETSPOLICY": {
              "Fn::If": [
                "ModuleRoleSecretsPolicyCondition",
                {
                  "Ref": "ModuleRoleSecretsPolicy"
                },
                {
                  "Ref": "AWS::NoValue"
                }
              ]
            }
          }
        },
        "Handler": "S3Writer::LambdaSharp.S3.IO.S3Writer.Function::FunctionHandlerAsync",
        "MemorySize": "1024",
        "Role": {
          "Fn::GetAtt": [
            "ModuleRole",
            "Arn"
          ]
        },
        "Runtime": "dotnetcore3.1",
        "Timeout": "900",
        "TracingConfig": {
          "Mode": {
            "Fn::If": [
              "XRayIsEnabled",
              "Active",
              "PassThrough"
            ]
          }
        }
      }
    },
    "S3WriterLogGroup": {
      "Type": "AWS::Logs::LogGroup",
      "Properties": {
        "LogGroupName": {
          "Fn::Sub": "/aws/lambda/${S3Writer}"
        },
        "RetentionInDays": 30
      }
    },
    "ModuleRole": {
      "Type": "AWS::IAM::Role",
      "Properties": {
        "AssumeRolePolicyDocument": {
          "Version": "2012-10-17",
          "Statement": [
            {
              "Sid": "ModuleLambdaPrincipal",
              "Effect": "Allow",
              "Principal": {
                "Service": "lambda.amazonaws.com"
              },
              "Action": "sts:AssumeRole"
            }
          ]
        },
        "Policies": [
          {
            "PolicyDocument": {
              "Version": "2012-10-17",
              "Statement": [
                {
                  "Sid": "DestinationBucketPermissions",
                  "Effect": "Allow",
                  "Action": [
                    "s3:AbortMultipartUpload",
                    "s3:CreateBucket",
                    "s3:DeleteObject",
                    "s3:DeleteObjectTagging",
                    "s3:DeleteObjectVersion",
                    "s3:DeleteObjectVersionTagging",
                    "s3:GetBucketLocation",
                    "s3:GetObject",
                    "s3:GetObjectAcl",
                    "s3:GetObjectTagging",
                    "s3:GetObjectTorrent",
                    "s3:GetObjectVersion",
                    "s3:GetObjectVersionAcl",
                    "s3:GetObjectVersionTagging",
                    "s3:GetObjectVersionTorrent",
                    "s3:ListBucket",
                    "s3:ListBucketMultipartUploads",
                    "s3:ListMultipartUploadParts",
                    "s3:PutObject",
                    "s3:PutObjectAcl",
                    "s3:PutObjectTagging",
                    "s3:PutObjectVersionAcl",
                    "s3:PutObjectVersionTagging",
                    "s3:RestoreObject"
                  ],
                  "Resource": [
                    {
                      "Fn::Sub": "arn:aws:s3:::${DeploymentPrefixLowercase}*"
                    },
                    {
                      "Fn::Join": [
                        "",
                        [
                          {
                            "Fn::Sub": "arn:aws:s3:::${DeploymentPrefixLowercase}*"
                          },
                          "/*"
                        ]
                      ]
                    }
                  ]
                },
                {
                  "Sid": "SourceBucketPermissions",
                  "Effect": "Allow",
                  "Action": [
                    "s3:GetObject",
                    "s3:GetObjectAcl",
                    "s3:GetObjectTagging",
                    "s3:GetObjectTorrent",
                    "s3:GetObjectVersion",
                    "s3:GetObjectVersionAcl",
                    "s3:GetObjectVersionTagging",
                    "s3:GetObjectVersionTorrent"
                  ],
                  "Resource": [
                    "arn:aws:s3:::*",
                    {
                      "Fn::Join": [
                        "",
                        [
                          "arn:aws:s3:::*",
                          "/*"
                        ]
                      ]
                    }
                  ]
                },
                {
                  "Sid": "S3WriterTopic",
                  "Effect": "Allow",
                  "Action": [
                    "sns:Subscribe"
                  ],
                  "Resource": {
                    "Ref": "S3WriterTopic"
                  }
                },
                {
                  "Sid": "ManifestBucket",
                  "Effect": "Allow",
                  "Action": [
                    "s3:AbortMultipartUpload",
                    "s3:CreateBucket",
                    "s3:DeleteObject",
                    "s3:DeleteObjectTagging",
                    "s3:DeleteObjectVersion",
                    "s3:DeleteObjectVersionTagging",
                    "s3:GetBucketLocation",
                    "s3:GetObject",
                    "s3:GetObjectAcl",
                    "s3:GetObjectTagging",
                    "s3:GetObjectTorrent",
                    "s3:GetObjectVersion",
                    "s3:GetObjectVersionAcl",
                    "s3:GetObjectVersionTagging",
                    "s3:GetObjectVersionTorrent",
                    "s3:ListBucket",
                    "s3:ListBucketMultipartUploads",
                    "s3:ListMultipartUploadParts",
                    "s3:PutObject",
                    "s3:PutObjectAcl",
                    "s3:PutObjectTagging",
                    "s3:PutObjectVersionAcl",
                    "s3:PutObjectVersionTagging",
                    "s3:RestoreObject"
                  ],
                  "Resource": [
                    {
                      "Fn::GetAtt": [
                        "ManifestBucket",
                        "Arn"
                      ]
                    },
                    {
                      "Fn::Join": [
                        "",
                        [
                          {
                            "Fn::GetAtt": [
                              "ManifestBucket",
                              "Arn"
                            ]
                          },
                          "/*"
                        ]
                      ]
                    }
                  ]
                },
                {
                  "Sid": "LogStream",
                  "Effect": "Allow",
                  "Action": [
                    "logs:CreateLogStream",
                    "logs:PutLogEvents"
                  ],
                  "Resource": "arn:aws:logs:*:*:*"
                },
                {
                  "Sid": "CloudFormation",
                  "Effect": "Allow",
                  "Action": [
                    "cloudformation:DescribeStacks"
                  ],
                  "Resource": {
                    "Ref": "AWS::StackId"
                  }
                },
                {
                  "Sid": "AWSXRay",
                  "Effect": "Allow",
                  "Action": [
                    "xray:GetSamplingRules",
                    "xray:GetSamplingStatisticSummaries",
                    "xray:GetSamplingTargets",
                    "xray:PutTelemetryRecords",
                    "xray:PutTraceSegments"
                  ],
                  "Resource": "*"
                },
                {
                  "Sid": "EventBus",
                  "Effect": "Allow",
                  "Action": [
                    "events:PutEvents"
                  ],
                  "Resource": {
                    "Fn::Sub": "arn:aws:events:${AWS::Region}:${AWS::AccountId}:event-bus/default"
                  }
                },
                {
                  "Sid": "DeploymentBucketReadOnly",
                  "Effect": "Allow",
                  "Action": [
                    "s3:GetObject"
                  ],
                  "Resource": {
                    "Fn::Sub": "arn:aws:s3:::${DeploymentBucketName}/<%MODULE_ORIGIN%>/LambdaSharp/S3.IO/.artifacts/*"
                  }
                }
              ]
            },
            "PolicyName": {
              "Fn::Sub": "${AWS::StackName}ModulePolicy"
            }
          }
        ]
      }
    },
    "ModuleRoleDeadLetterQueuePolicy": {
      "Type": "AWS::IAM::Policy",
      "Condition": "UseCoreServices",
      "Properties": {
        "PolicyDocument": {
          "Version": "2012-10-17",
          "Statement": [
            {
              "Sid": "DeadLetterQueue",
              "Effect": "Allow",
              "Action": [
                "sqs:SendMessage"
              ],
              "Resource": {
                "Fn::If": [
                  "UseCoreServices",
                  {
                    "Fn::If": [
                      "LambdaSharpCoreDeadLetterQueueIsImported",
                      {
                        "Fn::ImportValue": {
                          "Fn::Sub": [
                            "${DeploymentPrefix}${Import}",
                            {
                              "Import": {
                                "Fn::Select": [
                                  "1",
                                  {
                                    "Fn::Split": [
                                      "$",
                                      {
                                        "Ref": "LambdaSharpCoreDeadLetterQueue"
                                      }
                                    ]
                                  }
                                ]
                              }
                            }
                          ]
                        }
                      },
                      {
                        "Ref": "LambdaSharpCoreDeadLetterQueue"
                      }
                    ]
                  },
                  {
                    "Ref": "AWS::NoValue"
                  }
                ]
              }
            }
          ]
        },
        "PolicyName": {
          "Fn::Sub": "${AWS::StackName}ModuleRoleDeadLetterQueue"
        },
        "Roles": [
          {
            "Ref": "ModuleRole"
          }
        ]
      }
    },
    "ModuleRoleSecretsPolicy": {
      "Type": "AWS::IAM::Policy",
      "Condition": "ModuleRoleSecretsPolicyCondition",
      "Properties": {
        "PolicyDocument": {
          "Version": "2012-10-17",
          "Statement": [
            {
              "Sid": "Secrets",
              "Effect": "Allow",
              "Action": [
                "kms:Decrypt",
                "kms:Encrypt"
              ],
              "Resource": {
                "Fn::Split": [
                  ",",
                  {
                    "Ref": "Secrets"
                  }
                ]
              }
            }
          ]
        },
        "PolicyName": {
          "Fn::Sub": "${AWS::StackName}ModuleRoleSecrets"
        },
        "Roles": [
          {
            "Ref": "ModuleRole"
          }
        ]
      }
    },
    "ModuleRegistration": {
      "Type": "Custom::LambdaSharpRegistrationModule",
      "Condition": "UseCoreServices",
      "Properties": {
        "ServiceToken": {
          "Fn::ImportValue": {
            "Fn::Sub": "${DeploymentPrefix}LambdaSharp::Registration::Module"
          }
        },
        "ResourceType": "LambdaSharp::Registration::Module",
        "ModuleInfo": "LambdaSharp.S3.IO:1.0-DEV@<%MODULE_ORIGIN%>",
        "ModuleId": {
          "Ref": "AWS::StackName"
        }
      }
    },
    "S3WriterRegistration": {
      "Type": "Custom::LambdaSharpRegistrationFunction",
      "Condition": "UseCoreServices",
      "Properties": {
        "ServiceToken": {
          "Fn::ImportValue": {
            "Fn::Sub": "${DeploymentPrefix}LambdaSharp::Registration::Function"
          }
        },
        "ResourceType": "LambdaSharp::Registration::Function",
        "ModuleId": {
          "Ref": "AWS::StackName"
        },
        "FunctionId": {
          "Ref": "S3Writer"
        },
        "FunctionName": "S3Writer",
        "FunctionLogGroupName": {
          "Fn::Sub": "/aws/lambda/${S3Writer}"
        },
        "FunctionPlatform": "AWS Lambda",
        "FunctionFramework": "dotnetcore3.1",
        "FunctionLanguage": "csharp",
        "FunctionMaxMemory": "1024",
        "FunctionMaxDuration": "900"
      },
      "DependsOn": [
        "ModuleRegistration"
      ]
    },
    "S3WriterLogGroupSubscription": {
      "Type": "AWS::Logs::SubscriptionFilter",
      "Condition": "UseCoreServices",
      "Properties": {
        "DestinationArn": {
          "Fn::If": [
            "UseCoreServices",
            {
              "Fn::If": [
                "LambdaSharpCoreLoggingStreamIsImported",
                {
                  "Fn::ImportValue": {
                    "Fn::Sub": [
                      "${DeploymentPrefix}${Import}",
                      {
                        "Import": {
                          "Fn::Select": [
                            "1",
                            {
                              "Fn::Split": [
                                "$",
                                {
                                  "Ref": "LambdaSharpCoreLoggingStream"
                                }
                              ]
                            }
                          ]
                        }
                      }
                    ]
                  }
                },
                {
                  "Ref": "LambdaSharpCoreLoggingStream"
                }
              ]
            },
            {
              "Ref": "AWS::NoValue"
            }
          ]
        },
        "FilterPattern": "-\"*** \"",
        "LogGroupName": {
          "Ref": "S3WriterLogGroup"
        },
        "RoleArn": {
          "Fn::If": [
            "UseCoreServices",
            {
              "Fn::If": [
                "LambdaSharpCoreLoggingStreamRoleIsImported",
                {
                  "Fn::ImportValue": {
                    "Fn::Sub": [
                      "${DeploymentPrefix}${Import}",
                      {
                        "Import": {
                          "Fn::Select": [
                            "1",
                            {
                              "Fn::Split": [
                                "$",
                                {
                                  "Ref": "LambdaSharpCoreLoggingStreamRole"
                                }
                              ]
                            }
                          ]
                        }
                      }
                    ]
                  }
                },
                {
                  "Ref": "LambdaSharpCoreLoggingStreamRole"
                }
              ]
            },
            {
              "Ref": "AWS::NoValue"
            }
          ]
        }
      }
    },
    "S3WriterSource1Subscription": {
      "Type": "AWS::SNS::Subscription",
      "Properties": {
        "Endpoint": {
          "Fn::GetAtt": [
            "S3Writer",
            "Arn"
          ]
        },
        "Protocol": "lambda",
        "TopicArn": {
          "Ref": "S3WriterTopic"
        }
      }
    },
    "S3WriterSource1Permission": {
      "Type": "AWS::Lambda::Permission",
      "Properties": {
        "Action": "lambda:InvokeFunction",
        "FunctionName": {
          "Ref": "S3Writer"
        },
        "Principal": "sns.amazonaws.com",
        "SourceArn": {
          "Ref": "S3WriterTopic"
        }
      }
    }
  },
  "Outputs": {
    "LambdaSharpS3Unzip": {
      "Value": {
        "Ref": "S3WriterTopic"
      },
      "Export": {
        "Name": {
          "Fn::Sub": "${DeploymentPrefix}LambdaSharp::S3::Unzip"
        }
      },
      "Description": "Resource type for deploying a zip package to an S3 bucket"
    },
    "LambdaSharpS3WriteJson": {
      "Value": {
        "Ref": "S3WriterTopic"
      },
      "Export": {
        "Name": {
          "Fn::Sub": "${DeploymentPrefix}LambdaSharp::S3::WriteJson"
        }
      },
      "Description": "Resource type for writing a JSON file to an S3 bucket"
    },
    "LambdaSharpS3EmptyBucket": {
      "Value": {
        "Ref": "S3WriterTopic"
      },
      "Export": {
        "Name": {
          "Fn::Sub": "${DeploymentPrefix}LambdaSharp::S3::EmptyBucket"
        }
      },
      "Description": "Resource type for emptying an S3 bucket on deletion"
    },
    "ModuleInfo": {
      "Value": "LambdaSharp.S3.IO:1.0-DEV@<%MODULE_ORIGIN%>"
    },
    "ModuleChecksum": {
      "Value": {
        "Ref": "DeploymentChecksum"
      }
    },
    "LambdaSharpTool": {
<<<<<<< HEAD
      "Value": "0.8.0.0-rc1"
=======
      "Value": "0.8.0.0"
>>>>>>> d211ec3c
    },
    "LambdaSharpTier": {
      "Value": {
        "Fn::Select": [
          "0",
          {
            "Fn::Split": [
              "-",
              {
                "Ref": "DeploymentPrefix"
              }
            ]
          }
        ]
      }
    }
  },
  "Conditions": {
    "XRayIsEnabled": {
      "Fn::Not": [
        {
          "Fn::Equals": [
            {
              "Ref": "XRayTracing"
            },
            "Disabled"
          ]
        }
      ]
    },
    "UseCoreServices": {
      "Fn::Equals": [
        {
          "Ref": "LambdaSharpCoreServices"
        },
        "Enabled"
      ]
    },
    "LambdaSharpCoreDeadLetterQueueIsImported": {
      "Fn::And": [
        {
          "Fn::Not": [
            {
              "Fn::Equals": [
                {
                  "Ref": "LambdaSharpCoreDeadLetterQueue"
                },
                ""
              ]
            }
          ]
        },
        {
          "Fn::Equals": [
            {
              "Fn::Select": [
                "0",
                {
                  "Fn::Split": [
                    "$",
                    {
                      "Ref": "LambdaSharpCoreDeadLetterQueue"
                    }
                  ]
                }
              ]
            },
            ""
          ]
        }
      ]
    },
    "LambdaSharpCoreLoggingStreamIsImported": {
      "Fn::And": [
        {
          "Fn::Not": [
            {
              "Fn::Equals": [
                {
                  "Ref": "LambdaSharpCoreLoggingStream"
                },
                ""
              ]
            }
          ]
        },
        {
          "Fn::Equals": [
            {
              "Fn::Select": [
                "0",
                {
                  "Fn::Split": [
                    "$",
                    {
                      "Ref": "LambdaSharpCoreLoggingStream"
                    }
                  ]
                }
              ]
            },
            ""
          ]
        }
      ]
    },
    "LambdaSharpCoreLoggingStreamRoleIsImported": {
      "Fn::And": [
        {
          "Fn::Not": [
            {
              "Fn::Equals": [
                {
                  "Ref": "LambdaSharpCoreLoggingStreamRole"
                },
                ""
              ]
            }
          ]
        },
        {
          "Fn::Equals": [
            {
              "Fn::Select": [
                "0",
                {
                  "Fn::Split": [
                    "$",
                    {
                      "Ref": "LambdaSharpCoreLoggingStreamRole"
                    }
                  ]
                }
              ]
            },
            ""
          ]
        }
      ]
    },
    "ModuleRoleSecretsPolicyCondition": {
      "Fn::Not": [
        {
          "Fn::Equals": [
            {
              "Ref": "Secrets"
            },
            ""
          ]
        }
      ]
    }
  },
  "Metadata": {
    "AWS::CloudFormation::Interface": {
      "ParameterLabels": {
        "Secrets": {
          "default": "Comma-separated list of additional KMS secret keys [String]"
        },
        "XRayTracing": {
          "default": "Enable AWS X-Ray tracing mode for module resources [String]"
        },
        "LambdaSharpCoreServices": {
          "default": "Integrate with LambdaSharp.Core services [String]"
        },
        "LambdaSharpCoreDeadLetterQueue": {
          "default": "DeadLetterQueue [String]"
        },
        "LambdaSharpCoreLoggingStream": {
          "default": "LoggingStream [String]"
        },
        "LambdaSharpCoreLoggingStreamRole": {
          "default": "LoggingStreamRole [String]"
        },
        "DeploymentBucketName": {
          "default": "Deployment S3 bucket name [String]"
        },
        "DeploymentPrefix": {
          "default": "Deployment tier prefix [String]"
        },
        "DeploymentPrefixLowercase": {
          "default": "Deployment tier prefix (lowercase) [String]"
        },
        "DeploymentRoot": {
          "default": "Root stack name for nested deployments, blank otherwise [String]"
        },
        "DeploymentChecksum": {
          "default": "CloudFormation template MD5 checksum [String]"
        }
      },
      "ParameterGroups": [
        {
          "Label": {
            "default": "LambdaSharp Module Options"
          },
          "Parameters": [
            "Secrets",
            "XRayTracing",
            "LambdaSharpCoreServices"
          ]
        },
        {
          "Label": {
            "default": "LambdaSharp.Core Imports"
          },
          "Parameters": [
            "LambdaSharpCoreDeadLetterQueue",
            "LambdaSharpCoreLoggingStream",
            "LambdaSharpCoreLoggingStreamRole"
          ]
        },
        {
          "Label": {
            "default": "LambdaSharp Deployment Settings (DO NOT MODIFY)"
          },
          "Parameters": [
            "DeploymentBucketName",
            "DeploymentPrefix",
            "DeploymentPrefixLowercase",
            "DeploymentRoot",
            "DeploymentChecksum"
          ]
        }
      ]
    },
    "LambdaSharp::Manifest": {
      "Version": "2019-07-04",
      "Module": "LambdaSharp.S3.IO:1.0-DEV",
      "Description": "LambdaSharp S3 Utility Module",
<<<<<<< HEAD
      "TemplateChecksum": "5999B365252086DD3238EA7A14F9230D",
      "Date": "2019-08-09T15:00:00Z",
      "CoreServicesVersion": "0.8.0-rc1",
=======
      "TemplateChecksum": "023C188EE3C006C63C1F962878AC79FA",
      "Date": "2019-08-09T15:00:00Z",
      "CoreServicesVersion": "0.8.0",
>>>>>>> d211ec3c
      "ParameterSections": [
        {
          "Title": "LambdaSharp Module Options",
          "Parameters": [
            {
              "Name": "Secrets",
              "Type": "String",
              "Label": "Comma-separated list of additional KMS secret keys",
              "Default": ""
            },
            {
              "Name": "XRayTracing",
              "Type": "String",
              "Label": "Enable AWS X-Ray tracing mode for module resources",
              "Default": "Disabled",
              "AllowedValues": [
                "Disabled",
                "RootModule",
                "AllModules"
              ]
            },
            {
              "Name": "LambdaSharpCoreServices",
              "Type": "String",
              "Label": "Integrate with LambdaSharp.Core services",
              "Default": "Disabled",
              "AllowedValues": [
                "Disabled",
                "Enabled"
              ]
            }
          ]
        },
        {
          "Title": "LambdaSharp.Core Imports",
          "Parameters": [
            {
              "Name": "LambdaSharpCoreDeadLetterQueue",
              "Type": "String",
              "Label": "DeadLetterQueue",
              "Default": "$LambdaSharp-Core::DeadLetterQueue",
              "Import": "LambdaSharp.Core::DeadLetterQueue",
              "AllowedPattern": "^.+$",
              "ConstraintDescription": "must either be a cross-module reference or a non-empty value"
            },
            {
              "Name": "LambdaSharpCoreLoggingStream",
              "Type": "String",
              "Label": "LoggingStream",
              "Default": "$LambdaSharp-Core::LoggingStream",
              "Import": "LambdaSharp.Core::LoggingStream",
              "AllowedPattern": "^.+$",
              "ConstraintDescription": "must either be a cross-module reference or a non-empty value"
            },
            {
              "Name": "LambdaSharpCoreLoggingStreamRole",
              "Type": "String",
              "Label": "LoggingStreamRole",
              "Default": "$LambdaSharp-Core::LoggingStreamRole",
              "Import": "LambdaSharp.Core::LoggingStreamRole",
              "AllowedPattern": "^.+$",
              "ConstraintDescription": "must either be a cross-module reference or a non-empty value"
            }
          ]
        }
      ],
      "Git": {
        "Branch": "test-branch",
        "SHA": "0123456789ABCDEF0123456789ABCDEF01234567"
      },
      "Artifacts": [],
      "Dependencies": [],
      "ResourceTypes": [
        {
          "Type": "LambdaSharp::S3::EmptyBucket",
          "Description": "Resource type for emptying an S3 bucket on deletion",
          "Properties": [
            {
              "Name": "Bucket",
              "Description": "S3 bucket ARN/name to empty on deletion",
              "Type": "String",
              "Required": true
            },
            {
              "Name": "Enabled",
              "Description": "Enable/disable the emptying behavior on deletion.",
              "Type": "Boolean",
              "Required": false
            }
          ],
          "Attributes": [
            {
              "Name": "BucketName",
              "Description": "S3 bucket name",
              "Type": "String",
              "Required": true
            }
          ]
        },
        {
          "Type": "LambdaSharp::S3::Unzip",
          "Description": "Resource type for deploying a zip package to an S3 bucket",
          "Properties": [
            {
              "Name": "DestinationBucket",
              "Description": "Destination S3 bucket ARN/name where to unzip the zip file to",
              "Type": "String",
              "Required": true
            },
            {
              "Name": "DestinationKey",
              "Description": "Destination S3 key prefix for all unzipped files",
              "Type": "String",
              "Required": true
            },
            {
              "Name": "SourceBucket",
              "Description": "Source S3 bucket ARN/name for the zip file",
              "Type": "String",
              "Required": true
            },
            {
              "Name": "SourceKey",
              "Description": "Source S3 key for the zip file",
              "Type": "String",
              "Required": true
            }
          ],
          "Attributes": [
            {
              "Name": "Url",
              "Description": "S3 URL with destination bucket name and key-prefix path",
              "Type": "String",
              "Required": true
            }
          ]
        },
        {
          "Type": "LambdaSharp::S3::WriteJson",
          "Description": "Resource type for writing a JSON file to an S3 bucket",
          "Properties": [
            {
              "Name": "Bucket",
              "Description": "S3 bucket ARN/name where to write the JSON file to",
              "Type": "String",
              "Required": true
            },
            {
              "Name": "Key",
              "Description": "S3 key where to write the JSON file to",
              "Type": "String",
              "Required": true
            },
            {
              "Name": "Contents",
              "Description": "JSON contents to be written",
              "Type": "Json",
              "Required": true
            }
          ],
          "Attributes": [
            {
              "Name": "Url",
              "Description": "S3 URL with destination bucket name and key path",
              "Type": "String",
              "Required": true
            }
          ]
        }
      ],
      "Outputs": []
    },
    "LambdaSharp::NameMappings": {
      "Version": "2019-07-04",
      "ResourceNameMappings": {
        "S3WriterLogGroup": "S3Writer::LogGroup",
        "ModuleRole": "Module::Role",
        "ModuleRoleDeadLetterQueuePolicy": "Module::Role::DeadLetterQueuePolicy",
        "ModuleRoleSecretsPolicy": "Module::Role::SecretsPolicy",
        "ModuleRegistration": "Module::Registration",
        "S3WriterRegistration": "S3Writer::Registration",
        "S3WriterLogGroupSubscription": "S3Writer::LogGroupSubscription",
        "S3WriterSource1Subscription": "S3Writer::Source1Subscription",
        "S3WriterSource1Permission": "S3Writer::Source1Permission"
      },
      "TypeNameMappings": {
        "Custom::LambdaSharpRegistrationModule": "LambdaSharp::Registration::Module",
        "Custom::LambdaSharpRegistrationFunction": "LambdaSharp::Registration::Function"
      }
    }
  }
}<|MERGE_RESOLUTION|>--- conflicted
+++ resolved
@@ -67,11 +67,7 @@
     "DeploymentChecksum": {
       "Type": "String",
       "Description": "Deployment Checksum",
-<<<<<<< HEAD
-      "Default": "5999B365252086DD3238EA7A14F9230D"
-=======
       "Default": "023C188EE3C006C63C1F962878AC79FA"
->>>>>>> d211ec3c
     }
   },
   "Resources": {
@@ -774,11 +770,7 @@
       }
     },
     "LambdaSharpTool": {
-<<<<<<< HEAD
-      "Value": "0.8.0.0-rc1"
-=======
       "Value": "0.8.0.0"
->>>>>>> d211ec3c
     },
     "LambdaSharpTier": {
       "Value": {
@@ -1008,15 +1000,9 @@
       "Version": "2019-07-04",
       "Module": "LambdaSharp.S3.IO:1.0-DEV",
       "Description": "LambdaSharp S3 Utility Module",
-<<<<<<< HEAD
-      "TemplateChecksum": "5999B365252086DD3238EA7A14F9230D",
-      "Date": "2019-08-09T15:00:00Z",
-      "CoreServicesVersion": "0.8.0-rc1",
-=======
       "TemplateChecksum": "023C188EE3C006C63C1F962878AC79FA",
       "Date": "2019-08-09T15:00:00Z",
       "CoreServicesVersion": "0.8.0",
->>>>>>> d211ec3c
       "ParameterSections": [
         {
           "Title": "LambdaSharp Module Options",
