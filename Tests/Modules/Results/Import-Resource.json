{
  "AWSTemplateFormatVersion": "2010-09-09",
  "Description": "LambdaSharp CloudFormation Test (v1.0-DEV)",
  "Parameters": {
    "OtherModuleResource": {
      "Type": "String",
      "Description": "Cross-module reference for Other.Module::Resource",
      "AllowedPattern": "^.+$",
      "ConstraintDescription": "must either be a cross-module reference or a non-empty value",
      "Default": "$Other-Module::Resource"
    },
    "Secrets": {
      "Type": "String",
      "Description": "Secret Keys (ARNs)",
      "Default": ""
    },
    "XRayTracing": {
      "Type": "String",
      "Description": "AWS X-Ray Tracing",
      "AllowedValues": [
        "Disabled",
        "RootModule",
        "AllModules"
      ],
      "Default": "Disabled"
    },
    "LambdaSharpCoreServices": {
      "Type": "String",
      "Description": "Use LambdaSharp.Core Services",
      "AllowedValues": [
        "Disabled",
        "Enabled"
      ],
      "Default": "Disabled"
    },
    "LambdaSharpCoreDeadLetterQueue": {
      "Type": "String",
      "Description": "Cross-module reference for LambdaSharp.Core::DeadLetterQueue",
      "AllowedPattern": "^.+$",
      "ConstraintDescription": "must either be a cross-module reference or a non-empty value",
      "Default": "$LambdaSharp-Core::DeadLetterQueue"
    },
    "LambdaSharpCoreLoggingStream": {
      "Type": "String",
      "Description": "Cross-module reference for LambdaSharp.Core::LoggingStream",
      "AllowedPattern": "^.+$",
      "ConstraintDescription": "must either be a cross-module reference or a non-empty value",
      "Default": "$LambdaSharp-Core::LoggingStream"
    },
    "LambdaSharpCoreLoggingStreamRole": {
      "Type": "String",
      "Description": "Cross-module reference for LambdaSharp.Core::LoggingStreamRole",
      "AllowedPattern": "^.+$",
      "ConstraintDescription": "must either be a cross-module reference or a non-empty value",
      "Default": "$LambdaSharp-Core::LoggingStreamRole"
    },
    "DeploymentBucketName": {
      "Type": "String",
      "Description": "Deployment S3 Bucket Name"
    },
    "DeploymentPrefix": {
      "Type": "String",
      "Description": "Deployment Tier Prefix"
    },
    "DeploymentPrefixLowercase": {
      "Type": "String",
      "Description": "Deployment Tier Prefix (lowercase)"
    },
    "DeploymentRoot": {
      "Type": "String",
      "Description": "Root Stack Name",
      "Default": ""
    },
    "DeploymentChecksum": {
      "Type": "String",
      "Description": "Deployment Checksum",
      "Default": "E18106A90F5200CCAD57D4187D93B720"
    }
  },
  "Resources": {
    "Function": {
      "Type": "AWS::Lambda::Function",
      "Properties": {
        "Code": {
          "S3Bucket": {
            "Ref": "DeploymentBucketName"
          },
          "S3Key": "<%MODULE_ORIGIN%>/Test/TestModule/.artifacts/Function-DRYRUN.zip"
        },
        "DeadLetterConfig": {
          "TargetArn": {
            "Fn::If": [
              "UseCoreServices",
              {
                "Fn::If": [
                  "LambdaSharpCoreDeadLetterQueueIsImported",
                  {
                    "Fn::ImportValue": {
                      "Fn::Sub": [
                        "${DeploymentPrefix}${Import}",
                        {
                          "Import": {
                            "Fn::Select": [
                              "1",
                              {
                                "Fn::Split": [
                                  "$",
                                  {
                                    "Ref": "LambdaSharpCoreDeadLetterQueue"
                                  }
                                ]
                              }
                            ]
                          }
                        }
                      ]
                    }
                  },
                  {
                    "Ref": "LambdaSharpCoreDeadLetterQueue"
                  }
                ]
              },
              {
                "Ref": "AWS::NoValue"
              }
            ]
          }
        },
        "Description": "My function (v1.0-DEV)",
        "Environment": {
          "Variables": {
            "MODULE_ID": {
              "Ref": "AWS::StackName"
            },
            "MODULE_INFO": "Test.TestModule:1.0-DEV",
            "LAMBDA_NAME": "Function",
            "LAMBDA_RUNTIME": "dotnetcore2.1",
            "DEPLOYMENTBUCKETNAME": {
              "Ref": "DeploymentBucketName"
            },
            "DEADLETTERQUEUE": {
              "Fn::If": [
                "UseCoreServices",
                {
                  "Fn::If": [
                    "LambdaSharpCoreDeadLetterQueueIsImported",
                    {
                      "Fn::ImportValue": {
                        "Fn::Sub": [
                          "${DeploymentPrefix}${Import}",
                          {
                            "Import": {
                              "Fn::Select": [
                                "1",
                                {
                                  "Fn::Split": [
                                    "$",
                                    {
                                      "Ref": "LambdaSharpCoreDeadLetterQueue"
                                    }
                                  ]
                                }
                              ]
                            }
                          }
                        ]
                      }
                    },
                    {
                      "Ref": "LambdaSharpCoreDeadLetterQueue"
                    }
                  ]
                },
                {
                  "Ref": "AWS::NoValue"
                }
              ]
            },
            "STR_IMPORTEDRESOURCE": {
              "Fn::If": [
                "OtherModuleResourceIsImported",
                {
                  "Fn::ImportValue": {
                    "Fn::Sub": [
                      "${DeploymentPrefix}${Import}",
                      {
                        "Import": {
                          "Fn::Select": [
                            "1",
                            {
                              "Fn::Split": [
                                "$",
                                {
                                  "Ref": "OtherModuleResource"
                                }
                              ]
                            }
                          ]
                        }
                      }
                    ]
                  }
                },
                {
                  "Ref": "OtherModuleResource"
                }
              ]
            },
            "STR_MODULE_ROLE_DEADLETTERQUEUEPOLICY": {
              "Fn::If": [
                "UseCoreServices",
                {
                  "Ref": "ModuleRoleDeadLetterQueuePolicy"
                },
                {
                  "Ref": "AWS::NoValue"
                }
              ]
            },
            "STR_MODULE_ROLE_SECRETSPOLICY": {
              "Fn::If": [
                "ModuleRoleSecretsPolicyCondition",
                {
                  "Ref": "ModuleRoleSecretsPolicy"
                },
                {
                  "Ref": "AWS::NoValue"
                }
              ]
            }
          }
        },
        "Handler": "Function::LambdaSharpTestModule.Function.Function::FunctionHandlerAsync",
        "MemorySize": "128",
        "Role": {
          "Fn::GetAtt": [
            "ModuleRole",
            "Arn"
          ]
        },
        "Runtime": "dotnetcore2.1",
        "Timeout": "30",
        "TracingConfig": {
          "Mode": {
            "Fn::If": [
              "XRayIsEnabled",
              "Active",
              "PassThrough"
            ]
          }
        }
      }
    },
    "FunctionLogGroup": {
      "Type": "AWS::Logs::LogGroup",
      "Properties": {
        "LogGroupName": {
          "Fn::Sub": "/aws/lambda/${Function}"
        },
        "RetentionInDays": 30
      }
    },
    "ModuleRole": {
      "Type": "AWS::IAM::Role",
      "Properties": {
        "AssumeRolePolicyDocument": {
          "Version": "2012-10-17",
          "Statement": [
            {
              "Sid": "ModuleLambdaPrincipal",
              "Effect": "Allow",
              "Principal": {
                "Service": "lambda.amazonaws.com"
              },
              "Action": "sts:AssumeRole"
            }
          ]
        },
        "Policies": [
          {
            "PolicyDocument": {
              "Version": "2012-10-17",
              "Statement": [
                {
                  "Sid": "ImportedResource",
                  "Effect": "Allow",
                  "Action": [
                    "dynamodb:BatchGetItem",
                    "dynamodb:DescribeStream",
                    "dynamodb:DescribeTable",
                    "dynamodb:GetItem",
                    "dynamodb:GetRecords",
                    "dynamodb:GetShardIterator",
                    "dynamodb:Query",
                    "dynamodb:Scan"
                  ],
                  "Resource": [
                    {
                      "Fn::If": [
                        "OtherModuleResourceIsImported",
                        {
                          "Fn::ImportValue": {
                            "Fn::Sub": [
                              "${DeploymentPrefix}${Import}",
                              {
                                "Import": {
                                  "Fn::Select": [
                                    "1",
                                    {
                                      "Fn::Split": [
                                        "$",
                                        {
                                          "Ref": "OtherModuleResource"
                                        }
                                      ]
                                    }
                                  ]
                                }
                              }
                            ]
                          }
                        },
                        {
                          "Ref": "OtherModuleResource"
                        }
                      ]
                    },
                    {
                      "Fn::Join": [
                        "/",
                        [
                          {
                            "Fn::If": [
                              "OtherModuleResourceIsImported",
                              {
                                "Fn::ImportValue": {
                                  "Fn::Sub": [
                                    "${DeploymentPrefix}${Import}",
                                    {
                                      "Import": {
                                        "Fn::Select": [
                                          "1",
                                          {
                                            "Fn::Split": [
                                              "$",
                                              {
                                                "Ref": "OtherModuleResource"
                                              }
                                            ]
                                          }
                                        ]
                                      }
                                    }
                                  ]
                                }
                              },
                              {
                                "Ref": "OtherModuleResource"
                              }
                            ]
                          },
                          "stream/*"
                        ]
                      ]
                    },
                    {
                      "Fn::Join": [
                        "/",
                        [
                          {
                            "Fn::If": [
                              "OtherModuleResourceIsImported",
                              {
                                "Fn::ImportValue": {
                                  "Fn::Sub": [
                                    "${DeploymentPrefix}${Import}",
                                    {
                                      "Import": {
                                        "Fn::Select": [
                                          "1",
                                          {
                                            "Fn::Split": [
                                              "$",
                                              {
                                                "Ref": "OtherModuleResource"
                                              }
                                            ]
                                          }
                                        ]
                                      }
                                    }
                                  ]
                                }
                              },
                              {
                                "Ref": "OtherModuleResource"
                              }
                            ]
                          },
                          "index/*"
                        ]
                      ]
                    }
                  ]
                },
                {
                  "Sid": "LogStream",
                  "Effect": "Allow",
                  "Action": [
                    "logs:CreateLogStream",
                    "logs:PutLogEvents"
                  ],
                  "Resource": "arn:aws:logs:*:*:*"
                },
                {
                  "Sid": "CloudFormation",
                  "Effect": "Allow",
                  "Action": [
                    "cloudformation:DescribeStacks"
                  ],
                  "Resource": {
                    "Ref": "AWS::StackId"
                  }
                },
                {
                  "Sid": "AWSXRay",
                  "Effect": "Allow",
                  "Action": [
                    "xray:GetSamplingRules",
                    "xray:GetSamplingStatisticSummaries",
                    "xray:GetSamplingTargets",
                    "xray:PutTelemetryRecords",
                    "xray:PutTraceSegments"
                  ],
                  "Resource": "*"
                },
                {
                  "Sid": "DeploymentBucketReadOnly",
                  "Effect": "Allow",
                  "Action": [
                    "s3:GetObject"
                  ],
                  "Resource": {
                    "Fn::Sub": "arn:aws:s3:::${DeploymentBucketName}/<%MODULE_ORIGIN%>/Test/TestModule/.artifacts/*"
                  }
                }
              ]
            },
            "PolicyName": {
              "Fn::Sub": "${AWS::StackName}ModulePolicy"
            }
          }
        ]
      }
    },
    "ModuleRoleDeadLetterQueuePolicy": {
      "Type": "AWS::IAM::Policy",
      "Condition": "UseCoreServices",
      "Properties": {
        "PolicyDocument": {
          "Version": "2012-10-17",
          "Statement": [
            {
              "Sid": "DeadLetterQueue",
              "Effect": "Allow",
              "Action": [
                "sqs:SendMessage"
              ],
              "Resource": {
                "Fn::If": [
                  "UseCoreServices",
                  {
                    "Fn::If": [
                      "LambdaSharpCoreDeadLetterQueueIsImported",
                      {
                        "Fn::ImportValue": {
                          "Fn::Sub": [
                            "${DeploymentPrefix}${Import}",
                            {
                              "Import": {
                                "Fn::Select": [
                                  "1",
                                  {
                                    "Fn::Split": [
                                      "$",
                                      {
                                        "Ref": "LambdaSharpCoreDeadLetterQueue"
                                      }
                                    ]
                                  }
                                ]
                              }
                            }
                          ]
                        }
                      },
                      {
                        "Ref": "LambdaSharpCoreDeadLetterQueue"
                      }
                    ]
                  },
                  {
                    "Ref": "AWS::NoValue"
                  }
                ]
              }
            }
          ]
        },
        "PolicyName": {
          "Fn::Sub": "${AWS::StackName}ModuleRoleDeadLetterQueue"
        },
        "Roles": [
          {
            "Ref": "ModuleRole"
          }
        ]
      }
    },
    "ModuleRoleSecretsPolicy": {
      "Type": "AWS::IAM::Policy",
      "Condition": "ModuleRoleSecretsPolicyCondition",
      "Properties": {
        "PolicyDocument": {
          "Version": "2012-10-17",
          "Statement": [
            {
              "Sid": "Secrets",
              "Effect": "Allow",
              "Action": [
                "kms:Decrypt",
                "kms:Encrypt"
              ],
              "Resource": {
                "Fn::Split": [
                  ",",
                  {
                    "Ref": "Secrets"
                  }
                ]
              }
            }
          ]
        },
        "PolicyName": {
          "Fn::Sub": "${AWS::StackName}ModuleRoleSecrets"
        },
        "Roles": [
          {
            "Ref": "ModuleRole"
          }
        ]
      }
    },
    "ModuleRegistration": {
      "Type": "Custom::LambdaSharpRegistrationModule",
      "Condition": "UseCoreServices",
      "Properties": {
        "ServiceToken": {
          "Fn::ImportValue": {
            "Fn::Sub": "${DeploymentPrefix}LambdaSharp::Registration::Module"
          }
        },
        "ResourceType": "LambdaSharp::Registration::Module",
        "Module": "Test.TestModule:1.0-DEV",
        "ModuleId": {
          "Ref": "AWS::StackName"
        }
      }
    },
    "FunctionRegistration": {
      "Type": "Custom::LambdaSharpRegistrationFunction",
      "Condition": "UseCoreServices",
      "Properties": {
        "ServiceToken": {
          "Fn::ImportValue": {
            "Fn::Sub": "${DeploymentPrefix}LambdaSharp::Registration::Function"
          }
        },
        "ResourceType": "LambdaSharp::Registration::Function",
        "ModuleId": {
          "Ref": "AWS::StackName"
        },
        "FunctionId": {
          "Ref": "Function"
        },
        "FunctionName": "Function",
        "FunctionLogGroupName": {
          "Fn::Sub": "/aws/lambda/${Function}"
        },
        "FunctionPlatform": "AWS Lambda",
        "FunctionFramework": "dotnetcore2.1",
        "FunctionLanguage": "csharp",
        "FunctionMaxMemory": "128",
        "FunctionMaxDuration": "30"
      },
      "DependsOn": [
        "ModuleRegistration"
      ]
    },
    "FunctionLogGroupSubscription": {
      "Type": "AWS::Logs::SubscriptionFilter",
      "Condition": "UseCoreServices",
      "Properties": {
        "DestinationArn": {
          "Fn::If": [
            "UseCoreServices",
            {
              "Fn::If": [
                "LambdaSharpCoreLoggingStreamIsImported",
                {
                  "Fn::ImportValue": {
                    "Fn::Sub": [
                      "${DeploymentPrefix}${Import}",
                      {
                        "Import": {
                          "Fn::Select": [
                            "1",
                            {
                              "Fn::Split": [
                                "$",
                                {
                                  "Ref": "LambdaSharpCoreLoggingStream"
                                }
                              ]
                            }
                          ]
                        }
                      }
                    ]
                  }
                },
                {
                  "Ref": "LambdaSharpCoreLoggingStream"
                }
              ]
            },
            {
              "Ref": "AWS::NoValue"
            }
          ]
        },
        "FilterPattern": "-\"*** \"",
        "LogGroupName": {
          "Ref": "FunctionLogGroup"
        },
        "RoleArn": {
          "Fn::If": [
            "UseCoreServices",
            {
              "Fn::If": [
                "LambdaSharpCoreLoggingStreamRoleIsImported",
                {
                  "Fn::ImportValue": {
                    "Fn::Sub": [
                      "${DeploymentPrefix}${Import}",
                      {
                        "Import": {
                          "Fn::Select": [
                            "1",
                            {
                              "Fn::Split": [
                                "$",
                                {
                                  "Ref": "LambdaSharpCoreLoggingStreamRole"
                                }
                              ]
                            }
                          ]
                        }
                      }
                    ]
                  }
                },
                {
                  "Ref": "LambdaSharpCoreLoggingStreamRole"
                }
              ]
            },
            {
              "Ref": "AWS::NoValue"
            }
          ]
        }
      }
    }
  },
  "Outputs": {
    "Module": {
      "Value": "Test.TestModule:1.0-DEV@<%MODULE_ORIGIN%>"
    },
    "ModuleChecksum": {
      "Value": "E18106A90F5200CCAD57D4187D93B720"
    },
    "LambdaSharpTool": {
<<<<<<< HEAD
      "Value": "0.7.0.7"
=======
      "Value": "0.7.0.8"
>>>>>>> d95222c0
    },
    "LambdaSharpTier": {
      "Value": {
        "Fn::Select": [
          "0",
          {
            "Fn::Split": [
              "-",
              {
                "Ref": "DeploymentPrefix"
              }
            ]
          }
        ]
      }
    }
  },
  "Conditions": {
    "OtherModuleResourceIsImported": {
      "Fn::And": [
        {
          "Fn::Not": [
            {
              "Fn::Equals": [
                {
                  "Ref": "OtherModuleResource"
                },
                ""
              ]
            }
          ]
        },
        {
          "Fn::Equals": [
            {
              "Fn::Select": [
                "0",
                {
                  "Fn::Split": [
                    "$",
                    {
                      "Ref": "OtherModuleResource"
                    }
                  ]
                }
              ]
            },
            ""
          ]
        }
      ]
    },
    "XRayIsEnabled": {
      "Fn::Not": [
        {
          "Fn::Equals": [
            {
              "Ref": "XRayTracing"
            },
            "Disabled"
          ]
        }
      ]
    },
    "UseCoreServices": {
      "Fn::Equals": [
        {
          "Ref": "LambdaSharpCoreServices"
        },
        "Enabled"
      ]
    },
    "LambdaSharpCoreDeadLetterQueueIsImported": {
      "Fn::And": [
        {
          "Fn::Not": [
            {
              "Fn::Equals": [
                {
                  "Ref": "LambdaSharpCoreDeadLetterQueue"
                },
                ""
              ]
            }
          ]
        },
        {
          "Fn::Equals": [
            {
              "Fn::Select": [
                "0",
                {
                  "Fn::Split": [
                    "$",
                    {
                      "Ref": "LambdaSharpCoreDeadLetterQueue"
                    }
                  ]
                }
              ]
            },
            ""
          ]
        }
      ]
    },
    "LambdaSharpCoreLoggingStreamIsImported": {
      "Fn::And": [
        {
          "Fn::Not": [
            {
              "Fn::Equals": [
                {
                  "Ref": "LambdaSharpCoreLoggingStream"
                },
                ""
              ]
            }
          ]
        },
        {
          "Fn::Equals": [
            {
              "Fn::Select": [
                "0",
                {
                  "Fn::Split": [
                    "$",
                    {
                      "Ref": "LambdaSharpCoreLoggingStream"
                    }
                  ]
                }
              ]
            },
            ""
          ]
        }
      ]
    },
    "LambdaSharpCoreLoggingStreamRoleIsImported": {
      "Fn::And": [
        {
          "Fn::Not": [
            {
              "Fn::Equals": [
                {
                  "Ref": "LambdaSharpCoreLoggingStreamRole"
                },
                ""
              ]
            }
          ]
        },
        {
          "Fn::Equals": [
            {
              "Fn::Select": [
                "0",
                {
                  "Fn::Split": [
                    "$",
                    {
                      "Ref": "LambdaSharpCoreLoggingStreamRole"
                    }
                  ]
                }
              ]
            },
            ""
          ]
        }
      ]
    },
    "ModuleRoleSecretsPolicyCondition": {
      "Fn::Not": [
        {
          "Fn::Equals": [
            {
              "Ref": "Secrets"
            },
            ""
          ]
        }
      ]
    }
  },
  "Metadata": {
    "AWS::CloudFormation::Interface": {
      "ParameterLabels": {
        "OtherModuleResource": {
          "default": "Resource [AWS::DynamoDB::Table]"
        },
        "Secrets": {
          "default": "Comma-separated list of additional KMS secret keys [String]"
        },
        "XRayTracing": {
          "default": "Enable AWS X-Ray tracing mode for module resources [String]"
        },
        "LambdaSharpCoreServices": {
          "default": "Integrate with LambdaSharp.Core services [String]"
        },
        "LambdaSharpCoreDeadLetterQueue": {
          "default": "DeadLetterQueue [String]"
        },
        "LambdaSharpCoreLoggingStream": {
          "default": "LoggingStream [String]"
        },
        "LambdaSharpCoreLoggingStreamRole": {
          "default": "LoggingStreamRole [String]"
        },
        "DeploymentBucketName": {
          "default": "Deployment S3 bucket name [String]"
        },
        "DeploymentPrefix": {
          "default": "Deployment tier prefix [String]"
        },
        "DeploymentPrefixLowercase": {
          "default": "Deployment tier prefix (lowercase) [String]"
        },
        "DeploymentRoot": {
          "default": "Root stack name for nested deployments, blank otherwise [String]"
        },
        "DeploymentChecksum": {
          "default": "CloudFormation template MD5 checksum [String]"
        }
      },
      "ParameterGroups": [
        {
          "Label": {
            "default": "Other.Module Imports"
          },
          "Parameters": [
            "OtherModuleResource"
          ]
        },
        {
          "Label": {
            "default": "LambdaSharp Module Options"
          },
          "Parameters": [
            "Secrets",
            "XRayTracing",
            "LambdaSharpCoreServices"
          ]
        },
        {
          "Label": {
            "default": "LambdaSharp.Core Imports"
          },
          "Parameters": [
            "LambdaSharpCoreDeadLetterQueue",
            "LambdaSharpCoreLoggingStream",
            "LambdaSharpCoreLoggingStreamRole"
          ]
        },
        {
          "Label": {
            "default": "LambdaSharp Deployment Settings (DO NOT MODIFY)"
          },
          "Parameters": [
            "DeploymentBucketName",
            "DeploymentPrefix",
            "DeploymentPrefixLowercase",
            "DeploymentRoot",
            "DeploymentChecksum"
          ]
        }
      ]
    },
    "LambdaSharp::Manifest": {
      "Version": "2019-07-04",
      "Module": "Test.TestModule:1.0-DEV",
      "Description": "LambdaSharp CloudFormation Test",
      "TemplateChecksum": "E18106A90F5200CCAD57D4187D93B720",
      "Date": "2019-08-09T15:00:00Z",
      "CoreServicesVersion": "0.7.0",
      "ParameterSections": [
        {
          "Title": "Other.Module Imports",
          "Parameters": [
            {
              "Name": "OtherModuleResource",
              "Type": "AWS::DynamoDB::Table",
              "Label": "Resource",
              "Default": "$Other-Module::Resource",
              "Import": "Other.Module::Resource",
              "AllowedPattern": "^.+$",
              "ConstraintDescription": "must either be a cross-module reference or a non-empty value"
            }
          ]
        },
        {
          "Title": "LambdaSharp Module Options",
          "Parameters": [
            {
              "Name": "Secrets",
              "Type": "String",
              "Label": "Comma-separated list of additional KMS secret keys",
              "Default": ""
            },
            {
              "Name": "XRayTracing",
              "Type": "String",
              "Label": "Enable AWS X-Ray tracing mode for module resources",
              "Default": "Disabled",
              "AllowedValues": [
                "Disabled",
                "RootModule",
                "AllModules"
              ]
            },
            {
              "Name": "LambdaSharpCoreServices",
              "Type": "String",
              "Label": "Integrate with LambdaSharp.Core services",
              "Default": "Disabled",
              "AllowedValues": [
                "Disabled",
                "Enabled"
              ]
            }
          ]
        },
        {
          "Title": "LambdaSharp.Core Imports",
          "Parameters": [
            {
              "Name": "LambdaSharpCoreDeadLetterQueue",
              "Type": "String",
              "Label": "DeadLetterQueue",
              "Default": "$LambdaSharp-Core::DeadLetterQueue",
              "Import": "LambdaSharp.Core::DeadLetterQueue",
              "AllowedPattern": "^.+$",
              "ConstraintDescription": "must either be a cross-module reference or a non-empty value"
            },
            {
              "Name": "LambdaSharpCoreLoggingStream",
              "Type": "String",
              "Label": "LoggingStream",
              "Default": "$LambdaSharp-Core::LoggingStream",
              "Import": "LambdaSharp.Core::LoggingStream",
              "AllowedPattern": "^.+$",
              "ConstraintDescription": "must either be a cross-module reference or a non-empty value"
            },
            {
              "Name": "LambdaSharpCoreLoggingStreamRole",
              "Type": "String",
              "Label": "LoggingStreamRole",
              "Default": "$LambdaSharp-Core::LoggingStreamRole",
              "Import": "LambdaSharp.Core::LoggingStreamRole",
              "AllowedPattern": "^.+$",
              "ConstraintDescription": "must either be a cross-module reference or a non-empty value"
            }
          ]
        }
      ],
      "Git": {
        "Branch": "test-branch",
        "SHA": "0123456789ABCDEF0123456789ABCDEF01234567"
      },
      "Artifacts": [],
      "Dependencies": [],
      "ResourceTypes": [],
      "Outputs": []
    },
    "LambdaSharp::NameMappings": {
      "Version": "2019-07-04",
      "ResourceNameMappings": {
        "FunctionLogGroup": "Function::LogGroup",
        "ModuleRole": "Module::Role",
        "ModuleRoleDeadLetterQueuePolicy": "Module::Role::DeadLetterQueuePolicy",
        "ModuleRoleSecretsPolicy": "Module::Role::SecretsPolicy",
        "ModuleRegistration": "Module::Registration",
        "FunctionRegistration": "Function::Registration",
        "FunctionLogGroupSubscription": "Function::LogGroupSubscription"
      },
      "TypeNameMappings": {
        "Custom::LambdaSharpRegistrationModule": "LambdaSharp::Registration::Module",
        "Custom::LambdaSharpRegistrationFunction": "LambdaSharp::Registration::Function"
      }
    }
  }
}<|MERGE_RESOLUTION|>--- conflicted
+++ resolved
@@ -694,11 +694,7 @@
       "Value": "E18106A90F5200CCAD57D4187D93B720"
     },
     "LambdaSharpTool": {
-<<<<<<< HEAD
-      "Value": "0.7.0.7"
-=======
       "Value": "0.7.0.8"
->>>>>>> d95222c0
     },
     "LambdaSharpTier": {
       "Value": {
