--- conflicted
+++ resolved
@@ -573,11 +573,7 @@
       "Value": "C5E94974645A724120C47E21EF12BB9E"
     },
     "LambdaSharpTool": {
-<<<<<<< HEAD
-      "Value": "0.7.0.7"
-=======
       "Value": "0.7.0.8"
->>>>>>> d95222c0
     },
     "LambdaSharpTier": {
       "Value": {
