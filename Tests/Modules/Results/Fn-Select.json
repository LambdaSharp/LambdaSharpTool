{
  "AWSTemplateFormatVersion": "2010-09-09",
  "Description": "LambdaSharp CloudFormation Test (v1.0-DEV)",
  "Parameters": {
    "Secrets": {
      "Type": "String",
      "Description": "Secret Keys (ARNs)",
      "Default": ""
    },
    "LambdaSharpCoreServices": {
      "Type": "String",
      "Description": "Use LambdaSharp.Core Services",
      "AllowedValues": [
        "Disabled",
        "Enabled"
      ],
      "Default": "Disabled"
    },
    "DeploymentBucketName": {
      "Type": "String",
      "Description": "Deployment S3 Bucket Name"
    },
    "DeploymentPrefix": {
      "Type": "String",
      "Description": "Deployment Tier Prefix"
    },
    "DeploymentPrefixLowercase": {
      "Type": "String",
      "Description": "Deployment Tier Prefix (lowercase)"
    },
    "DeploymentRoot": {
      "Type": "String",
      "Description": "Root Stack Name",
      "Default": ""
    },
    "DeploymentChecksum": {
      "Type": "String",
      "Description": "Deployment Checksum",
      "Default": "3B5435A4BFD201F1F14A613CD43C5C2A"
    }
  },
  "Resources": {
    "MyResource": {
      "Type": "Custom::Handler",
      "Properties": {
        "Result": {
          "Fn::Select": [
            "1",
            [
              "apples",
              "grapes",
              "oranges",
              "mangoes"
            ]
          ]
        }
      }
    },
    "ModuleRegistration": {
      "Type": "Custom::LambdaSharpRegistrationModule",
      "Condition": "UseCoreServices",
      "Properties": {
        "ServiceToken": {
          "Fn::ImportValue": {
            "Fn::Sub": "${DeploymentPrefix}LambdaSharp::Registration::Module"
          }
        },
        "ResourceType": "LambdaSharp::Registration::Module",
        "Module": "Test.TestModule:1.0-DEV",
        "ModuleId": {
          "Ref": "AWS::StackName"
        }
      }
    }
  },
  "Outputs": {
    "Module": {
      "Value": "Test.TestModule:1.0-DEV@<%MODULE_ORIGIN%>"
    },
    "ModuleChecksum": {
      "Value": "3B5435A4BFD201F1F14A613CD43C5C2A"
    },
    "LambdaSharpTool": {
<<<<<<< HEAD
      "Value": "0.7.0.7"
=======
      "Value": "0.7.0.8"
>>>>>>> d95222c0
    },
    "LambdaSharpTier": {
      "Value": {
        "Fn::Select": [
          "0",
          {
            "Fn::Split": [
              "-",
              {
                "Ref": "DeploymentPrefix"
              }
            ]
          }
        ]
      }
    }
  },
  "Conditions": {
    "UseCoreServices": {
      "Fn::Equals": [
        {
          "Ref": "LambdaSharpCoreServices"
        },
        "Enabled"
      ]
    }
  },
  "Metadata": {
    "AWS::CloudFormation::Interface": {
      "ParameterLabels": {
        "Secrets": {
          "default": "Comma-separated list of additional KMS secret keys [String]"
        },
        "LambdaSharpCoreServices": {
          "default": "Integrate with LambdaSharp.Core services [String]"
        },
        "DeploymentBucketName": {
          "default": "Deployment S3 bucket name [String]"
        },
        "DeploymentPrefix": {
          "default": "Deployment tier prefix [String]"
        },
        "DeploymentPrefixLowercase": {
          "default": "Deployment tier prefix (lowercase) [String]"
        },
        "DeploymentRoot": {
          "default": "Root stack name for nested deployments, blank otherwise [String]"
        },
        "DeploymentChecksum": {
          "default": "CloudFormation template MD5 checksum [String]"
        }
      },
      "ParameterGroups": [
        {
          "Label": {
            "default": "LambdaSharp Module Options"
          },
          "Parameters": [
            "Secrets",
            "LambdaSharpCoreServices"
          ]
        },
        {
          "Label": {
            "default": "LambdaSharp Deployment Settings (DO NOT MODIFY)"
          },
          "Parameters": [
            "DeploymentBucketName",
            "DeploymentPrefix",
            "DeploymentPrefixLowercase",
            "DeploymentRoot",
            "DeploymentChecksum"
          ]
        }
      ]
    },
    "LambdaSharp::Manifest": {
      "Version": "2019-07-04",
      "Module": "Test.TestModule:1.0-DEV",
      "Description": "LambdaSharp CloudFormation Test",
      "TemplateChecksum": "3B5435A4BFD201F1F14A613CD43C5C2A",
      "Date": "2019-08-09T15:00:00Z",
      "CoreServicesVersion": "0.7.0",
      "ParameterSections": [
        {
          "Title": "LambdaSharp Module Options",
          "Parameters": [
            {
              "Name": "Secrets",
              "Type": "String",
              "Label": "Comma-separated list of additional KMS secret keys",
              "Default": ""
            },
            {
              "Name": "LambdaSharpCoreServices",
              "Type": "String",
              "Label": "Integrate with LambdaSharp.Core services",
              "Default": "Disabled",
              "AllowedValues": [
                "Disabled",
                "Enabled"
              ]
            }
          ]
        }
      ],
      "Git": {
        "Branch": "test-branch",
        "SHA": "0123456789ABCDEF0123456789ABCDEF01234567"
      },
      "Artifacts": [],
      "Dependencies": [],
      "ResourceTypes": [],
      "Outputs": []
    },
    "LambdaSharp::NameMappings": {
      "Version": "2019-07-04",
      "ResourceNameMappings": {
        "ModuleRegistration": "Module::Registration"
      },
      "TypeNameMappings": {
        "Custom::LambdaSharpRegistrationModule": "LambdaSharp::Registration::Module"
      }
    }
  }
}<|MERGE_RESOLUTION|>--- conflicted
+++ resolved
@@ -81,11 +81,7 @@
       "Value": "3B5435A4BFD201F1F14A613CD43C5C2A"
     },
     "LambdaSharpTool": {
-<<<<<<< HEAD
-      "Value": "0.7.0.7"
-=======
       "Value": "0.7.0.8"
->>>>>>> d95222c0
     },
     "LambdaSharpTier": {
       "Value": {
