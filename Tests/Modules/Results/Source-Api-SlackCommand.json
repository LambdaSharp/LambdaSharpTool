{
  "AWSTemplateFormatVersion": "2010-09-09",
  "Description": "LambdaSharp CloudFormation Test (v1.0-DEV)",
  "Parameters": {
    "SlackToken": {
      "Type": "String",
      "Description": "Slack verification token",
      "Default": ""
    },
    "Secrets": {
      "Type": "String",
      "Description": "Secret Keys (ARNs)",
      "Default": ""
    },
    "XRayTracing": {
      "Type": "String",
      "Description": "AWS X-Ray Tracing",
      "AllowedValues": [
        "Disabled",
        "RootModule",
        "AllModules"
      ],
      "Default": "Disabled"
    },
    "LambdaSharpCoreServices": {
      "Type": "String",
      "Description": "Use LambdaSharp.Core Services",
      "AllowedValues": [
        "Disabled",
        "Enabled"
      ],
      "Default": "Disabled"
    },
    "LambdaSharpCoreDeadLetterQueue": {
      "Type": "String",
      "Description": "Cross-module reference for LambdaSharp.Core::DeadLetterQueue",
      "AllowedPattern": "^.+$",
      "ConstraintDescription": "must either be a cross-module reference or a non-empty value",
      "Default": "$LambdaSharp-Core::DeadLetterQueue"
    },
    "LambdaSharpCoreLoggingStream": {
      "Type": "String",
      "Description": "Cross-module reference for LambdaSharp.Core::LoggingStream",
      "AllowedPattern": "^.+$",
      "ConstraintDescription": "must either be a cross-module reference or a non-empty value",
      "Default": "$LambdaSharp-Core::LoggingStream"
    },
    "LambdaSharpCoreLoggingStreamRole": {
      "Type": "String",
      "Description": "Cross-module reference for LambdaSharp.Core::LoggingStreamRole",
      "AllowedPattern": "^.+$",
      "ConstraintDescription": "must either be a cross-module reference or a non-empty value",
      "Default": "$LambdaSharp-Core::LoggingStreamRole"
    },
    "DeploymentBucketName": {
      "Type": "String",
      "Description": "Deployment S3 Bucket Name"
    },
    "DeploymentPrefix": {
      "Type": "String",
      "Description": "Deployment Tier Prefix"
    },
    "DeploymentPrefixLowercase": {
      "Type": "String",
      "Description": "Deployment Tier Prefix (lowercase)"
    },
    "DeploymentRoot": {
      "Type": "String",
      "Description": "Root Stack Name",
      "Default": ""
    },
    "DeploymentChecksum": {
      "Type": "String",
      "Description": "Deployment Checksum",
<<<<<<< HEAD
      "Default": "2F5E5C5A4C1C91D4E3BA95CCB5641DF9"
=======
      "Default": "9414CAAC20319FC6123E5235070A4A94"
>>>>>>> d211ec3c
    }
  },
  "Resources": {
    "Function": {
      "Type": "AWS::Lambda::Function",
      "Properties": {
        "Code": {
          "S3Bucket": {
            "Ref": "DeploymentBucketName"
          },
          "S3Key": "<%MODULE_ORIGIN%>/Test/TestModule/.artifacts/Function-DRYRUN.zip"
        },
        "DeadLetterConfig": {
          "TargetArn": {
            "Fn::If": [
              "UseCoreServices",
              {
                "Fn::If": [
                  "LambdaSharpCoreDeadLetterQueueIsImported",
                  {
                    "Fn::ImportValue": {
                      "Fn::Sub": [
                        "${DeploymentPrefix}${Import}",
                        {
                          "Import": {
                            "Fn::Select": [
                              "1",
                              {
                                "Fn::Split": [
                                  "$",
                                  {
                                    "Ref": "LambdaSharpCoreDeadLetterQueue"
                                  }
                                ]
                              }
                            ]
                          }
                        }
                      ]
                    }
                  },
                  {
                    "Ref": "LambdaSharpCoreDeadLetterQueue"
                  }
                ]
              },
              {
                "Ref": "AWS::NoValue"
              }
            ]
          }
        },
        "Description": "My function (v1.0-DEV)",
        "Environment": {
          "Variables": {
            "DEBUG_LOGGING_ENABLED": "false",
            "MODULE_ID": {
              "Ref": "AWS::StackName"
            },
            "MODULE_INFO": "Test.TestModule:1.0-DEV@<%MODULE_ORIGIN%>",
            "LAMBDA_NAME": "Function",
            "LAMBDA_RUNTIME": "dotnetcore3.1",
            "DEPLOYMENT_TIER": {
              "Fn::Select": [
                "0",
                {
                  "Fn::Split": [
                    "-",
                    {
                      "Ref": "DeploymentPrefix"
                    }
                  ]
                }
              ]
            },
            "DEPLOYMENTBUCKETNAME": {
              "Ref": "DeploymentBucketName"
            },
            "DEADLETTERQUEUE": {
              "Fn::If": [
                "UseCoreServices",
                {
                  "Fn::If": [
                    "LambdaSharpCoreDeadLetterQueueIsImported",
                    {
                      "Fn::ImportValue": {
                        "Fn::Sub": [
                          "${DeploymentPrefix}${Import}",
                          {
                            "Import": {
                              "Fn::Select": [
                                "1",
                                {
                                  "Fn::Split": [
                                    "$",
                                    {
                                      "Ref": "LambdaSharpCoreDeadLetterQueue"
                                    }
                                  ]
                                }
                              ]
                            }
                          }
                        ]
                      }
                    },
                    {
                      "Ref": "LambdaSharpCoreDeadLetterQueue"
                    }
                  ]
                },
                {
                  "Ref": "AWS::NoValue"
                }
              ]
            },
            "STR_SLACKTOKEN": {
              "Ref": "SlackToken"
            },
            "STR_MODULE_ROLE_DEADLETTERQUEUEPOLICY": {
              "Fn::If": [
                "UseCoreServices",
                {
                  "Ref": "ModuleRoleDeadLetterQueuePolicy"
                },
                {
                  "Ref": "AWS::NoValue"
                }
              ]
            },
            "STR_MODULE_ROLE_SECRETSPOLICY": {
              "Fn::If": [
                "ModuleRoleSecretsPolicyCondition",
                {
                  "Ref": "ModuleRoleSecretsPolicy"
                },
                {
                  "Ref": "AWS::NoValue"
                }
              ]
            }
          }
        },
        "Handler": "Function::LambdaSharpTestModule.Function.Function::FunctionHandlerAsync",
        "MemorySize": "128",
        "Role": {
          "Fn::GetAtt": [
            "ModuleRole",
            "Arn"
          ]
        },
        "Runtime": "dotnetcore3.1",
        "Timeout": "30",
        "TracingConfig": {
          "Mode": {
            "Fn::If": [
              "XRayIsEnabled",
              "Active",
              "PassThrough"
            ]
          }
        }
      }
    },
    "FunctionLogGroup": {
      "Type": "AWS::Logs::LogGroup",
      "Properties": {
        "LogGroupName": {
          "Fn::Sub": "/aws/lambda/${Function}"
        },
        "RetentionInDays": 30
      }
    },
    "ModuleRole": {
      "Type": "AWS::IAM::Role",
      "Properties": {
        "AssumeRolePolicyDocument": {
          "Version": "2012-10-17",
          "Statement": [
            {
              "Sid": "ModuleLambdaPrincipal",
              "Effect": "Allow",
              "Principal": {
                "Service": "lambda.amazonaws.com"
              },
              "Action": "sts:AssumeRole"
            }
          ]
        },
        "Policies": [
          {
            "PolicyDocument": {
              "Version": "2012-10-17",
              "Statement": [
                {
                  "Sid": "LogStream",
                  "Effect": "Allow",
                  "Action": [
                    "logs:CreateLogStream",
                    "logs:PutLogEvents"
                  ],
                  "Resource": "arn:aws:logs:*:*:*"
                },
                {
                  "Sid": "CloudFormation",
                  "Effect": "Allow",
                  "Action": [
                    "cloudformation:DescribeStacks"
                  ],
                  "Resource": {
                    "Ref": "AWS::StackId"
                  }
                },
                {
                  "Sid": "AWSXRay",
                  "Effect": "Allow",
                  "Action": [
                    "xray:GetSamplingRules",
                    "xray:GetSamplingStatisticSummaries",
                    "xray:GetSamplingTargets",
                    "xray:PutTelemetryRecords",
                    "xray:PutTraceSegments"
                  ],
                  "Resource": "*"
                },
                {
                  "Sid": "EventBus",
                  "Effect": "Allow",
                  "Action": [
                    "events:PutEvents"
                  ],
                  "Resource": {
                    "Fn::Sub": "arn:aws:events:${AWS::Region}:${AWS::AccountId}:event-bus/default"
                  }
                },
                {
                  "Sid": "DeploymentBucketReadOnly",
                  "Effect": "Allow",
                  "Action": [
                    "s3:GetObject"
                  ],
                  "Resource": {
                    "Fn::Sub": "arn:aws:s3:::${DeploymentBucketName}/<%MODULE_ORIGIN%>/Test/TestModule/.artifacts/*"
                  }
                }
              ]
            },
            "PolicyName": {
              "Fn::Sub": "${AWS::StackName}ModulePolicy"
            }
          }
        ]
      }
    },
    "ModuleRoleDeadLetterQueuePolicy": {
      "Type": "AWS::IAM::Policy",
      "Condition": "UseCoreServices",
      "Properties": {
        "PolicyDocument": {
          "Version": "2012-10-17",
          "Statement": [
            {
              "Sid": "DeadLetterQueue",
              "Effect": "Allow",
              "Action": [
                "sqs:SendMessage"
              ],
              "Resource": {
                "Fn::If": [
                  "UseCoreServices",
                  {
                    "Fn::If": [
                      "LambdaSharpCoreDeadLetterQueueIsImported",
                      {
                        "Fn::ImportValue": {
                          "Fn::Sub": [
                            "${DeploymentPrefix}${Import}",
                            {
                              "Import": {
                                "Fn::Select": [
                                  "1",
                                  {
                                    "Fn::Split": [
                                      "$",
                                      {
                                        "Ref": "LambdaSharpCoreDeadLetterQueue"
                                      }
                                    ]
                                  }
                                ]
                              }
                            }
                          ]
                        }
                      },
                      {
                        "Ref": "LambdaSharpCoreDeadLetterQueue"
                      }
                    ]
                  },
                  {
                    "Ref": "AWS::NoValue"
                  }
                ]
              }
            }
          ]
        },
        "PolicyName": {
          "Fn::Sub": "${AWS::StackName}ModuleRoleDeadLetterQueue"
        },
        "Roles": [
          {
            "Ref": "ModuleRole"
          }
        ]
      }
    },
    "ModuleRoleSecretsPolicy": {
      "Type": "AWS::IAM::Policy",
      "Condition": "ModuleRoleSecretsPolicyCondition",
      "Properties": {
        "PolicyDocument": {
          "Version": "2012-10-17",
          "Statement": [
            {
              "Sid": "Secrets",
              "Effect": "Allow",
              "Action": [
                "kms:Decrypt",
                "kms:Encrypt"
              ],
              "Resource": {
                "Fn::Split": [
                  ",",
                  {
                    "Ref": "Secrets"
                  }
                ]
              }
            }
          ]
        },
        "PolicyName": {
          "Fn::Sub": "${AWS::StackName}ModuleRoleSecrets"
        },
        "Roles": [
          {
            "Ref": "ModuleRole"
          }
        ]
      }
    },
    "ModuleRegistration": {
      "Type": "Custom::LambdaSharpRegistrationModule",
      "Condition": "UseCoreServices",
      "Properties": {
        "ServiceToken": {
          "Fn::ImportValue": {
            "Fn::Sub": "${DeploymentPrefix}LambdaSharp::Registration::Module"
          }
        },
        "ResourceType": "LambdaSharp::Registration::Module",
        "ModuleInfo": "Test.TestModule:1.0-DEV@<%MODULE_ORIGIN%>",
        "ModuleId": {
          "Ref": "AWS::StackName"
        }
      }
    },
    "FunctionRegistration": {
      "Type": "Custom::LambdaSharpRegistrationFunction",
      "Condition": "UseCoreServices",
      "Properties": {
        "ServiceToken": {
          "Fn::ImportValue": {
            "Fn::Sub": "${DeploymentPrefix}LambdaSharp::Registration::Function"
          }
        },
        "ResourceType": "LambdaSharp::Registration::Function",
        "ModuleId": {
          "Ref": "AWS::StackName"
        },
        "FunctionId": {
          "Ref": "Function"
        },
        "FunctionName": "Function",
        "FunctionLogGroupName": {
          "Fn::Sub": "/aws/lambda/${Function}"
        },
        "FunctionPlatform": "AWS Lambda",
        "FunctionFramework": "dotnetcore3.1",
        "FunctionLanguage": "csharp",
        "FunctionMaxMemory": "128",
        "FunctionMaxDuration": "30"
      },
      "DependsOn": [
        "ModuleRegistration"
      ]
    },
    "FunctionLogGroupSubscription": {
      "Type": "AWS::Logs::SubscriptionFilter",
      "Condition": "UseCoreServices",
      "Properties": {
        "DestinationArn": {
          "Fn::If": [
            "UseCoreServices",
            {
              "Fn::If": [
                "LambdaSharpCoreLoggingStreamIsImported",
                {
                  "Fn::ImportValue": {
                    "Fn::Sub": [
                      "${DeploymentPrefix}${Import}",
                      {
                        "Import": {
                          "Fn::Select": [
                            "1",
                            {
                              "Fn::Split": [
                                "$",
                                {
                                  "Ref": "LambdaSharpCoreLoggingStream"
                                }
                              ]
                            }
                          ]
                        }
                      }
                    ]
                  }
                },
                {
                  "Ref": "LambdaSharpCoreLoggingStream"
                }
              ]
            },
            {
              "Ref": "AWS::NoValue"
            }
          ]
        },
        "FilterPattern": "-\"*** \"",
        "LogGroupName": {
          "Ref": "FunctionLogGroup"
        },
        "RoleArn": {
          "Fn::If": [
            "UseCoreServices",
            {
              "Fn::If": [
                "LambdaSharpCoreLoggingStreamRoleIsImported",
                {
                  "Fn::ImportValue": {
                    "Fn::Sub": [
                      "${DeploymentPrefix}${Import}",
                      {
                        "Import": {
                          "Fn::Select": [
                            "1",
                            {
                              "Fn::Split": [
                                "$",
                                {
                                  "Ref": "LambdaSharpCoreLoggingStreamRole"
                                }
                              ]
                            }
                          ]
                        }
                      }
                    ]
                  }
                },
                {
                  "Ref": "LambdaSharpCoreLoggingStreamRole"
                }
              ]
            },
            {
              "Ref": "AWS::NoValue"
            }
          ]
        }
      }
    },
    "ModuleRestApi": {
      "Type": "AWS::ApiGateway::RestApi",
      "Properties": {
        "Name": {
          "Fn::Sub": "${AWS::StackName} Module API"
        },
        "Description": "Test.TestModule API (v1.0-DEV)",
        "FailOnWarnings": true
      }
    },
    "ModuleRestApiSlackResource": {
      "Type": "AWS::ApiGateway::Resource",
      "Properties": {
        "ParentId": {
          "Fn::GetAtt": [
            "ModuleRestApi",
            "RootResourceId"
          ]
        },
        "PathPart": "slack",
        "RestApiId": {
          "Ref": "ModuleRestApi"
        }
      }
    },
    "ModuleRestApiSlackResourcePOST": {
      "Type": "AWS::ApiGateway::Method",
      "Properties": {
        "AuthorizationType": "NONE",
        "HttpMethod": "POST",
        "Integration": {
          "IntegrationHttpMethod": "POST",
          "IntegrationResponses": [
            {
              "ResponseTemplates": {
                "application/json": "{\r\n\"response_type\": \"in_channel\",\r\n\"text\": \"\"\r\n}"
              },
              "StatusCode": 200
            }
          ],
          "PassthroughBehavior": "WHEN_NO_TEMPLATES",
          "RequestParameters": {
            "integration.request.header.X-Amz-Invocation-Type": "'Event'"
          },
          "RequestTemplates": {
            "application/x-www-form-urlencoded": "{\r\n#foreach($token in $input.path('$').split('&'))\r\n    #set($keyVal = $token.split('='))\r\n    #set($keyValSize = $keyVal.size())\r\n    #if($keyValSize == 2)\r\n        #set($key = $util.escapeJavaScript($util.urlDecode($keyVal[0])))\r\n        #set($val = $util.escapeJavaScript($util.urlDecode($keyVal[1])))\r\n        \"$key\": \"$val\"#if($foreach.hasNext),#end\r\n    #end\r\n#end\r\n}"
          },
          "Type": "AWS",
          "Uri": {
            "Fn::Sub": "arn:aws:apigateway:${AWS::Region}:lambda:path/2015-03-31/functions/${Function.Arn}/invocations"
          }
        },
        "MethodResponses": [
          {
            "ResponseModels": {
              "application/json": "Empty"
            },
            "StatusCode": 200
          }
        ],
        "ResourceId": {
          "Ref": "ModuleRestApiSlackResource"
        },
        "RestApiId": {
          "Ref": "ModuleRestApi"
        }
      }
    },
    "FunctionRestApiPermission": {
      "Type": "AWS::Lambda::Permission",
      "Properties": {
        "Action": "lambda:InvokeFunction",
        "FunctionName": {
          "Ref": "Function"
        },
        "Principal": "apigateway.amazonaws.com",
        "SourceArn": {
          "Fn::Sub": "arn:aws:execute-api:${AWS::Region}:${AWS::AccountId}:${ModuleRestApi}/LATEST/*"
        }
      }
    },
    "ModuleRestApiLogGroup": {
      "Type": "AWS::Logs::LogGroup",
      "Properties": {
        "LogGroupName": {
          "Fn::Sub": "API-Gateway-Execution-Logs_${ModuleRestApi}/LATEST"
        },
        "RetentionInDays": 30
      }
    },
    "ModuleRestApiDeployment1D1D317CDC4C2886ADBCC3C5E5DC5FF1": {
      "Type": "AWS::ApiGateway::Deployment",
      "Properties": {
        "Description": {
          "Fn::Sub": "${AWS::StackName} API [1D1D317CDC4C2886ADBCC3C5E5DC5FF1]"
        },
        "RestApiId": {
          "Ref": "ModuleRestApi"
        }
      },
      "DependsOn": [
        "ModuleRestApiSlackResource",
        "ModuleRestApiSlackResourcePOST"
      ]
    },
    "ModuleRestApiStage": {
      "Type": "AWS::ApiGateway::Stage",
      "Properties": {
        "DeploymentId": {
          "Ref": "ModuleRestApiDeployment1D1D317CDC4C2886ADBCC3C5E5DC5FF1"
        },
        "MethodSettings": [
          {
            "DataTraceEnabled": true,
            "HttpMethod": "*",
            "LoggingLevel": "INFO",
            "MetricsEnabled": true,
            "ResourcePath": "/*"
          }
        ],
        "RestApiId": {
          "Ref": "ModuleRestApi"
        },
        "StageName": "LATEST",
        "TracingEnabled": {
          "Fn::If": [
            "XRayIsEnabled",
            true,
            false
          ]
        }
      },
      "DependsOn": [
        "ModuleRestApiLogGroup"
      ]
    }
  },
  "Outputs": {
    "ModuleInfo": {
      "Value": "Test.TestModule:1.0-DEV@<%MODULE_ORIGIN%>"
    },
    "ModuleChecksum": {
      "Value": {
        "Ref": "DeploymentChecksum"
      }
    },
    "LambdaSharpTool": {
<<<<<<< HEAD
      "Value": "0.8.0.0-rc1"
=======
      "Value": "0.8.0.0"
>>>>>>> d211ec3c
    },
    "LambdaSharpTier": {
      "Value": {
        "Fn::Select": [
          "0",
          {
            "Fn::Split": [
              "-",
              {
                "Ref": "DeploymentPrefix"
              }
            ]
          }
        ]
      }
    }
  },
  "Conditions": {
    "XRayIsEnabled": {
      "Fn::Not": [
        {
          "Fn::Equals": [
            {
              "Ref": "XRayTracing"
            },
            "Disabled"
          ]
        }
      ]
    },
    "UseCoreServices": {
      "Fn::Equals": [
        {
          "Ref": "LambdaSharpCoreServices"
        },
        "Enabled"
      ]
    },
    "LambdaSharpCoreDeadLetterQueueIsImported": {
      "Fn::And": [
        {
          "Fn::Not": [
            {
              "Fn::Equals": [
                {
                  "Ref": "LambdaSharpCoreDeadLetterQueue"
                },
                ""
              ]
            }
          ]
        },
        {
          "Fn::Equals": [
            {
              "Fn::Select": [
                "0",
                {
                  "Fn::Split": [
                    "$",
                    {
                      "Ref": "LambdaSharpCoreDeadLetterQueue"
                    }
                  ]
                }
              ]
            },
            ""
          ]
        }
      ]
    },
    "LambdaSharpCoreLoggingStreamIsImported": {
      "Fn::And": [
        {
          "Fn::Not": [
            {
              "Fn::Equals": [
                {
                  "Ref": "LambdaSharpCoreLoggingStream"
                },
                ""
              ]
            }
          ]
        },
        {
          "Fn::Equals": [
            {
              "Fn::Select": [
                "0",
                {
                  "Fn::Split": [
                    "$",
                    {
                      "Ref": "LambdaSharpCoreLoggingStream"
                    }
                  ]
                }
              ]
            },
            ""
          ]
        }
      ]
    },
    "LambdaSharpCoreLoggingStreamRoleIsImported": {
      "Fn::And": [
        {
          "Fn::Not": [
            {
              "Fn::Equals": [
                {
                  "Ref": "LambdaSharpCoreLoggingStreamRole"
                },
                ""
              ]
            }
          ]
        },
        {
          "Fn::Equals": [
            {
              "Fn::Select": [
                "0",
                {
                  "Fn::Split": [
                    "$",
                    {
                      "Ref": "LambdaSharpCoreLoggingStreamRole"
                    }
                  ]
                }
              ]
            },
            ""
          ]
        }
      ]
    },
    "ModuleRoleSecretsPolicyCondition": {
      "Fn::Not": [
        {
          "Fn::Equals": [
            {
              "Ref": "Secrets"
            },
            ""
          ]
        }
      ]
    }
  },
  "Metadata": {
    "AWS::CloudFormation::Interface": {
      "ParameterLabels": {
        "SlackToken": {
          "default": "Slack verification token [String]"
        },
        "Secrets": {
          "default": "Comma-separated list of additional KMS secret keys [String]"
        },
        "XRayTracing": {
          "default": "Enable AWS X-Ray tracing mode for module resources [String]"
        },
        "LambdaSharpCoreServices": {
          "default": "Integrate with LambdaSharp.Core services [String]"
        },
        "LambdaSharpCoreDeadLetterQueue": {
          "default": "DeadLetterQueue [String]"
        },
        "LambdaSharpCoreLoggingStream": {
          "default": "LoggingStream [String]"
        },
        "LambdaSharpCoreLoggingStreamRole": {
          "default": "LoggingStreamRole [String]"
        },
        "DeploymentBucketName": {
          "default": "Deployment S3 bucket name [String]"
        },
        "DeploymentPrefix": {
          "default": "Deployment tier prefix [String]"
        },
        "DeploymentPrefixLowercase": {
          "default": "Deployment tier prefix (lowercase) [String]"
        },
        "DeploymentRoot": {
          "default": "Root stack name for nested deployments, blank otherwise [String]"
        },
        "DeploymentChecksum": {
          "default": "CloudFormation template MD5 checksum [String]"
        }
      },
      "ParameterGroups": [
        {
          "Label": {
            "default": "Module Settings"
          },
          "Parameters": [
            "SlackToken"
          ]
        },
        {
          "Label": {
            "default": "LambdaSharp Module Options"
          },
          "Parameters": [
            "Secrets",
            "XRayTracing",
            "LambdaSharpCoreServices"
          ]
        },
        {
          "Label": {
            "default": "LambdaSharp.Core Imports"
          },
          "Parameters": [
            "LambdaSharpCoreDeadLetterQueue",
            "LambdaSharpCoreLoggingStream",
            "LambdaSharpCoreLoggingStreamRole"
          ]
        },
        {
          "Label": {
            "default": "LambdaSharp Deployment Settings (DO NOT MODIFY)"
          },
          "Parameters": [
            "DeploymentBucketName",
            "DeploymentPrefix",
            "DeploymentPrefixLowercase",
            "DeploymentRoot",
            "DeploymentChecksum"
          ]
        }
      ]
    },
    "LambdaSharp::Manifest": {
      "Version": "2019-07-04",
      "Module": "Test.TestModule:1.0-DEV",
      "Description": "LambdaSharp CloudFormation Test",
<<<<<<< HEAD
      "TemplateChecksum": "2F5E5C5A4C1C91D4E3BA95CCB5641DF9",
      "Date": "2019-08-09T15:00:00Z",
      "CoreServicesVersion": "0.8.0-rc1",
=======
      "TemplateChecksum": "9414CAAC20319FC6123E5235070A4A94",
      "Date": "2019-08-09T15:00:00Z",
      "CoreServicesVersion": "0.8.0",
>>>>>>> d211ec3c
      "ParameterSections": [
        {
          "Title": "Module Settings",
          "Parameters": [
            {
              "Name": "SlackToken",
              "Type": "String",
              "Default": ""
            }
          ]
        },
        {
          "Title": "LambdaSharp Module Options",
          "Parameters": [
            {
              "Name": "Secrets",
              "Type": "String",
              "Label": "Comma-separated list of additional KMS secret keys",
              "Default": ""
            },
            {
              "Name": "XRayTracing",
              "Type": "String",
              "Label": "Enable AWS X-Ray tracing mode for module resources",
              "Default": "Disabled",
              "AllowedValues": [
                "Disabled",
                "RootModule",
                "AllModules"
              ]
            },
            {
              "Name": "LambdaSharpCoreServices",
              "Type": "String",
              "Label": "Integrate with LambdaSharp.Core services",
              "Default": "Disabled",
              "AllowedValues": [
                "Disabled",
                "Enabled"
              ]
            }
          ]
        },
        {
          "Title": "LambdaSharp.Core Imports",
          "Parameters": [
            {
              "Name": "LambdaSharpCoreDeadLetterQueue",
              "Type": "String",
              "Label": "DeadLetterQueue",
              "Default": "$LambdaSharp-Core::DeadLetterQueue",
              "Import": "LambdaSharp.Core::DeadLetterQueue",
              "AllowedPattern": "^.+$",
              "ConstraintDescription": "must either be a cross-module reference or a non-empty value"
            },
            {
              "Name": "LambdaSharpCoreLoggingStream",
              "Type": "String",
              "Label": "LoggingStream",
              "Default": "$LambdaSharp-Core::LoggingStream",
              "Import": "LambdaSharp.Core::LoggingStream",
              "AllowedPattern": "^.+$",
              "ConstraintDescription": "must either be a cross-module reference or a non-empty value"
            },
            {
              "Name": "LambdaSharpCoreLoggingStreamRole",
              "Type": "String",
              "Label": "LoggingStreamRole",
              "Default": "$LambdaSharp-Core::LoggingStreamRole",
              "Import": "LambdaSharp.Core::LoggingStreamRole",
              "AllowedPattern": "^.+$",
              "ConstraintDescription": "must either be a cross-module reference or a non-empty value"
            }
          ]
        }
      ],
      "Git": {
        "Branch": "test-branch",
        "SHA": "0123456789ABCDEF0123456789ABCDEF01234567"
      },
      "Artifacts": [],
      "Dependencies": [],
      "ResourceTypes": [],
      "Outputs": []
    },
    "LambdaSharp::NameMappings": {
      "Version": "2019-07-04",
      "ResourceNameMappings": {
        "FunctionLogGroup": "Function::LogGroup",
        "ModuleRole": "Module::Role",
        "ModuleRoleDeadLetterQueuePolicy": "Module::Role::DeadLetterQueuePolicy",
        "ModuleRoleSecretsPolicy": "Module::Role::SecretsPolicy",
        "ModuleRegistration": "Module::Registration",
        "FunctionRegistration": "Function::Registration",
        "FunctionLogGroupSubscription": "Function::LogGroupSubscription",
        "ModuleRestApi": "Module::RestApi",
        "ModuleRestApiSlackResource": "Module::RestApi::SlackResource",
        "ModuleRestApiSlackResourcePOST": "Module::RestApi::SlackResource::POST",
        "FunctionRestApiPermission": "Function::RestApiPermission",
        "ModuleRestApiLogGroup": "Module::RestApi::LogGroup",
        "ModuleRestApiDeployment1D1D317CDC4C2886ADBCC3C5E5DC5FF1": "Module::RestApi::Deployment1D1D317CDC4C2886ADBCC3C5E5DC5FF1",
        "ModuleRestApiStage": "Module::RestApi::Stage"
      },
      "TypeNameMappings": {
        "Custom::LambdaSharpRegistrationModule": "LambdaSharp::Registration::Module",
        "Custom::LambdaSharpRegistrationFunction": "LambdaSharp::Registration::Function"
      }
    }
  }
}<|MERGE_RESOLUTION|>--- conflicted
+++ resolved
@@ -72,11 +72,7 @@
     "DeploymentChecksum": {
       "Type": "String",
       "Description": "Deployment Checksum",
-<<<<<<< HEAD
-      "Default": "2F5E5C5A4C1C91D4E3BA95CCB5641DF9"
-=======
       "Default": "9414CAAC20319FC6123E5235070A4A94"
->>>>>>> d211ec3c
     }
   },
   "Resources": {
@@ -709,11 +705,7 @@
       }
     },
     "LambdaSharpTool": {
-<<<<<<< HEAD
-      "Value": "0.8.0.0-rc1"
-=======
       "Value": "0.8.0.0"
->>>>>>> d211ec3c
     },
     "LambdaSharpTier": {
       "Value": {
@@ -954,15 +946,9 @@
       "Version": "2019-07-04",
       "Module": "Test.TestModule:1.0-DEV",
       "Description": "LambdaSharp CloudFormation Test",
-<<<<<<< HEAD
-      "TemplateChecksum": "2F5E5C5A4C1C91D4E3BA95CCB5641DF9",
-      "Date": "2019-08-09T15:00:00Z",
-      "CoreServicesVersion": "0.8.0-rc1",
-=======
       "TemplateChecksum": "9414CAAC20319FC6123E5235070A4A94",
       "Date": "2019-08-09T15:00:00Z",
       "CoreServicesVersion": "0.8.0",
->>>>>>> d211ec3c
       "ParameterSections": [
         {
           "Title": "Module Settings",
