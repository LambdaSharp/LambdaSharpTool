--- conflicted
+++ resolved
@@ -72,11 +72,7 @@
     "DeploymentChecksum": {
       "Type": "String",
       "Description": "Deployment Checksum",
-<<<<<<< HEAD
-      "Default": "30E3CE398E6AB2EFFECCD8261C10AA24"
-=======
       "Default": "C8C1E8BE65E9A05C09608E257EADB4AC"
->>>>>>> 98d31a1a
     }
   },
   "Resources": {
@@ -939,11 +935,7 @@
       "Version": "2019-07-04",
       "Module": "Test.TestModule:1.0-DEV",
       "Description": "LambdaSharp CloudFormation Test",
-<<<<<<< HEAD
-      "TemplateChecksum": "30E3CE398E6AB2EFFECCD8261C10AA24",
-=======
       "TemplateChecksum": "C8C1E8BE65E9A05C09608E257EADB4AC",
->>>>>>> 98d31a1a
       "Date": "2019-08-09T15:00:00Z",
       "CoreServicesVersion": "1",
       "ParameterSections": [
