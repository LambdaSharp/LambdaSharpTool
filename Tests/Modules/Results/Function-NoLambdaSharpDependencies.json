--- conflicted
+++ resolved
@@ -37,11 +37,7 @@
     "DeploymentChecksum": {
       "Type": "String",
       "Description": "Deployment Checksum",
-<<<<<<< HEAD
-      "Default": "93C03A6E10EC080A3359F795330E7EF7"
-=======
       "Default": "9E56870FE23125F07D04F3A5EDD8A6D0"
->>>>>>> 98d31a1a
     }
   },
   "Resources": {
@@ -335,11 +331,7 @@
       "Version": "2019-07-04",
       "Module": "Test.TestModule:1.0-DEV",
       "Description": "LambdaSharp CloudFormation Test",
-<<<<<<< HEAD
-      "TemplateChecksum": "93C03A6E10EC080A3359F795330E7EF7",
-=======
       "TemplateChecksum": "9E56870FE23125F07D04F3A5EDD8A6D0",
->>>>>>> 98d31a1a
       "Date": "2019-08-09T15:00:00Z",
       "CoreServicesVersion": "1",
       "ParameterSections": [
