{
  "AWSTemplateFormatVersion": "2010-09-09",
  "Description": "LambdaSharp CloudFormation Test (v1.0-DEV)",
  "Parameters": {
    "Secrets": {
      "Type": "String",
      "Description": "Secret Keys (ARNs)",
      "Default": ""
    },
    "XRayTracing": {
      "Type": "String",
      "Description": "AWS X-Ray Tracing",
      "AllowedValues": [
        "Disabled",
        "RootModule",
        "AllModules"
      ],
      "Default": "Disabled"
    },
    "LambdaSharpCoreServices": {
      "Type": "String",
      "Description": "Use LambdaSharp.Core Services",
      "AllowedValues": [
        "Disabled",
        "Enabled"
      ],
      "Default": "Disabled"
    },
    "DeploymentBucketName": {
      "Type": "String",
      "Description": "Deployment S3 Bucket Name"
    },
    "DeploymentPrefix": {
      "Type": "String",
      "Description": "Deployment Tier Prefix"
    },
    "DeploymentPrefixLowercase": {
      "Type": "String",
      "Description": "Deployment Tier Prefix (lowercase)"
    },
    "DeploymentRoot": {
      "Type": "String",
      "Description": "Root Stack Name",
      "Default": ""
    },
    "DeploymentChecksum": {
      "Type": "String",
      "Description": "Deployment Checksum",
      "Default": "6A20288C7FCE52091F6912E1575B6B37"
    }
  },
  "Resources": {
    "Function": {
      "Type": "AWS::Lambda::Function",
      "Properties": {
        "Code": {
          "S3Bucket": {
            "Ref": "DeploymentBucketName"
          },
          "S3Key": "<%MODULE_ORIGIN%>/Test/TestModule/.artifacts/Function-DRYRUN.zip"
        },
        "Description": "My function (v1.0-DEV)",
        "Environment": {
          "Variables": {
            "MODULE_ID": {
              "Ref": "AWS::StackName"
            },
            "MODULE_INFO": "Test.TestModule:1.0-DEV",
            "LAMBDA_NAME": "Function",
            "LAMBDA_RUNTIME": "dotnetcore2.1",
            "DEPLOYMENTBUCKETNAME": {
              "Ref": "DeploymentBucketName"
            },
            "STR_MODULE_ROLE_SECRETSPOLICY": {
              "Fn::If": [
                "ModuleRoleSecretsPolicyCondition",
                {
                  "Ref": "ModuleRoleSecretsPolicy"
                },
                {
                  "Ref": "AWS::NoValue"
                }
              ]
            }
          }
        },
        "Handler": "Function::LambdaSharpTestModule.Function.Function::FunctionHandlerAsync",
        "MemorySize": "128",
        "Role": {
          "Fn::GetAtt": [
            "ModuleRole",
            "Arn"
          ]
        },
        "Runtime": "dotnetcore2.1",
        "Timeout": "30",
        "TracingConfig": {
          "Mode": {
            "Fn::If": [
              "XRayIsEnabled",
              "Active",
              "PassThrough"
            ]
          }
        }
      }
    },
    "FunctionLogGroup": {
      "Type": "AWS::Logs::LogGroup",
      "Properties": {
        "LogGroupName": {
          "Fn::Sub": "/aws/lambda/${Function}"
        },
        "RetentionInDays": 30
      }
    },
    "ModuleRole": {
      "Type": "AWS::IAM::Role",
      "Properties": {
        "AssumeRolePolicyDocument": {
          "Version": "2012-10-17",
          "Statement": [
            {
              "Sid": "ModuleLambdaPrincipal",
              "Effect": "Allow",
              "Principal": {
                "Service": "lambda.amazonaws.com"
              },
              "Action": "sts:AssumeRole"
            }
          ]
        },
        "Policies": [
          {
            "PolicyDocument": {
              "Version": "2012-10-17",
              "Statement": [
                {
                  "Sid": "LogStream",
                  "Effect": "Allow",
                  "Action": [
                    "logs:CreateLogStream",
                    "logs:PutLogEvents"
                  ],
                  "Resource": "arn:aws:logs:*:*:*"
                },
                {
                  "Sid": "CloudFormation",
                  "Effect": "Allow",
                  "Action": [
                    "cloudformation:DescribeStacks"
                  ],
                  "Resource": {
                    "Ref": "AWS::StackId"
                  }
                },
                {
                  "Sid": "AWSXRay",
                  "Effect": "Allow",
                  "Action": [
                    "xray:GetSamplingRules",
                    "xray:GetSamplingStatisticSummaries",
                    "xray:GetSamplingTargets",
                    "xray:PutTelemetryRecords",
                    "xray:PutTraceSegments"
                  ],
                  "Resource": "*"
                },
                {
                  "Sid": "DeploymentBucketReadOnly",
                  "Effect": "Allow",
                  "Action": [
                    "s3:GetObject"
                  ],
                  "Resource": {
                    "Fn::Sub": "arn:aws:s3:::${DeploymentBucketName}/<%MODULE_ORIGIN%>/Test/TestModule/.artifacts/*"
                  }
                }
              ]
            },
            "PolicyName": {
              "Fn::Sub": "${AWS::StackName}ModulePolicy"
            }
          }
        ]
      }
    },
    "ModuleRoleSecretsPolicy": {
      "Type": "AWS::IAM::Policy",
      "Condition": "ModuleRoleSecretsPolicyCondition",
      "Properties": {
        "PolicyDocument": {
          "Version": "2012-10-17",
          "Statement": [
            {
              "Sid": "Secrets",
              "Effect": "Allow",
              "Action": [
                "kms:Decrypt",
                "kms:Encrypt"
              ],
              "Resource": {
                "Fn::Split": [
                  ",",
                  {
                    "Ref": "Secrets"
                  }
                ]
              }
            }
          ]
        },
        "PolicyName": {
          "Fn::Sub": "${AWS::StackName}ModuleRoleSecrets"
        },
        "Roles": [
          {
            "Ref": "ModuleRole"
          }
        ]
      }
    },
    "ModuleRegistration": {
      "Type": "Custom::LambdaSharpRegistrationModule",
      "Condition": "UseCoreServices",
      "Properties": {
        "ServiceToken": {
          "Fn::ImportValue": {
            "Fn::Sub": "${DeploymentPrefix}LambdaSharp::Registration::Module"
          }
        },
        "ResourceType": "LambdaSharp::Registration::Module",
        "Module": "Test.TestModule:1.0-DEV",
        "ModuleId": {
          "Ref": "AWS::StackName"
        }
      }
    },
    "FunctionRegistration": {
      "Type": "Custom::LambdaSharpRegistrationFunction",
      "Condition": "UseCoreServices",
      "Properties": {
        "ServiceToken": {
          "Fn::ImportValue": {
            "Fn::Sub": "${DeploymentPrefix}LambdaSharp::Registration::Function"
          }
        },
        "ResourceType": "LambdaSharp::Registration::Function",
        "ModuleId": {
          "Ref": "AWS::StackName"
        },
        "FunctionId": {
          "Ref": "Function"
        },
        "FunctionName": "Function",
        "FunctionLogGroupName": {
          "Fn::Sub": "/aws/lambda/${Function}"
        },
        "FunctionPlatform": "AWS Lambda",
        "FunctionFramework": "dotnetcore2.1",
        "FunctionLanguage": "csharp",
        "FunctionMaxMemory": "128",
        "FunctionMaxDuration": "30"
      },
      "DependsOn": [
        "ModuleRegistration"
      ]
    }
  },
  "Outputs": {
    "Module": {
      "Value": "Test.TestModule:1.0-DEV@<%MODULE_ORIGIN%>"
    },
    "ModuleChecksum": {
      "Value": "6A20288C7FCE52091F6912E1575B6B37"
    },
    "LambdaSharpTool": {
<<<<<<< HEAD
      "Value": "0.7.0.7"
=======
      "Value": "0.7.0.8"
>>>>>>> d95222c0
    },
    "LambdaSharpTier": {
      "Value": {
        "Fn::Select": [
          "0",
          {
            "Fn::Split": [
              "-",
              {
                "Ref": "DeploymentPrefix"
              }
            ]
          }
        ]
      }
    }
  },
  "Conditions": {
    "XRayIsEnabled": {
      "Fn::Not": [
        {
          "Fn::Equals": [
            {
              "Ref": "XRayTracing"
            },
            "Disabled"
          ]
        }
      ]
    },
    "UseCoreServices": {
      "Fn::Equals": [
        {
          "Ref": "LambdaSharpCoreServices"
        },
        "Enabled"
      ]
    },
    "ModuleRoleSecretsPolicyCondition": {
      "Fn::Not": [
        {
          "Fn::Equals": [
            {
              "Ref": "Secrets"
            },
            ""
          ]
        }
      ]
    }
  },
  "Metadata": {
    "AWS::CloudFormation::Interface": {
      "ParameterLabels": {
        "Secrets": {
          "default": "Comma-separated list of additional KMS secret keys [String]"
        },
        "XRayTracing": {
          "default": "Enable AWS X-Ray tracing mode for module resources [String]"
        },
        "LambdaSharpCoreServices": {
          "default": "Integrate with LambdaSharp.Core services [String]"
        },
        "DeploymentBucketName": {
          "default": "Deployment S3 bucket name [String]"
        },
        "DeploymentPrefix": {
          "default": "Deployment tier prefix [String]"
        },
        "DeploymentPrefixLowercase": {
          "default": "Deployment tier prefix (lowercase) [String]"
        },
        "DeploymentRoot": {
          "default": "Root stack name for nested deployments, blank otherwise [String]"
        },
        "DeploymentChecksum": {
          "default": "CloudFormation template MD5 checksum [String]"
        }
      },
      "ParameterGroups": [
        {
          "Label": {
            "default": "LambdaSharp Module Options"
          },
          "Parameters": [
            "Secrets",
            "XRayTracing",
            "LambdaSharpCoreServices"
          ]
        },
        {
          "Label": {
            "default": "LambdaSharp Deployment Settings (DO NOT MODIFY)"
          },
          "Parameters": [
            "DeploymentBucketName",
            "DeploymentPrefix",
            "DeploymentPrefixLowercase",
            "DeploymentRoot",
            "DeploymentChecksum"
          ]
        }
      ]
    },
    "LambdaSharp::Manifest": {
      "Version": "2019-07-04",
      "Module": "Test.TestModule:1.0-DEV",
      "Description": "LambdaSharp CloudFormation Test",
      "TemplateChecksum": "6A20288C7FCE52091F6912E1575B6B37",
      "Date": "2019-08-09T15:00:00Z",
      "CoreServicesVersion": "0.7.0",
      "ParameterSections": [
        {
          "Title": "LambdaSharp Module Options",
          "Parameters": [
            {
              "Name": "Secrets",
              "Type": "String",
              "Label": "Comma-separated list of additional KMS secret keys",
              "Default": ""
            },
            {
              "Name": "XRayTracing",
              "Type": "String",
              "Label": "Enable AWS X-Ray tracing mode for module resources",
              "Default": "Disabled",
              "AllowedValues": [
                "Disabled",
                "RootModule",
                "AllModules"
              ]
            },
            {
              "Name": "LambdaSharpCoreServices",
              "Type": "String",
              "Label": "Integrate with LambdaSharp.Core services",
              "Default": "Disabled",
              "AllowedValues": [
                "Disabled",
                "Enabled"
              ]
            }
          ]
        }
      ],
      "Git": {
        "Branch": "test-branch",
        "SHA": "0123456789ABCDEF0123456789ABCDEF01234567"
      },
      "Artifacts": [],
      "Dependencies": [],
      "ResourceTypes": [],
      "Outputs": []
    },
    "LambdaSharp::NameMappings": {
      "Version": "2019-07-04",
      "ResourceNameMappings": {
        "FunctionLogGroup": "Function::LogGroup",
        "ModuleRole": "Module::Role",
        "ModuleRoleSecretsPolicy": "Module::Role::SecretsPolicy",
        "ModuleRegistration": "Module::Registration",
        "FunctionRegistration": "Function::Registration"
      },
      "TypeNameMappings": {
        "Custom::LambdaSharpRegistrationModule": "LambdaSharp::Registration::Module",
        "Custom::LambdaSharpRegistrationFunction": "LambdaSharp::Registration::Function"
      }
    }
  }
}<|MERGE_RESOLUTION|>--- conflicted
+++ resolved
@@ -275,11 +275,7 @@
       "Value": "6A20288C7FCE52091F6912E1575B6B37"
     },
     "LambdaSharpTool": {
-<<<<<<< HEAD
-      "Value": "0.7.0.7"
-=======
       "Value": "0.7.0.8"
->>>>>>> d95222c0
     },
     "LambdaSharpTier": {
       "Value": {
