{
  "AWSTemplateFormatVersion": "2010-09-09",
  "Description": "LambdaSharp CloudFormation Test (v1.0-DEV)",
  "Parameters": {
    "MyParameter": {
      "Type": "String"
    },
    "Secrets": {
      "Type": "String",
      "Description": "Secret Keys (ARNs)",
      "Default": ""
    },
    "LambdaSharpCoreServices": {
      "Type": "String",
      "Description": "Use LambdaSharp.Core Services",
      "AllowedValues": [
        "Disabled",
        "Enabled"
      ],
      "Default": "Disabled"
    },
    "DeploymentBucketName": {
      "Type": "String",
      "Description": "Deployment S3 Bucket Name"
    },
    "DeploymentPrefix": {
      "Type": "String",
      "Description": "Deployment Tier Prefix"
    },
    "DeploymentPrefixLowercase": {
      "Type": "String",
      "Description": "Deployment Tier Prefix (lowercase)"
    },
    "DeploymentRoot": {
      "Type": "String",
      "Description": "Root Stack Name",
      "Default": ""
    },
    "DeploymentChecksum": {
      "Type": "String",
      "Description": "Deployment Checksum",
      "Default": "E1BA374E0FD70CDD86D220A070CB4DC4"
    }
  },
  "Resources": {
    "MyResource": {
      "Type": "AWS::SNS::Topic",
      "Condition": "MyResourceCondition",
      "Properties": {}
    },
    "ModuleRegistration": {
      "Type": "Custom::LambdaSharpRegistrationModule",
      "Condition": "UseCoreServices",
      "Properties": {
        "ServiceToken": {
          "Fn::ImportValue": {
            "Fn::Sub": "${DeploymentPrefix}LambdaSharp::Registration::Module"
          }
        },
        "ResourceType": "LambdaSharp::Registration::Module",
        "Module": "Test.TestModule:1.0-DEV",
        "ModuleId": {
          "Ref": "AWS::StackName"
        }
      }
    }
  },
  "Outputs": {
    "Module": {
      "Value": "Test.TestModule:1.0-DEV@<%MODULE_ORIGIN%>"
    },
    "ModuleChecksum": {
      "Value": "E1BA374E0FD70CDD86D220A070CB4DC4"
    },
    "LambdaSharpTool": {
<<<<<<< HEAD
      "Value": "0.7.0.7"
=======
      "Value": "0.7.0.8"
>>>>>>> d95222c0
    },
    "LambdaSharpTier": {
      "Value": {
        "Fn::Select": [
          "0",
          {
            "Fn::Split": [
              "-",
              {
                "Ref": "DeploymentPrefix"
              }
            ]
          }
        ]
      }
    }
  },
  "Conditions": {
    "MyResourceCondition": {
      "Fn::Equals": [
        {
          "Ref": "MyParameter"
        },
        "value"
      ]
    },
    "UseCoreServices": {
      "Fn::Equals": [
        {
          "Ref": "LambdaSharpCoreServices"
        },
        "Enabled"
      ]
    }
  },
  "Metadata": {
    "AWS::CloudFormation::Interface": {
      "ParameterLabels": {
        "Secrets": {
          "default": "Comma-separated list of additional KMS secret keys [String]"
        },
        "LambdaSharpCoreServices": {
          "default": "Integrate with LambdaSharp.Core services [String]"
        },
        "DeploymentBucketName": {
          "default": "Deployment S3 bucket name [String]"
        },
        "DeploymentPrefix": {
          "default": "Deployment tier prefix [String]"
        },
        "DeploymentPrefixLowercase": {
          "default": "Deployment tier prefix (lowercase) [String]"
        },
        "DeploymentRoot": {
          "default": "Root stack name for nested deployments, blank otherwise [String]"
        },
        "DeploymentChecksum": {
          "default": "CloudFormation template MD5 checksum [String]"
        }
      },
      "ParameterGroups": [
        {
          "Label": {
            "default": "Module Settings"
          },
          "Parameters": [
            "MyParameter"
          ]
        },
        {
          "Label": {
            "default": "LambdaSharp Module Options"
          },
          "Parameters": [
            "Secrets",
            "LambdaSharpCoreServices"
          ]
        },
        {
          "Label": {
            "default": "LambdaSharp Deployment Settings (DO NOT MODIFY)"
          },
          "Parameters": [
            "DeploymentBucketName",
            "DeploymentPrefix",
            "DeploymentPrefixLowercase",
            "DeploymentRoot",
            "DeploymentChecksum"
          ]
        }
      ]
    },
    "LambdaSharp::Manifest": {
      "Version": "2019-07-04",
      "Module": "Test.TestModule:1.0-DEV",
      "Description": "LambdaSharp CloudFormation Test",
      "TemplateChecksum": "E1BA374E0FD70CDD86D220A070CB4DC4",
      "Date": "2019-08-09T15:00:00Z",
      "CoreServicesVersion": "0.7.0",
      "ParameterSections": [
        {
          "Title": "Module Settings",
          "Parameters": [
            {
              "Name": "MyParameter",
              "Type": "String"
            }
          ]
        },
        {
          "Title": "LambdaSharp Module Options",
          "Parameters": [
            {
              "Name": "Secrets",
              "Type": "String",
              "Label": "Comma-separated list of additional KMS secret keys",
              "Default": ""
            },
            {
              "Name": "LambdaSharpCoreServices",
              "Type": "String",
              "Label": "Integrate with LambdaSharp.Core services",
              "Default": "Disabled",
              "AllowedValues": [
                "Disabled",
                "Enabled"
              ]
            }
          ]
        }
      ],
      "Git": {
        "Branch": "test-branch",
        "SHA": "0123456789ABCDEF0123456789ABCDEF01234567"
      },
      "Artifacts": [],
      "Dependencies": [],
      "ResourceTypes": [],
      "Outputs": []
    },
    "LambdaSharp::NameMappings": {
      "Version": "2019-07-04",
      "ResourceNameMappings": {
        "ModuleRegistration": "Module::Registration"
      },
      "TypeNameMappings": {
        "Custom::LambdaSharpRegistrationModule": "LambdaSharp::Registration::Module"
      }
    }
  }
}<|MERGE_RESOLUTION|>--- conflicted
+++ resolved
@@ -73,11 +73,7 @@
       "Value": "E1BA374E0FD70CDD86D220A070CB4DC4"
     },
     "LambdaSharpTool": {
-<<<<<<< HEAD
-      "Value": "0.7.0.7"
-=======
       "Value": "0.7.0.8"
->>>>>>> d95222c0
     },
     "LambdaSharpTier": {
       "Value": {
