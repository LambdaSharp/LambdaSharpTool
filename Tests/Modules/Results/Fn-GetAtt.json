{
  "AWSTemplateFormatVersion": "2010-09-09",
  "Description": "LambdaSharp CloudFormation Test (v1.0-DEV)",
  "Parameters": {
    "Secrets": {
      "Type": "String",
      "Description": "Secret Keys (ARNs)",
      "Default": ""
    },
    "LambdaSharpCoreServices": {
      "Type": "String",
      "Description": "Use LambdaSharp.Core Services",
      "AllowedValues": [
        "Disabled",
        "Enabled"
      ],
      "Default": "Disabled"
    },
    "DeploymentBucketName": {
      "Type": "String",
      "Description": "Deployment S3 Bucket Name"
    },
    "DeploymentPrefix": {
      "Type": "String",
      "Description": "Deployment Tier Prefix"
    },
    "DeploymentPrefixLowercase": {
      "Type": "String",
      "Description": "Deployment Tier Prefix (lowercase)"
    },
    "DeploymentRoot": {
      "Type": "String",
      "Description": "Root Stack Name",
      "Default": ""
    },
    "DeploymentChecksum": {
      "Type": "String",
      "Description": "Deployment Checksum",
      "Default": "D3D3E4FE230644B2EECEA869758735C0"
    }
  },
  "Resources": {
    "MyResource": {
      "Type": "Custom::Handler",
      "Properties": {
        "Result": {
          "Fn::GetAtt": [
            "OtherResource",
            "TopicName"
          ]
        }
      }
    },
    "OtherResource": {
      "Type": "AWS::SNS::Topic",
      "Properties": {}
    },
    "ModuleRegistration": {
      "Type": "Custom::LambdaSharpRegistrationModule",
      "Condition": "UseCoreServices",
      "Properties": {
        "ServiceToken": {
          "Fn::ImportValue": {
            "Fn::Sub": "${DeploymentPrefix}LambdaSharp::Registration::Module"
          }
        },
        "ResourceType": "LambdaSharp::Registration::Module",
        "Module": "Test.TestModule:1.0-DEV",
        "ModuleId": {
          "Ref": "AWS::StackName"
        }
      }
    }
  },
  "Outputs": {
    "Module": {
      "Value": "Test.TestModule:1.0-DEV@<%MODULE_ORIGIN%>"
    },
    "ModuleChecksum": {
      "Value": "D3D3E4FE230644B2EECEA869758735C0"
    },
    "LambdaSharpTool": {
<<<<<<< HEAD
      "Value": "0.7.0.7"
=======
      "Value": "0.7.0.8"
>>>>>>> d95222c0
    },
    "LambdaSharpTier": {
      "Value": {
        "Fn::Select": [
          "0",
          {
            "Fn::Split": [
              "-",
              {
                "Ref": "DeploymentPrefix"
              }
            ]
          }
        ]
      }
    }
  },
  "Conditions": {
    "UseCoreServices": {
      "Fn::Equals": [
        {
          "Ref": "LambdaSharpCoreServices"
        },
        "Enabled"
      ]
    }
  },
  "Metadata": {
    "AWS::CloudFormation::Interface": {
      "ParameterLabels": {
        "Secrets": {
          "default": "Comma-separated list of additional KMS secret keys [String]"
        },
        "LambdaSharpCoreServices": {
          "default": "Integrate with LambdaSharp.Core services [String]"
        },
        "DeploymentBucketName": {
          "default": "Deployment S3 bucket name [String]"
        },
        "DeploymentPrefix": {
          "default": "Deployment tier prefix [String]"
        },
        "DeploymentPrefixLowercase": {
          "default": "Deployment tier prefix (lowercase) [String]"
        },
        "DeploymentRoot": {
          "default": "Root stack name for nested deployments, blank otherwise [String]"
        },
        "DeploymentChecksum": {
          "default": "CloudFormation template MD5 checksum [String]"
        }
      },
      "ParameterGroups": [
        {
          "Label": {
            "default": "LambdaSharp Module Options"
          },
          "Parameters": [
            "Secrets",
            "LambdaSharpCoreServices"
          ]
        },
        {
          "Label": {
            "default": "LambdaSharp Deployment Settings (DO NOT MODIFY)"
          },
          "Parameters": [
            "DeploymentBucketName",
            "DeploymentPrefix",
            "DeploymentPrefixLowercase",
            "DeploymentRoot",
            "DeploymentChecksum"
          ]
        }
      ]
    },
    "LambdaSharp::Manifest": {
      "Version": "2019-07-04",
      "Module": "Test.TestModule:1.0-DEV",
      "Description": "LambdaSharp CloudFormation Test",
      "TemplateChecksum": "D3D3E4FE230644B2EECEA869758735C0",
      "Date": "2019-08-09T15:00:00Z",
      "CoreServicesVersion": "0.7.0",
      "ParameterSections": [
        {
          "Title": "LambdaSharp Module Options",
          "Parameters": [
            {
              "Name": "Secrets",
              "Type": "String",
              "Label": "Comma-separated list of additional KMS secret keys",
              "Default": ""
            },
            {
              "Name": "LambdaSharpCoreServices",
              "Type": "String",
              "Label": "Integrate with LambdaSharp.Core services",
              "Default": "Disabled",
              "AllowedValues": [
                "Disabled",
                "Enabled"
              ]
            }
          ]
        }
      ],
      "Git": {
        "Branch": "test-branch",
        "SHA": "0123456789ABCDEF0123456789ABCDEF01234567"
      },
      "Artifacts": [],
      "Dependencies": [],
      "ResourceTypes": [],
      "Outputs": []
    },
    "LambdaSharp::NameMappings": {
      "Version": "2019-07-04",
      "ResourceNameMappings": {
        "ModuleRegistration": "Module::Registration"
      },
      "TypeNameMappings": {
        "Custom::LambdaSharpRegistrationModule": "LambdaSharp::Registration::Module"
      }
    }
  }
}<|MERGE_RESOLUTION|>--- conflicted
+++ resolved
@@ -80,11 +80,7 @@
       "Value": "D3D3E4FE230644B2EECEA869758735C0"
     },
     "LambdaSharpTool": {
-<<<<<<< HEAD
-      "Value": "0.7.0.7"
-=======
       "Value": "0.7.0.8"
->>>>>>> d95222c0
     },
     "LambdaSharpTier": {
       "Value": {
