{
  "AWSTemplateFormatVersion": "2010-09-09",
  "Description": "LambdaSharp CloudFormation Test (v1.0-DEV)",
  "Parameters": {
    "Secrets": {
      "Type": "String",
      "Description": "Secret Keys (ARNs)",
      "Default": ""
    },
    "LambdaSharpCoreServices": {
      "Type": "String",
      "Description": "Use LambdaSharp.Core Services",
      "AllowedValues": [
        "Disabled",
        "Enabled"
      ],
      "Default": "Disabled"
    },
    "DeploymentBucketName": {
      "Type": "String",
      "Description": "Deployment S3 Bucket Name"
    },
    "DeploymentPrefix": {
      "Type": "String",
      "Description": "Deployment Tier Prefix"
    },
    "DeploymentPrefixLowercase": {
      "Type": "String",
      "Description": "Deployment Tier Prefix (lowercase)"
    },
    "DeploymentRoot": {
      "Type": "String",
      "Description": "Root Stack Name",
      "Default": ""
    },
    "DeploymentChecksum": {
      "Type": "String",
      "Description": "Deployment Checksum",
      "Default": "8F8A95B782164783E4F62B29DEA6D380"
    }
  },
  "Resources": {
    "MyResource": {
      "Type": "Custom::Handler",
      "Properties": {
        "Result": {
          "Fn::Split": [
            "|",
            "a|b|c"
          ]
        }
      }
    },
    "ModuleRegistration": {
      "Type": "Custom::LambdaSharpRegistrationModule",
      "Condition": "UseCoreServices",
      "Properties": {
        "ServiceToken": {
          "Fn::ImportValue": {
            "Fn::Sub": "${DeploymentPrefix}LambdaSharp::Registration::Module"
          }
        },
        "ResourceType": "LambdaSharp::Registration::Module",
        "Module": "Test.TestModule:1.0-DEV",
        "ModuleId": {
          "Ref": "AWS::StackName"
        }
      }
    }
  },
  "Outputs": {
    "Module": {
      "Value": "Test.TestModule:1.0-DEV@<%MODULE_ORIGIN%>"
    },
    "ModuleChecksum": {
      "Value": "8F8A95B782164783E4F62B29DEA6D380"
    },
    "LambdaSharpTool": {
<<<<<<< HEAD
      "Value": "0.7.0.7"
=======
      "Value": "0.7.0.8"
>>>>>>> d95222c0
    },
    "LambdaSharpTier": {
      "Value": {
        "Fn::Select": [
          "0",
          {
            "Fn::Split": [
              "-",
              {
                "Ref": "DeploymentPrefix"
              }
            ]
          }
        ]
      }
    }
  },
  "Conditions": {
    "UseCoreServices": {
      "Fn::Equals": [
        {
          "Ref": "LambdaSharpCoreServices"
        },
        "Enabled"
      ]
    }
  },
  "Metadata": {
    "AWS::CloudFormation::Interface": {
      "ParameterLabels": {
        "Secrets": {
          "default": "Comma-separated list of additional KMS secret keys [String]"
        },
        "LambdaSharpCoreServices": {
          "default": "Integrate with LambdaSharp.Core services [String]"
        },
        "DeploymentBucketName": {
          "default": "Deployment S3 bucket name [String]"
        },
        "DeploymentPrefix": {
          "default": "Deployment tier prefix [String]"
        },
        "DeploymentPrefixLowercase": {
          "default": "Deployment tier prefix (lowercase) [String]"
        },
        "DeploymentRoot": {
          "default": "Root stack name for nested deployments, blank otherwise [String]"
        },
        "DeploymentChecksum": {
          "default": "CloudFormation template MD5 checksum [String]"
        }
      },
      "ParameterGroups": [
        {
          "Label": {
            "default": "LambdaSharp Module Options"
          },
          "Parameters": [
            "Secrets",
            "LambdaSharpCoreServices"
          ]
        },
        {
          "Label": {
            "default": "LambdaSharp Deployment Settings (DO NOT MODIFY)"
          },
          "Parameters": [
            "DeploymentBucketName",
            "DeploymentPrefix",
            "DeploymentPrefixLowercase",
            "DeploymentRoot",
            "DeploymentChecksum"
          ]
        }
      ]
    },
    "LambdaSharp::Manifest": {
      "Version": "2019-07-04",
      "Module": "Test.TestModule:1.0-DEV",
      "Description": "LambdaSharp CloudFormation Test",
      "TemplateChecksum": "8F8A95B782164783E4F62B29DEA6D380",
      "Date": "2019-08-09T15:00:00Z",
      "CoreServicesVersion": "0.7.0",
      "ParameterSections": [
        {
          "Title": "LambdaSharp Module Options",
          "Parameters": [
            {
              "Name": "Secrets",
              "Type": "String",
              "Label": "Comma-separated list of additional KMS secret keys",
              "Default": ""
            },
            {
              "Name": "LambdaSharpCoreServices",
              "Type": "String",
              "Label": "Integrate with LambdaSharp.Core services",
              "Default": "Disabled",
              "AllowedValues": [
                "Disabled",
                "Enabled"
              ]
            }
          ]
        }
      ],
      "Git": {
        "Branch": "test-branch",
        "SHA": "0123456789ABCDEF0123456789ABCDEF01234567"
      },
      "Artifacts": [],
      "Dependencies": [],
      "ResourceTypes": [],
      "Outputs": []
    },
    "LambdaSharp::NameMappings": {
      "Version": "2019-07-04",
      "ResourceNameMappings": {
        "ModuleRegistration": "Module::Registration"
      },
      "TypeNameMappings": {
        "Custom::LambdaSharpRegistrationModule": "LambdaSharp::Registration::Module"
      }
    }
  }
}<|MERGE_RESOLUTION|>--- conflicted
+++ resolved
@@ -76,11 +76,7 @@
       "Value": "8F8A95B782164783E4F62B29DEA6D380"
     },
     "LambdaSharpTool": {
-<<<<<<< HEAD
-      "Value": "0.7.0.7"
-=======
       "Value": "0.7.0.8"
->>>>>>> d95222c0
     },
     "LambdaSharpTier": {
       "Value": {
