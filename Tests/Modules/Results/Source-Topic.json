{
  "AWSTemplateFormatVersion": "2010-09-09",
  "Description": "LambdaSharp CloudFormation Test (v1.0-DEV)",
  "Parameters": {
    "InputTopic": {
      "Type": "String",
      "Description": "Description for Input Topic"
    },
    "Secrets": {
      "Type": "String",
      "Description": "Secret Keys (ARNs)",
      "Default": ""
    },
    "XRayTracing": {
      "Type": "String",
      "Description": "AWS X-Ray Tracing",
      "AllowedValues": [
        "Disabled",
        "RootModule",
        "AllModules"
      ],
      "Default": "Disabled"
    },
    "LambdaSharpCoreServices": {
      "Type": "String",
      "Description": "Use LambdaSharp.Core Services",
      "AllowedValues": [
        "Disabled",
        "Enabled"
      ],
      "Default": "Disabled"
    },
    "LambdaSharpCoreDeadLetterQueue": {
      "Type": "String",
      "Description": "Cross-module reference for LambdaSharp.Core::DeadLetterQueue",
      "AllowedPattern": "^.+$",
      "ConstraintDescription": "must either be a cross-module reference or a non-empty value",
      "Default": "$LambdaSharp-Core::DeadLetterQueue"
    },
    "LambdaSharpCoreLoggingStream": {
      "Type": "String",
      "Description": "Cross-module reference for LambdaSharp.Core::LoggingStream",
      "AllowedPattern": "^.+$",
      "ConstraintDescription": "must either be a cross-module reference or a non-empty value",
      "Default": "$LambdaSharp-Core::LoggingStream"
    },
    "LambdaSharpCoreLoggingStreamRole": {
      "Type": "String",
      "Description": "Cross-module reference for LambdaSharp.Core::LoggingStreamRole",
      "AllowedPattern": "^.+$",
      "ConstraintDescription": "must either be a cross-module reference or a non-empty value",
      "Default": "$LambdaSharp-Core::LoggingStreamRole"
    },
    "DeploymentBucketName": {
      "Type": "String",
      "Description": "Deployment S3 Bucket Name"
    },
    "DeploymentPrefix": {
      "Type": "String",
      "Description": "Deployment Tier Prefix"
    },
    "DeploymentPrefixLowercase": {
      "Type": "String",
      "Description": "Deployment Tier Prefix (lowercase)"
    },
    "DeploymentRoot": {
      "Type": "String",
      "Description": "Root Stack Name",
      "Default": ""
    },
    "DeploymentChecksum": {
      "Type": "String",
      "Description": "Deployment Checksum",
      "Default": "7C02C5D2ED979ED5450644105F005F06"
    }
  },
  "Resources": {
    "Topic": {
      "Type": "AWS::SNS::Topic",
      "Properties": {}
    },
    "Function": {
      "Type": "AWS::Lambda::Function",
      "Properties": {
        "Code": {
          "S3Bucket": {
            "Ref": "DeploymentBucketName"
          },
          "S3Key": "<%MODULE_ORIGIN%>/Test/TestModule/.artifacts/Function-DRYRUN.zip"
        },
        "DeadLetterConfig": {
          "TargetArn": {
            "Fn::If": [
              "UseCoreServices",
              {
                "Fn::If": [
                  "LambdaSharpCoreDeadLetterQueueIsImported",
                  {
                    "Fn::ImportValue": {
                      "Fn::Sub": [
                        "${DeploymentPrefix}${Import}",
                        {
                          "Import": {
                            "Fn::Select": [
                              "1",
                              {
                                "Fn::Split": [
                                  "$",
                                  {
                                    "Ref": "LambdaSharpCoreDeadLetterQueue"
                                  }
                                ]
                              }
                            ]
                          }
                        }
                      ]
                    }
                  },
                  {
                    "Ref": "LambdaSharpCoreDeadLetterQueue"
                  }
                ]
              },
              {
                "Ref": "AWS::NoValue"
              }
            ]
          }
        },
        "Description": "My function (v1.0-DEV)",
        "Environment": {
          "Variables": {
            "MODULE_ID": {
              "Ref": "AWS::StackName"
            },
            "MODULE_INFO": "Test.TestModule:1.0-DEV",
            "LAMBDA_NAME": "Function",
            "LAMBDA_RUNTIME": "dotnetcore2.1",
            "DEPLOYMENTBUCKETNAME": {
              "Ref": "DeploymentBucketName"
            },
            "DEADLETTERQUEUE": {
              "Fn::If": [
                "UseCoreServices",
                {
                  "Fn::If": [
                    "LambdaSharpCoreDeadLetterQueueIsImported",
                    {
                      "Fn::ImportValue": {
                        "Fn::Sub": [
                          "${DeploymentPrefix}${Import}",
                          {
                            "Import": {
                              "Fn::Select": [
                                "1",
                                {
                                  "Fn::Split": [
                                    "$",
                                    {
                                      "Ref": "LambdaSharpCoreDeadLetterQueue"
                                    }
                                  ]
                                }
                              ]
                            }
                          }
                        ]
                      }
                    },
                    {
                      "Ref": "LambdaSharpCoreDeadLetterQueue"
                    }
                  ]
                },
                {
                  "Ref": "AWS::NoValue"
                }
              ]
            },
            "STR_MODULE_ROLE_DEADLETTERQUEUEPOLICY": {
              "Fn::If": [
                "UseCoreServices",
                {
                  "Ref": "ModuleRoleDeadLetterQueuePolicy"
                },
                {
                  "Ref": "AWS::NoValue"
                }
              ]
            },
            "STR_MODULE_ROLE_SECRETSPOLICY": {
              "Fn::If": [
                "ModuleRoleSecretsPolicyCondition",
                {
                  "Ref": "ModuleRoleSecretsPolicy"
                },
                {
                  "Ref": "AWS::NoValue"
                }
              ]
            }
          }
        },
        "Handler": "Function::LambdaSharpTestModule.Function.Function::FunctionHandlerAsync",
        "MemorySize": "128",
        "Role": {
          "Fn::GetAtt": [
            "ModuleRole",
            "Arn"
          ]
        },
        "Runtime": "dotnetcore2.1",
        "Timeout": "30",
        "TracingConfig": {
          "Mode": {
            "Fn::If": [
              "XRayIsEnabled",
              "Active",
              "PassThrough"
            ]
          }
        }
      }
    },
    "FunctionLogGroup": {
      "Type": "AWS::Logs::LogGroup",
      "Properties": {
        "LogGroupName": {
          "Fn::Sub": "/aws/lambda/${Function}"
        },
        "RetentionInDays": 30
      }
    },
    "ModuleRole": {
      "Type": "AWS::IAM::Role",
      "Properties": {
        "AssumeRolePolicyDocument": {
          "Version": "2012-10-17",
          "Statement": [
            {
              "Sid": "ModuleLambdaPrincipal",
              "Effect": "Allow",
              "Principal": {
                "Service": "lambda.amazonaws.com"
              },
              "Action": "sts:AssumeRole"
            }
          ]
        },
        "Policies": [
          {
            "PolicyDocument": {
              "Version": "2012-10-17",
              "Statement": [
                {
                  "Sid": "InputTopic",
                  "Effect": "Allow",
                  "Action": [
                    "sns:Subscribe"
                  ],
                  "Resource": {
                    "Ref": "InputTopic"
                  }
                },
                {
                  "Sid": "Topic",
                  "Effect": "Allow",
                  "Action": [
                    "sns:Subscribe"
                  ],
                  "Resource": {
                    "Ref": "Topic"
                  }
                },
                {
                  "Sid": "LogStream",
                  "Effect": "Allow",
                  "Action": [
                    "logs:CreateLogStream",
                    "logs:PutLogEvents"
                  ],
                  "Resource": "arn:aws:logs:*:*:*"
                },
                {
                  "Sid": "CloudFormation",
                  "Effect": "Allow",
                  "Action": [
                    "cloudformation:DescribeStacks"
                  ],
                  "Resource": {
                    "Ref": "AWS::StackId"
                  }
                },
                {
                  "Sid": "AWSXRay",
                  "Effect": "Allow",
                  "Action": [
                    "xray:GetSamplingRules",
                    "xray:GetSamplingStatisticSummaries",
                    "xray:GetSamplingTargets",
                    "xray:PutTelemetryRecords",
                    "xray:PutTraceSegments"
                  ],
                  "Resource": "*"
                },
                {
                  "Sid": "DeploymentBucketReadOnly",
                  "Effect": "Allow",
                  "Action": [
                    "s3:GetObject"
                  ],
                  "Resource": {
                    "Fn::Sub": "arn:aws:s3:::${DeploymentBucketName}/<%MODULE_ORIGIN%>/Test/TestModule/.artifacts/*"
                  }
                }
              ]
            },
            "PolicyName": {
              "Fn::Sub": "${AWS::StackName}ModulePolicy"
            }
          }
        ]
      }
    },
    "ModuleRoleDeadLetterQueuePolicy": {
      "Type": "AWS::IAM::Policy",
      "Condition": "UseCoreServices",
      "Properties": {
        "PolicyDocument": {
          "Version": "2012-10-17",
          "Statement": [
            {
              "Sid": "DeadLetterQueue",
              "Effect": "Allow",
              "Action": [
                "sqs:SendMessage"
              ],
              "Resource": {
                "Fn::If": [
                  "UseCoreServices",
                  {
                    "Fn::If": [
                      "LambdaSharpCoreDeadLetterQueueIsImported",
                      {
                        "Fn::ImportValue": {
                          "Fn::Sub": [
                            "${DeploymentPrefix}${Import}",
                            {
                              "Import": {
                                "Fn::Select": [
                                  "1",
                                  {
                                    "Fn::Split": [
                                      "$",
                                      {
                                        "Ref": "LambdaSharpCoreDeadLetterQueue"
                                      }
                                    ]
                                  }
                                ]
                              }
                            }
                          ]
                        }
                      },
                      {
                        "Ref": "LambdaSharpCoreDeadLetterQueue"
                      }
                    ]
                  },
                  {
                    "Ref": "AWS::NoValue"
                  }
                ]
              }
            }
          ]
        },
        "PolicyName": {
          "Fn::Sub": "${AWS::StackName}ModuleRoleDeadLetterQueue"
        },
        "Roles": [
          {
            "Ref": "ModuleRole"
          }
        ]
      }
    },
    "ModuleRoleSecretsPolicy": {
      "Type": "AWS::IAM::Policy",
      "Condition": "ModuleRoleSecretsPolicyCondition",
      "Properties": {
        "PolicyDocument": {
          "Version": "2012-10-17",
          "Statement": [
            {
              "Sid": "Secrets",
              "Effect": "Allow",
              "Action": [
                "kms:Decrypt",
                "kms:Encrypt"
              ],
              "Resource": {
                "Fn::Split": [
                  ",",
                  {
                    "Ref": "Secrets"
                  }
                ]
              }
            }
          ]
        },
        "PolicyName": {
          "Fn::Sub": "${AWS::StackName}ModuleRoleSecrets"
        },
        "Roles": [
          {
            "Ref": "ModuleRole"
          }
        ]
      }
    },
    "ModuleRegistration": {
      "Type": "Custom::LambdaSharpRegistrationModule",
      "Condition": "UseCoreServices",
      "Properties": {
        "ServiceToken": {
          "Fn::ImportValue": {
            "Fn::Sub": "${DeploymentPrefix}LambdaSharp::Registration::Module"
          }
        },
        "ResourceType": "LambdaSharp::Registration::Module",
        "Module": "Test.TestModule:1.0-DEV",
        "ModuleId": {
          "Ref": "AWS::StackName"
        }
      }
    },
    "FunctionRegistration": {
      "Type": "Custom::LambdaSharpRegistrationFunction",
      "Condition": "UseCoreServices",
      "Properties": {
        "ServiceToken": {
          "Fn::ImportValue": {
            "Fn::Sub": "${DeploymentPrefix}LambdaSharp::Registration::Function"
          }
        },
        "ResourceType": "LambdaSharp::Registration::Function",
        "ModuleId": {
          "Ref": "AWS::StackName"
        },
        "FunctionId": {
          "Ref": "Function"
        },
        "FunctionName": "Function",
        "FunctionLogGroupName": {
          "Fn::Sub": "/aws/lambda/${Function}"
        },
        "FunctionPlatform": "AWS Lambda",
        "FunctionFramework": "dotnetcore2.1",
        "FunctionLanguage": "csharp",
        "FunctionMaxMemory": "128",
        "FunctionMaxDuration": "30"
      },
      "DependsOn": [
        "ModuleRegistration"
      ]
    },
    "FunctionLogGroupSubscription": {
      "Type": "AWS::Logs::SubscriptionFilter",
      "Condition": "UseCoreServices",
      "Properties": {
        "DestinationArn": {
          "Fn::If": [
            "UseCoreServices",
            {
              "Fn::If": [
                "LambdaSharpCoreLoggingStreamIsImported",
                {
                  "Fn::ImportValue": {
                    "Fn::Sub": [
                      "${DeploymentPrefix}${Import}",
                      {
                        "Import": {
                          "Fn::Select": [
                            "1",
                            {
                              "Fn::Split": [
                                "$",
                                {
                                  "Ref": "LambdaSharpCoreLoggingStream"
                                }
                              ]
                            }
                          ]
                        }
                      }
                    ]
                  }
                },
                {
                  "Ref": "LambdaSharpCoreLoggingStream"
                }
              ]
            },
            {
              "Ref": "AWS::NoValue"
            }
          ]
        },
        "FilterPattern": "-\"*** \"",
        "LogGroupName": {
          "Ref": "FunctionLogGroup"
        },
        "RoleArn": {
          "Fn::If": [
            "UseCoreServices",
            {
              "Fn::If": [
                "LambdaSharpCoreLoggingStreamRoleIsImported",
                {
                  "Fn::ImportValue": {
                    "Fn::Sub": [
                      "${DeploymentPrefix}${Import}",
                      {
                        "Import": {
                          "Fn::Select": [
                            "1",
                            {
                              "Fn::Split": [
                                "$",
                                {
                                  "Ref": "LambdaSharpCoreLoggingStreamRole"
                                }
                              ]
                            }
                          ]
                        }
                      }
                    ]
                  }
                },
                {
                  "Ref": "LambdaSharpCoreLoggingStreamRole"
                }
              ]
            },
            {
              "Ref": "AWS::NoValue"
            }
          ]
        }
      }
    },
    "FunctionSource1Subscription": {
      "Type": "AWS::SNS::Subscription",
      "Properties": {
        "Endpoint": {
          "Fn::GetAtt": [
            "Function",
            "Arn"
          ]
        },
        "Protocol": "lambda",
        "TopicArn": {
          "Ref": "Topic"
        }
      }
    },
    "FunctionSource1Permission": {
      "Type": "AWS::Lambda::Permission",
      "Properties": {
        "Action": "lambda:InvokeFunction",
        "FunctionName": {
          "Ref": "Function"
        },
        "Principal": "sns.amazonaws.com",
        "SourceArn": {
          "Ref": "Topic"
        }
      }
    },
    "FunctionSource2Subscription": {
      "Type": "AWS::SNS::Subscription",
      "Properties": {
        "Endpoint": {
          "Fn::GetAtt": [
            "Function",
            "Arn"
          ]
        },
        "Protocol": "lambda",
        "TopicArn": {
          "Ref": "InputTopic"
        }
      }
    },
    "FunctionSource2Permission": {
      "Type": "AWS::Lambda::Permission",
      "Properties": {
        "Action": "lambda:InvokeFunction",
        "FunctionName": {
          "Ref": "Function"
        },
        "Principal": "sns.amazonaws.com",
        "SourceArn": {
          "Ref": "InputTopic"
        }
      }
    },
    "FunctionSource3Subscription": {
      "Type": "AWS::SNS::Subscription",
      "Properties": {
        "Endpoint": {
          "Fn::GetAtt": [
            "Function",
            "Arn"
          ]
        },
        "FilterPolicy": "{\"store\":[\"example_corp\"],\"event\":[{\"anything-but\":\"order_cancelled\"}],\"customer_interests\":[\"rugby\",\"football\",\"baseball\"],\"price_usd\":[{\"numeric\":[\">=\",\"100\"]}]}",
        "Protocol": "lambda",
        "TopicArn": {
          "Ref": "Topic"
        }
      }
    },
    "FunctionSource3Permission": {
      "Type": "AWS::Lambda::Permission",
      "Properties": {
        "Action": "lambda:InvokeFunction",
        "FunctionName": {
          "Ref": "Function"
        },
        "Principal": "sns.amazonaws.com",
        "SourceArn": {
          "Ref": "Topic"
        }
      }
    }
  },
  "Outputs": {
    "Module": {
      "Value": "Test.TestModule:1.0-DEV@<%MODULE_ORIGIN%>"
    },
    "ModuleChecksum": {
      "Value": "7C02C5D2ED979ED5450644105F005F06"
    },
    "LambdaSharpTool": {
<<<<<<< HEAD
      "Value": "0.7.0.7"
=======
      "Value": "0.7.0.8"
>>>>>>> d95222c0
    },
    "LambdaSharpTier": {
      "Value": {
        "Fn::Select": [
          "0",
          {
            "Fn::Split": [
              "-",
              {
                "Ref": "DeploymentPrefix"
              }
            ]
          }
        ]
      }
    }
  },
  "Conditions": {
    "XRayIsEnabled": {
      "Fn::Not": [
        {
          "Fn::Equals": [
            {
              "Ref": "XRayTracing"
            },
            "Disabled"
          ]
        }
      ]
    },
    "UseCoreServices": {
      "Fn::Equals": [
        {
          "Ref": "LambdaSharpCoreServices"
        },
        "Enabled"
      ]
    },
    "LambdaSharpCoreDeadLetterQueueIsImported": {
      "Fn::And": [
        {
          "Fn::Not": [
            {
              "Fn::Equals": [
                {
                  "Ref": "LambdaSharpCoreDeadLetterQueue"
                },
                ""
              ]
            }
          ]
        },
        {
          "Fn::Equals": [
            {
              "Fn::Select": [
                "0",
                {
                  "Fn::Split": [
                    "$",
                    {
                      "Ref": "LambdaSharpCoreDeadLetterQueue"
                    }
                  ]
                }
              ]
            },
            ""
          ]
        }
      ]
    },
    "LambdaSharpCoreLoggingStreamIsImported": {
      "Fn::And": [
        {
          "Fn::Not": [
            {
              "Fn::Equals": [
                {
                  "Ref": "LambdaSharpCoreLoggingStream"
                },
                ""
              ]
            }
          ]
        },
        {
          "Fn::Equals": [
            {
              "Fn::Select": [
                "0",
                {
                  "Fn::Split": [
                    "$",
                    {
                      "Ref": "LambdaSharpCoreLoggingStream"
                    }
                  ]
                }
              ]
            },
            ""
          ]
        }
      ]
    },
    "LambdaSharpCoreLoggingStreamRoleIsImported": {
      "Fn::And": [
        {
          "Fn::Not": [
            {
              "Fn::Equals": [
                {
                  "Ref": "LambdaSharpCoreLoggingStreamRole"
                },
                ""
              ]
            }
          ]
        },
        {
          "Fn::Equals": [
            {
              "Fn::Select": [
                "0",
                {
                  "Fn::Split": [
                    "$",
                    {
                      "Ref": "LambdaSharpCoreLoggingStreamRole"
                    }
                  ]
                }
              ]
            },
            ""
          ]
        }
      ]
    },
    "ModuleRoleSecretsPolicyCondition": {
      "Fn::Not": [
        {
          "Fn::Equals": [
            {
              "Ref": "Secrets"
            },
            ""
          ]
        }
      ]
    }
  },
  "Metadata": {
    "AWS::CloudFormation::Interface": {
      "ParameterLabels": {
        "InputTopic": {
          "default": "Description for Input Topic [AWS::SNS::Topic]"
        },
        "Secrets": {
          "default": "Comma-separated list of additional KMS secret keys [String]"
        },
        "XRayTracing": {
          "default": "Enable AWS X-Ray tracing mode for module resources [String]"
        },
        "LambdaSharpCoreServices": {
          "default": "Integrate with LambdaSharp.Core services [String]"
        },
        "LambdaSharpCoreDeadLetterQueue": {
          "default": "DeadLetterQueue [String]"
        },
        "LambdaSharpCoreLoggingStream": {
          "default": "LoggingStream [String]"
        },
        "LambdaSharpCoreLoggingStreamRole": {
          "default": "LoggingStreamRole [String]"
        },
        "DeploymentBucketName": {
          "default": "Deployment S3 bucket name [String]"
        },
        "DeploymentPrefix": {
          "default": "Deployment tier prefix [String]"
        },
        "DeploymentPrefixLowercase": {
          "default": "Deployment tier prefix (lowercase) [String]"
        },
        "DeploymentRoot": {
          "default": "Root stack name for nested deployments, blank otherwise [String]"
        },
        "DeploymentChecksum": {
          "default": "CloudFormation template MD5 checksum [String]"
        }
      },
      "ParameterGroups": [
        {
          "Label": {
            "default": "Module Settings"
          },
          "Parameters": [
            "InputTopic"
          ]
        },
        {
          "Label": {
            "default": "LambdaSharp Module Options"
          },
          "Parameters": [
            "Secrets",
            "XRayTracing",
            "LambdaSharpCoreServices"
          ]
        },
        {
          "Label": {
            "default": "LambdaSharp.Core Imports"
          },
          "Parameters": [
            "LambdaSharpCoreDeadLetterQueue",
            "LambdaSharpCoreLoggingStream",
            "LambdaSharpCoreLoggingStreamRole"
          ]
        },
        {
          "Label": {
            "default": "LambdaSharp Deployment Settings (DO NOT MODIFY)"
          },
          "Parameters": [
            "DeploymentBucketName",
            "DeploymentPrefix",
            "DeploymentPrefixLowercase",
            "DeploymentRoot",
            "DeploymentChecksum"
          ]
        }
      ]
    },
    "LambdaSharp::Manifest": {
      "Version": "2019-07-04",
      "Module": "Test.TestModule:1.0-DEV",
      "Description": "LambdaSharp CloudFormation Test",
      "TemplateChecksum": "7C02C5D2ED979ED5450644105F005F06",
      "Date": "2019-08-09T15:00:00Z",
      "CoreServicesVersion": "0.7.0",
      "ParameterSections": [
        {
          "Title": "Module Settings",
          "Parameters": [
            {
              "Name": "InputTopic",
              "Type": "AWS::SNS::Topic"
            }
          ]
        },
        {
          "Title": "LambdaSharp Module Options",
          "Parameters": [
            {
              "Name": "Secrets",
              "Type": "String",
              "Label": "Comma-separated list of additional KMS secret keys",
              "Default": ""
            },
            {
              "Name": "XRayTracing",
              "Type": "String",
              "Label": "Enable AWS X-Ray tracing mode for module resources",
              "Default": "Disabled",
              "AllowedValues": [
                "Disabled",
                "RootModule",
                "AllModules"
              ]
            },
            {
              "Name": "LambdaSharpCoreServices",
              "Type": "String",
              "Label": "Integrate with LambdaSharp.Core services",
              "Default": "Disabled",
              "AllowedValues": [
                "Disabled",
                "Enabled"
              ]
            }
          ]
        },
        {
          "Title": "LambdaSharp.Core Imports",
          "Parameters": [
            {
              "Name": "LambdaSharpCoreDeadLetterQueue",
              "Type": "String",
              "Label": "DeadLetterQueue",
              "Default": "$LambdaSharp-Core::DeadLetterQueue",
              "Import": "LambdaSharp.Core::DeadLetterQueue",
              "AllowedPattern": "^.+$",
              "ConstraintDescription": "must either be a cross-module reference or a non-empty value"
            },
            {
              "Name": "LambdaSharpCoreLoggingStream",
              "Type": "String",
              "Label": "LoggingStream",
              "Default": "$LambdaSharp-Core::LoggingStream",
              "Import": "LambdaSharp.Core::LoggingStream",
              "AllowedPattern": "^.+$",
              "ConstraintDescription": "must either be a cross-module reference or a non-empty value"
            },
            {
              "Name": "LambdaSharpCoreLoggingStreamRole",
              "Type": "String",
              "Label": "LoggingStreamRole",
              "Default": "$LambdaSharp-Core::LoggingStreamRole",
              "Import": "LambdaSharp.Core::LoggingStreamRole",
              "AllowedPattern": "^.+$",
              "ConstraintDescription": "must either be a cross-module reference or a non-empty value"
            }
          ]
        }
      ],
      "Git": {
        "Branch": "test-branch",
        "SHA": "0123456789ABCDEF0123456789ABCDEF01234567"
      },
      "Artifacts": [],
      "Dependencies": [],
      "ResourceTypes": [],
      "Outputs": []
    },
    "LambdaSharp::NameMappings": {
      "Version": "2019-07-04",
      "ResourceNameMappings": {
        "FunctionLogGroup": "Function::LogGroup",
        "ModuleRole": "Module::Role",
        "ModuleRoleDeadLetterQueuePolicy": "Module::Role::DeadLetterQueuePolicy",
        "ModuleRoleSecretsPolicy": "Module::Role::SecretsPolicy",
        "ModuleRegistration": "Module::Registration",
        "FunctionRegistration": "Function::Registration",
        "FunctionLogGroupSubscription": "Function::LogGroupSubscription",
        "FunctionSource1Subscription": "Function::Source1Subscription",
        "FunctionSource1Permission": "Function::Source1Permission",
        "FunctionSource2Subscription": "Function::Source2Subscription",
        "FunctionSource2Permission": "Function::Source2Permission",
        "FunctionSource3Subscription": "Function::Source3Subscription",
        "FunctionSource3Permission": "Function::Source3Permission"
      },
      "TypeNameMappings": {
        "Custom::LambdaSharpRegistrationModule": "LambdaSharp::Registration::Module",
        "Custom::LambdaSharpRegistrationFunction": "LambdaSharp::Registration::Function"
      }
    }
  }
}<|MERGE_RESOLUTION|>--- conflicted
+++ resolved
@@ -648,11 +648,7 @@
       "Value": "7C02C5D2ED979ED5450644105F005F06"
     },
     "LambdaSharpTool": {
-<<<<<<< HEAD
-      "Value": "0.7.0.7"
-=======
       "Value": "0.7.0.8"
->>>>>>> d95222c0
     },
     "LambdaSharpTier": {
       "Value": {
