--- conflicted
+++ resolved
@@ -178,11 +178,7 @@
       "Value": "74F09C79A2FBAE49E218B8336D46142A"
     },
     "LambdaSharpTool": {
-<<<<<<< HEAD
-      "Value": "0.7.0.7"
-=======
       "Value": "0.7.0.8"
->>>>>>> d95222c0
     },
     "LambdaSharpTier": {
       "Value": {
