{
  "AWSTemplateFormatVersion": "2010-09-09",
  "Description": "LambdaSharp CloudFormation Test (v1.0-DEV)",
  "Parameters": {
    "Secrets": {
      "Type": "String",
      "Description": "Secret Keys (ARNs)",
      "Default": ""
    },
    "LambdaSharpCoreServices": {
      "Type": "String",
      "Description": "Use LambdaSharp.Core Services",
      "AllowedValues": [
        "Disabled",
        "Enabled"
      ],
      "Default": "Disabled"
    },
    "DeploymentBucketName": {
      "Type": "String",
      "Description": "Deployment S3 Bucket Name"
    },
    "DeploymentPrefix": {
      "Type": "String",
      "Description": "Deployment Tier Prefix"
    },
    "DeploymentPrefixLowercase": {
      "Type": "String",
      "Description": "Deployment Tier Prefix (lowercase)"
    },
    "DeploymentRoot": {
      "Type": "String",
      "Description": "Root Stack Name",
      "Default": ""
    },
    "DeploymentChecksum": {
      "Type": "String",
      "Description": "Deployment Checksum",
<<<<<<< HEAD
      "Default": "614ACEAF0846A470C493B69D2DCFF6BE"
=======
      "Default": "914F742CA7F0A026975376A2EE7679F7"
>>>>>>> d211ec3c
    }
  },
  "Resources": {
    "MyResource": {
      "Type": "Custom::Handler",
      "Properties": {
        "Result": {
          "Fn::Cidr": [
            "192.168.0.0/24",
            "6",
            "5"
          ]
        }
      }
    },
    "ModuleRegistration": {
      "Type": "Custom::LambdaSharpRegistrationModule",
      "Condition": "UseCoreServices",
      "Properties": {
        "ServiceToken": {
          "Fn::ImportValue": {
            "Fn::Sub": "${DeploymentPrefix}LambdaSharp::Registration::Module"
          }
        },
        "ResourceType": "LambdaSharp::Registration::Module",
        "ModuleInfo": "Test.TestModule:1.0-DEV@<%MODULE_ORIGIN%>",
        "ModuleId": {
          "Ref": "AWS::StackName"
        }
      }
    }
  },
  "Outputs": {
    "ModuleInfo": {
      "Value": "Test.TestModule:1.0-DEV@<%MODULE_ORIGIN%>"
    },
    "ModuleChecksum": {
      "Value": {
        "Ref": "DeploymentChecksum"
      }
    },
    "LambdaSharpTool": {
<<<<<<< HEAD
      "Value": "0.8.0.0-rc1"
=======
      "Value": "0.8.0.0"
>>>>>>> d211ec3c
    },
    "LambdaSharpTier": {
      "Value": {
        "Fn::Select": [
          "0",
          {
            "Fn::Split": [
              "-",
              {
                "Ref": "DeploymentPrefix"
              }
            ]
          }
        ]
      }
    }
  },
  "Conditions": {
    "UseCoreServices": {
      "Fn::Equals": [
        {
          "Ref": "LambdaSharpCoreServices"
        },
        "Enabled"
      ]
    }
  },
  "Metadata": {
    "AWS::CloudFormation::Interface": {
      "ParameterLabels": {
        "Secrets": {
          "default": "Comma-separated list of additional KMS secret keys [String]"
        },
        "LambdaSharpCoreServices": {
          "default": "Integrate with LambdaSharp.Core services [String]"
        },
        "DeploymentBucketName": {
          "default": "Deployment S3 bucket name [String]"
        },
        "DeploymentPrefix": {
          "default": "Deployment tier prefix [String]"
        },
        "DeploymentPrefixLowercase": {
          "default": "Deployment tier prefix (lowercase) [String]"
        },
        "DeploymentRoot": {
          "default": "Root stack name for nested deployments, blank otherwise [String]"
        },
        "DeploymentChecksum": {
          "default": "CloudFormation template MD5 checksum [String]"
        }
      },
      "ParameterGroups": [
        {
          "Label": {
            "default": "LambdaSharp Module Options"
          },
          "Parameters": [
            "Secrets",
            "LambdaSharpCoreServices"
          ]
        },
        {
          "Label": {
            "default": "LambdaSharp Deployment Settings (DO NOT MODIFY)"
          },
          "Parameters": [
            "DeploymentBucketName",
            "DeploymentPrefix",
            "DeploymentPrefixLowercase",
            "DeploymentRoot",
            "DeploymentChecksum"
          ]
        }
      ]
    },
    "LambdaSharp::Manifest": {
      "Version": "2019-07-04",
      "Module": "Test.TestModule:1.0-DEV",
      "Description": "LambdaSharp CloudFormation Test",
<<<<<<< HEAD
      "TemplateChecksum": "614ACEAF0846A470C493B69D2DCFF6BE",
      "Date": "2019-08-09T15:00:00Z",
      "CoreServicesVersion": "0.8.0-rc1",
=======
      "TemplateChecksum": "914F742CA7F0A026975376A2EE7679F7",
      "Date": "2019-08-09T15:00:00Z",
      "CoreServicesVersion": "0.8.0",
>>>>>>> d211ec3c
      "ParameterSections": [
        {
          "Title": "LambdaSharp Module Options",
          "Parameters": [
            {
              "Name": "Secrets",
              "Type": "String",
              "Label": "Comma-separated list of additional KMS secret keys",
              "Default": ""
            },
            {
              "Name": "LambdaSharpCoreServices",
              "Type": "String",
              "Label": "Integrate with LambdaSharp.Core services",
              "Default": "Disabled",
              "AllowedValues": [
                "Disabled",
                "Enabled"
              ]
            }
          ]
        }
      ],
      "Git": {
        "Branch": "test-branch",
        "SHA": "0123456789ABCDEF0123456789ABCDEF01234567"
      },
      "Artifacts": [],
      "Dependencies": [],
      "ResourceTypes": [],
      "Outputs": []
    },
    "LambdaSharp::NameMappings": {
      "Version": "2019-07-04",
      "ResourceNameMappings": {
        "ModuleRegistration": "Module::Registration"
      },
      "TypeNameMappings": {
        "Custom::LambdaSharpRegistrationModule": "LambdaSharp::Registration::Module"
      }
    }
  }
}<|MERGE_RESOLUTION|>--- conflicted
+++ resolved
@@ -36,11 +36,7 @@
     "DeploymentChecksum": {
       "Type": "String",
       "Description": "Deployment Checksum",
-<<<<<<< HEAD
-      "Default": "614ACEAF0846A470C493B69D2DCFF6BE"
-=======
       "Default": "914F742CA7F0A026975376A2EE7679F7"
->>>>>>> d211ec3c
     }
   },
   "Resources": {
@@ -83,11 +79,7 @@
       }
     },
     "LambdaSharpTool": {
-<<<<<<< HEAD
-      "Value": "0.8.0.0-rc1"
-=======
       "Value": "0.8.0.0"
->>>>>>> d211ec3c
     },
     "LambdaSharpTier": {
       "Value": {
@@ -168,15 +160,9 @@
       "Version": "2019-07-04",
       "Module": "Test.TestModule:1.0-DEV",
       "Description": "LambdaSharp CloudFormation Test",
-<<<<<<< HEAD
-      "TemplateChecksum": "614ACEAF0846A470C493B69D2DCFF6BE",
-      "Date": "2019-08-09T15:00:00Z",
-      "CoreServicesVersion": "0.8.0-rc1",
-=======
       "TemplateChecksum": "914F742CA7F0A026975376A2EE7679F7",
       "Date": "2019-08-09T15:00:00Z",
       "CoreServicesVersion": "0.8.0",
->>>>>>> d211ec3c
       "ParameterSections": [
         {
           "Title": "LambdaSharp Module Options",
