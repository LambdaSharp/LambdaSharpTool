--- conflicted
+++ resolved
@@ -72,11 +72,7 @@
     "DeploymentChecksum": {
       "Type": "String",
       "Description": "Deployment Checksum",
-<<<<<<< HEAD
-      "Default": "F211DEB61A8E886F6C75E4B059CD7F71"
-=======
       "Default": "F02D534F2D374505ACE1D4C9E7533A34"
->>>>>>> d211ec3c
     }
   },
   "Resources": {
@@ -591,11 +587,7 @@
       }
     },
     "LambdaSharpTool": {
-<<<<<<< HEAD
-      "Value": "0.8.0.0-rc1"
-=======
       "Value": "0.8.0.0"
->>>>>>> d211ec3c
     },
     "LambdaSharpTier": {
       "Value": {
@@ -844,15 +836,9 @@
       "Version": "2019-07-04",
       "Module": "Sample.Alexa:1.0-DEV",
       "Description": "A sample module using an Alexa skill",
-<<<<<<< HEAD
-      "TemplateChecksum": "F211DEB61A8E886F6C75E4B059CD7F71",
-      "Date": "2019-08-09T15:00:00Z",
-      "CoreServicesVersion": "0.8.0-rc1",
-=======
       "TemplateChecksum": "F02D534F2D374505ACE1D4C9E7533A34",
       "Date": "2019-08-09T15:00:00Z",
       "CoreServicesVersion": "0.8.0",
->>>>>>> d211ec3c
       "ParameterSections": [
         {
           "Title": "Module Settings",
