--- conflicted
+++ resolved
@@ -561,11 +561,7 @@
       "Value": "DA4B7916530694F1B00719E020539085"
     },
     "LambdaSharpTool": {
-<<<<<<< HEAD
-      "Value": "0.7.0.7"
-=======
       "Value": "0.7.0.8"
->>>>>>> d95222c0
     },
     "LambdaSharpTier": {
       "Value": {
