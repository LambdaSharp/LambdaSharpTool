--- conflicted
+++ resolved
@@ -80,11 +80,7 @@
       "Value": "11B7359CB2EC69103AB58243918C2365"
     },
     "LambdaSharpTool": {
-<<<<<<< HEAD
-      "Value": "0.7.0.7"
-=======
       "Value": "0.7.0.8"
->>>>>>> d95222c0
     },
     "LambdaSharpTier": {
       "Value": {
