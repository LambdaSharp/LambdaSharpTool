--- conflicted
+++ resolved
@@ -36,11 +36,7 @@
     "DeploymentChecksum": {
       "Type": "String",
       "Description": "Deployment Checksum",
-<<<<<<< HEAD
-      "Default": "51DED4440D2DC3C0942282ED1FB24431"
-=======
       "Default": "FAD08DA16E809FA586B25F373F723DE5"
->>>>>>> d211ec3c
     }
   },
   "Resources": {
@@ -86,11 +82,7 @@
       }
     },
     "LambdaSharpTool": {
-<<<<<<< HEAD
-      "Value": "0.8.0.0-rc1"
-=======
       "Value": "0.8.0.0"
->>>>>>> d211ec3c
     },
     "LambdaSharpTier": {
       "Value": {
@@ -171,15 +163,9 @@
       "Version": "2019-07-04",
       "Module": "Test.TestModule:1.0-DEV",
       "Description": "LambdaSharp CloudFormation Test",
-<<<<<<< HEAD
-      "TemplateChecksum": "51DED4440D2DC3C0942282ED1FB24431",
-      "Date": "2019-08-09T15:00:00Z",
-      "CoreServicesVersion": "0.8.0-rc1",
-=======
       "TemplateChecksum": "FAD08DA16E809FA586B25F373F723DE5",
       "Date": "2019-08-09T15:00:00Z",
       "CoreServicesVersion": "0.8.0",
->>>>>>> d211ec3c
       "ParameterSections": [
         {
           "Title": "LambdaSharp Module Options",
