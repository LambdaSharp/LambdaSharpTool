--- conflicted
+++ resolved
@@ -581,11 +581,7 @@
       "Value": "03603DACB46E7BD1FC8C2E4B2FB7E206"
     },
     "LambdaSharpTool": {
-<<<<<<< HEAD
-      "Value": "0.7.0.7"
-=======
       "Value": "0.7.0.8"
->>>>>>> d95222c0
     },
     "LambdaSharpTier": {
       "Value": {
