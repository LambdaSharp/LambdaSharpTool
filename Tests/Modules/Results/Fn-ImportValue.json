--- conflicted
+++ resolved
@@ -73,11 +73,7 @@
       "Value": "E866A0DBD3DDD219E20E274C5FF1BE4D"
     },
     "LambdaSharpTool": {
-<<<<<<< HEAD
-      "Value": "0.7.0.7"
-=======
       "Value": "0.7.0.8"
->>>>>>> d95222c0
     },
     "LambdaSharpTier": {
       "Value": {
