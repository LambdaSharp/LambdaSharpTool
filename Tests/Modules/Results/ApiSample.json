{
  "AWSTemplateFormatVersion": "2010-09-09",
  "Description": "A sample module integrating with API Gateway (v1.0-DEV)",
  "Parameters": {
    "Secrets": {
      "Type": "String",
      "Description": "Secret Keys (ARNs)",
      "Default": ""
    },
    "XRayTracing": {
      "Type": "String",
      "Description": "AWS X-Ray Tracing",
      "AllowedValues": [
        "Disabled",
        "RootModule",
        "AllModules"
      ],
      "Default": "Disabled"
    },
    "LambdaSharpCoreServices": {
      "Type": "String",
      "Description": "Use LambdaSharp.Core Services",
      "AllowedValues": [
        "Disabled",
        "Enabled"
      ],
      "Default": "Disabled"
    },
    "LambdaSharpCoreDeadLetterQueue": {
      "Type": "String",
      "Description": "Cross-module reference for LambdaSharp.Core::DeadLetterQueue",
      "AllowedPattern": "^.+$",
      "ConstraintDescription": "must either be a cross-module reference or a non-empty value",
      "Default": "$LambdaSharp-Core::DeadLetterQueue"
    },
    "LambdaSharpCoreLoggingStream": {
      "Type": "String",
      "Description": "Cross-module reference for LambdaSharp.Core::LoggingStream",
      "AllowedPattern": "^.+$",
      "ConstraintDescription": "must either be a cross-module reference or a non-empty value",
      "Default": "$LambdaSharp-Core::LoggingStream"
    },
    "LambdaSharpCoreLoggingStreamRole": {
      "Type": "String",
      "Description": "Cross-module reference for LambdaSharp.Core::LoggingStreamRole",
      "AllowedPattern": "^.+$",
      "ConstraintDescription": "must either be a cross-module reference or a non-empty value",
      "Default": "$LambdaSharp-Core::LoggingStreamRole"
    },
    "DeploymentBucketName": {
      "Type": "String",
      "Description": "Deployment S3 Bucket Name"
    },
    "DeploymentPrefix": {
      "Type": "String",
      "Description": "Deployment Tier Prefix"
    },
    "DeploymentPrefixLowercase": {
      "Type": "String",
      "Description": "Deployment Tier Prefix (lowercase)"
    },
    "DeploymentRoot": {
      "Type": "String",
      "Description": "Root Stack Name",
      "Default": ""
    },
    "DeploymentChecksum": {
      "Type": "String",
      "Description": "Deployment Checksum",
<<<<<<< HEAD
      "Default": "D1ECEEC2E22955D0E5D94C88D33FCE18"
=======
      "Default": "0297FE0A07396CAA9673750DDB3F4B53"
>>>>>>> d211ec3c
    }
  },
  "Resources": {
    "MyFunction": {
      "Type": "AWS::Lambda::Function",
      "Properties": {
        "Code": {
          "S3Bucket": {
            "Ref": "DeploymentBucketName"
          },
          "S3Key": "<%MODULE_ORIGIN%>/Sample/ApiGateway/.artifacts/MyFunction-DRYRUN.zip"
        },
        "DeadLetterConfig": {
          "TargetArn": {
            "Fn::If": [
              "UseCoreServices",
              {
                "Fn::If": [
                  "LambdaSharpCoreDeadLetterQueueIsImported",
                  {
                    "Fn::ImportValue": {
                      "Fn::Sub": [
                        "${DeploymentPrefix}${Import}",
                        {
                          "Import": {
                            "Fn::Select": [
                              "1",
                              {
                                "Fn::Split": [
                                  "$",
                                  {
                                    "Ref": "LambdaSharpCoreDeadLetterQueue"
                                  }
                                ]
                              }
                            ]
                          }
                        }
                      ]
                    }
                  },
                  {
                    "Ref": "LambdaSharpCoreDeadLetterQueue"
                  }
                ]
              },
              {
                "Ref": "AWS::NoValue"
              }
            ]
          }
        },
        "Description": "This function is invoked by API Gateway (v1.0-DEV)",
        "Environment": {
          "Variables": {
            "DEBUG_LOGGING_ENABLED": "false",
            "MODULE_ID": {
              "Ref": "AWS::StackName"
            },
            "MODULE_INFO": "Sample.ApiGateway:1.0-DEV@<%MODULE_ORIGIN%>",
            "LAMBDA_NAME": "MyFunction",
            "LAMBDA_RUNTIME": "dotnetcore3.1",
            "DEPLOYMENT_TIER": {
              "Fn::Select": [
                "0",
                {
                  "Fn::Split": [
                    "-",
                    {
                      "Ref": "DeploymentPrefix"
                    }
                  ]
                }
              ]
            },
            "DEPLOYMENTBUCKETNAME": {
              "Ref": "DeploymentBucketName"
            },
            "DEADLETTERQUEUE": {
              "Fn::If": [
                "UseCoreServices",
                {
                  "Fn::If": [
                    "LambdaSharpCoreDeadLetterQueueIsImported",
                    {
                      "Fn::ImportValue": {
                        "Fn::Sub": [
                          "${DeploymentPrefix}${Import}",
                          {
                            "Import": {
                              "Fn::Select": [
                                "1",
                                {
                                  "Fn::Split": [
                                    "$",
                                    {
                                      "Ref": "LambdaSharpCoreDeadLetterQueue"
                                    }
                                  ]
                                }
                              ]
                            }
                          }
                        ]
                      }
                    },
                    {
                      "Ref": "LambdaSharpCoreDeadLetterQueue"
                    }
                  ]
                },
                {
                  "Ref": "AWS::NoValue"
                }
              ]
            },
            "STR_MODULE_ROLE_DEADLETTERQUEUEPOLICY": {
              "Fn::If": [
                "UseCoreServices",
                {
                  "Ref": "ModuleRoleDeadLetterQueuePolicy"
                },
                {
                  "Ref": "AWS::NoValue"
                }
              ]
            },
            "STR_MODULE_ROLE_SECRETSPOLICY": {
              "Fn::If": [
                "ModuleRoleSecretsPolicyCondition",
                {
                  "Ref": "ModuleRoleSecretsPolicy"
                },
                {
                  "Ref": "AWS::NoValue"
                }
              ]
            }
          }
        },
        "Handler": "MyFunction::ApiSample.MyFunction.Function::FunctionHandlerAsync",
        "MemorySize": "128",
        "Role": {
          "Fn::GetAtt": [
            "ModuleRole",
            "Arn"
          ]
        },
        "Runtime": "dotnetcore3.1",
        "Timeout": "30",
        "TracingConfig": {
          "Mode": {
            "Fn::If": [
              "XRayIsEnabled",
              "Active",
              "PassThrough"
            ]
          }
        }
      }
    },
    "MyFunctionLogGroup": {
      "Type": "AWS::Logs::LogGroup",
      "Properties": {
        "LogGroupName": {
          "Fn::Sub": "/aws/lambda/${MyFunction}"
        },
        "RetentionInDays": 30
      }
    },
    "ModuleRole": {
      "Type": "AWS::IAM::Role",
      "Properties": {
        "AssumeRolePolicyDocument": {
          "Version": "2012-10-17",
          "Statement": [
            {
              "Sid": "ModuleLambdaPrincipal",
              "Effect": "Allow",
              "Principal": {
                "Service": "lambda.amazonaws.com"
              },
              "Action": "sts:AssumeRole"
            }
          ]
        },
        "Policies": [
          {
            "PolicyDocument": {
              "Version": "2012-10-17",
              "Statement": [
                {
                  "Sid": "LogStream",
                  "Effect": "Allow",
                  "Action": [
                    "logs:CreateLogStream",
                    "logs:PutLogEvents"
                  ],
                  "Resource": "arn:aws:logs:*:*:*"
                },
                {
                  "Sid": "CloudFormation",
                  "Effect": "Allow",
                  "Action": [
                    "cloudformation:DescribeStacks"
                  ],
                  "Resource": {
                    "Ref": "AWS::StackId"
                  }
                },
                {
                  "Sid": "AWSXRay",
                  "Effect": "Allow",
                  "Action": [
                    "xray:GetSamplingRules",
                    "xray:GetSamplingStatisticSummaries",
                    "xray:GetSamplingTargets",
                    "xray:PutTelemetryRecords",
                    "xray:PutTraceSegments"
                  ],
                  "Resource": "*"
                },
                {
                  "Sid": "EventBus",
                  "Effect": "Allow",
                  "Action": [
                    "events:PutEvents"
                  ],
                  "Resource": {
                    "Fn::Sub": "arn:aws:events:${AWS::Region}:${AWS::AccountId}:event-bus/default"
                  }
                },
                {
                  "Sid": "DeploymentBucketReadOnly",
                  "Effect": "Allow",
                  "Action": [
                    "s3:GetObject"
                  ],
                  "Resource": {
                    "Fn::Sub": "arn:aws:s3:::${DeploymentBucketName}/<%MODULE_ORIGIN%>/Sample/ApiGateway/.artifacts/*"
                  }
                }
              ]
            },
            "PolicyName": {
              "Fn::Sub": "${AWS::StackName}ModulePolicy"
            }
          }
        ]
      }
    },
    "ModuleRoleDeadLetterQueuePolicy": {
      "Type": "AWS::IAM::Policy",
      "Condition": "UseCoreServices",
      "Properties": {
        "PolicyDocument": {
          "Version": "2012-10-17",
          "Statement": [
            {
              "Sid": "DeadLetterQueue",
              "Effect": "Allow",
              "Action": [
                "sqs:SendMessage"
              ],
              "Resource": {
                "Fn::If": [
                  "UseCoreServices",
                  {
                    "Fn::If": [
                      "LambdaSharpCoreDeadLetterQueueIsImported",
                      {
                        "Fn::ImportValue": {
                          "Fn::Sub": [
                            "${DeploymentPrefix}${Import}",
                            {
                              "Import": {
                                "Fn::Select": [
                                  "1",
                                  {
                                    "Fn::Split": [
                                      "$",
                                      {
                                        "Ref": "LambdaSharpCoreDeadLetterQueue"
                                      }
                                    ]
                                  }
                                ]
                              }
                            }
                          ]
                        }
                      },
                      {
                        "Ref": "LambdaSharpCoreDeadLetterQueue"
                      }
                    ]
                  },
                  {
                    "Ref": "AWS::NoValue"
                  }
                ]
              }
            }
          ]
        },
        "PolicyName": {
          "Fn::Sub": "${AWS::StackName}ModuleRoleDeadLetterQueue"
        },
        "Roles": [
          {
            "Ref": "ModuleRole"
          }
        ]
      }
    },
    "ModuleRoleSecretsPolicy": {
      "Type": "AWS::IAM::Policy",
      "Condition": "ModuleRoleSecretsPolicyCondition",
      "Properties": {
        "PolicyDocument": {
          "Version": "2012-10-17",
          "Statement": [
            {
              "Sid": "Secrets",
              "Effect": "Allow",
              "Action": [
                "kms:Decrypt",
                "kms:Encrypt"
              ],
              "Resource": {
                "Fn::Split": [
                  ",",
                  {
                    "Ref": "Secrets"
                  }
                ]
              }
            }
          ]
        },
        "PolicyName": {
          "Fn::Sub": "${AWS::StackName}ModuleRoleSecrets"
        },
        "Roles": [
          {
            "Ref": "ModuleRole"
          }
        ]
      }
    },
    "ModuleRegistration": {
      "Type": "Custom::LambdaSharpRegistrationModule",
      "Condition": "UseCoreServices",
      "Properties": {
        "ServiceToken": {
          "Fn::ImportValue": {
            "Fn::Sub": "${DeploymentPrefix}LambdaSharp::Registration::Module"
          }
        },
        "ResourceType": "LambdaSharp::Registration::Module",
        "ModuleInfo": "Sample.ApiGateway:1.0-DEV@<%MODULE_ORIGIN%>",
        "ModuleId": {
          "Ref": "AWS::StackName"
        }
      }
    },
    "MyFunctionRegistration": {
      "Type": "Custom::LambdaSharpRegistrationFunction",
      "Condition": "UseCoreServices",
      "Properties": {
        "ServiceToken": {
          "Fn::ImportValue": {
            "Fn::Sub": "${DeploymentPrefix}LambdaSharp::Registration::Function"
          }
        },
        "ResourceType": "LambdaSharp::Registration::Function",
        "ModuleId": {
          "Ref": "AWS::StackName"
        },
        "FunctionId": {
          "Ref": "MyFunction"
        },
        "FunctionName": "MyFunction",
        "FunctionLogGroupName": {
          "Fn::Sub": "/aws/lambda/${MyFunction}"
        },
        "FunctionPlatform": "AWS Lambda",
        "FunctionFramework": "dotnetcore3.1",
        "FunctionLanguage": "csharp",
        "FunctionMaxMemory": "128",
        "FunctionMaxDuration": "30"
      },
      "DependsOn": [
        "ModuleRegistration"
      ]
    },
    "MyFunctionLogGroupSubscription": {
      "Type": "AWS::Logs::SubscriptionFilter",
      "Condition": "UseCoreServices",
      "Properties": {
        "DestinationArn": {
          "Fn::If": [
            "UseCoreServices",
            {
              "Fn::If": [
                "LambdaSharpCoreLoggingStreamIsImported",
                {
                  "Fn::ImportValue": {
                    "Fn::Sub": [
                      "${DeploymentPrefix}${Import}",
                      {
                        "Import": {
                          "Fn::Select": [
                            "1",
                            {
                              "Fn::Split": [
                                "$",
                                {
                                  "Ref": "LambdaSharpCoreLoggingStream"
                                }
                              ]
                            }
                          ]
                        }
                      }
                    ]
                  }
                },
                {
                  "Ref": "LambdaSharpCoreLoggingStream"
                }
              ]
            },
            {
              "Ref": "AWS::NoValue"
            }
          ]
        },
        "FilterPattern": "-\"*** \"",
        "LogGroupName": {
          "Ref": "MyFunctionLogGroup"
        },
        "RoleArn": {
          "Fn::If": [
            "UseCoreServices",
            {
              "Fn::If": [
                "LambdaSharpCoreLoggingStreamRoleIsImported",
                {
                  "Fn::ImportValue": {
                    "Fn::Sub": [
                      "${DeploymentPrefix}${Import}",
                      {
                        "Import": {
                          "Fn::Select": [
                            "1",
                            {
                              "Fn::Split": [
                                "$",
                                {
                                  "Ref": "LambdaSharpCoreLoggingStreamRole"
                                }
                              ]
                            }
                          ]
                        }
                      }
                    ]
                  }
                },
                {
                  "Ref": "LambdaSharpCoreLoggingStreamRole"
                }
              ]
            },
            {
              "Ref": "AWS::NoValue"
            }
          ]
        }
      }
    },
    "ModuleRestApi": {
      "Type": "AWS::ApiGateway::RestApi",
      "Properties": {
        "Name": {
          "Fn::Sub": "${AWS::StackName} Module API"
        },
        "Description": "Sample.ApiGateway API (v1.0-DEV)",
        "FailOnWarnings": true
      }
    },
    "ModuleRestApiItemsResource": {
      "Type": "AWS::ApiGateway::Resource",
      "Properties": {
        "ParentId": {
          "Fn::GetAtt": [
            "ModuleRestApi",
            "RootResourceId"
          ]
        },
        "PathPart": "items",
        "RestApiId": {
          "Ref": "ModuleRestApi"
        }
      }
    },
    "ModuleRestApiItemsResourceGET": {
      "Type": "AWS::ApiGateway::Method",
      "Properties": {
        "AuthorizationType": "NONE",
        "HttpMethod": "GET",
        "Integration": {
          "IntegrationHttpMethod": "POST",
          "PassthroughBehavior": "WHEN_NO_TEMPLATES",
          "Type": "AWS_PROXY",
          "Uri": {
            "Fn::Sub": "arn:aws:apigateway:${AWS::Region}:lambda:path/2015-03-31/functions/${MyFunction.Arn}/invocations"
          }
        },
        "ResourceId": {
          "Ref": "ModuleRestApiItemsResource"
        },
        "RestApiId": {
          "Ref": "ModuleRestApi"
        }
      }
    },
    "MyFunctionRestApiPermission": {
      "Type": "AWS::Lambda::Permission",
      "Properties": {
        "Action": "lambda:InvokeFunction",
        "FunctionName": {
          "Ref": "MyFunction"
        },
        "Principal": "apigateway.amazonaws.com",
        "SourceArn": {
          "Fn::Sub": "arn:aws:execute-api:${AWS::Region}:${AWS::AccountId}:${ModuleRestApi}/LATEST/*"
        }
      }
    },
    "ModuleRestApiItemsResourcePOST": {
      "Type": "AWS::ApiGateway::Method",
      "Properties": {
        "AuthorizationType": "NONE",
        "HttpMethod": "POST",
        "Integration": {
          "IntegrationHttpMethod": "POST",
          "PassthroughBehavior": "WHEN_NO_TEMPLATES",
          "Type": "AWS_PROXY",
          "Uri": {
            "Fn::Sub": "arn:aws:apigateway:${AWS::Region}:lambda:path/2015-03-31/functions/${MyFunction.Arn}/invocations"
          }
        },
        "ResourceId": {
          "Ref": "ModuleRestApiItemsResource"
        },
        "RestApiId": {
          "Ref": "ModuleRestApi"
        }
      }
    },
    "ModuleRestApiItemsResourceIdResource": {
      "Type": "AWS::ApiGateway::Resource",
      "Properties": {
        "ParentId": {
          "Ref": "ModuleRestApiItemsResource"
        },
        "PathPart": "{id}",
        "RestApiId": {
          "Ref": "ModuleRestApi"
        }
      }
    },
    "ModuleRestApiItemsResourceIdResourceGET": {
      "Type": "AWS::ApiGateway::Method",
      "Properties": {
        "AuthorizationType": "NONE",
        "HttpMethod": "GET",
        "Integration": {
          "IntegrationHttpMethod": "POST",
          "PassthroughBehavior": "WHEN_NO_TEMPLATES",
          "Type": "AWS_PROXY",
          "Uri": {
            "Fn::Sub": "arn:aws:apigateway:${AWS::Region}:lambda:path/2015-03-31/functions/${MyFunction.Arn}/invocations"
          }
        },
        "ResourceId": {
          "Ref": "ModuleRestApiItemsResourceIdResource"
        },
        "RestApiId": {
          "Ref": "ModuleRestApi"
        }
      }
    },
    "ModuleRestApiItemsResourceIdResourceDELETE": {
      "Type": "AWS::ApiGateway::Method",
      "Properties": {
        "AuthorizationType": "NONE",
        "HttpMethod": "DELETE",
        "Integration": {
          "IntegrationHttpMethod": "POST",
          "PassthroughBehavior": "WHEN_NO_TEMPLATES",
          "Type": "AWS_PROXY",
          "Uri": {
            "Fn::Sub": "arn:aws:apigateway:${AWS::Region}:lambda:path/2015-03-31/functions/${MyFunction.Arn}/invocations"
          }
        },
        "ResourceId": {
          "Ref": "ModuleRestApiItemsResourceIdResource"
        },
        "RestApiId": {
          "Ref": "ModuleRestApi"
        }
      }
    },
    "ModuleRestApiLogGroup": {
      "Type": "AWS::Logs::LogGroup",
      "Properties": {
        "LogGroupName": {
          "Fn::Sub": "API-Gateway-Execution-Logs_${ModuleRestApi}/LATEST"
        },
        "RetentionInDays": 30
      }
    },
    "ModuleRestApiDeploymentC96C506347CF556FAD9935D5B698EF1C": {
      "Type": "AWS::ApiGateway::Deployment",
      "Properties": {
        "Description": {
          "Fn::Sub": "${AWS::StackName} API [C96C506347CF556FAD9935D5B698EF1C]"
        },
        "RestApiId": {
          "Ref": "ModuleRestApi"
        }
      },
      "DependsOn": [
        "ModuleRestApiItemsResource",
        "ModuleRestApiItemsResourceGET",
        "ModuleRestApiItemsResourceIdResource",
        "ModuleRestApiItemsResourceIdResourceDELETE",
        "ModuleRestApiItemsResourceIdResourceGET",
        "ModuleRestApiItemsResourcePOST"
      ]
    },
    "ModuleRestApiStage": {
      "Type": "AWS::ApiGateway::Stage",
      "Properties": {
        "DeploymentId": {
          "Ref": "ModuleRestApiDeploymentC96C506347CF556FAD9935D5B698EF1C"
        },
        "MethodSettings": [
          {
            "DataTraceEnabled": true,
            "HttpMethod": "*",
            "LoggingLevel": "INFO",
            "MetricsEnabled": true,
            "ResourcePath": "/*"
          }
        ],
        "RestApiId": {
          "Ref": "ModuleRestApi"
        },
        "StageName": "LATEST",
        "TracingEnabled": {
          "Fn::If": [
            "XRayIsEnabled",
            true,
            false
          ]
        }
      },
      "DependsOn": [
        "ModuleRestApiLogGroup"
      ]
    }
  },
  "Outputs": {
    "ModuleInfo": {
      "Value": "Sample.ApiGateway:1.0-DEV@<%MODULE_ORIGIN%>"
    },
    "ModuleChecksum": {
      "Value": {
        "Ref": "DeploymentChecksum"
      }
    },
    "LambdaSharpTool": {
<<<<<<< HEAD
      "Value": "0.8.0.0-rc1"
=======
      "Value": "0.8.0.0"
>>>>>>> d211ec3c
    },
    "LambdaSharpTier": {
      "Value": {
        "Fn::Select": [
          "0",
          {
            "Fn::Split": [
              "-",
              {
                "Ref": "DeploymentPrefix"
              }
            ]
          }
        ]
      }
    }
  },
  "Conditions": {
    "XRayIsEnabled": {
      "Fn::Not": [
        {
          "Fn::Equals": [
            {
              "Ref": "XRayTracing"
            },
            "Disabled"
          ]
        }
      ]
    },
    "UseCoreServices": {
      "Fn::Equals": [
        {
          "Ref": "LambdaSharpCoreServices"
        },
        "Enabled"
      ]
    },
    "LambdaSharpCoreDeadLetterQueueIsImported": {
      "Fn::And": [
        {
          "Fn::Not": [
            {
              "Fn::Equals": [
                {
                  "Ref": "LambdaSharpCoreDeadLetterQueue"
                },
                ""
              ]
            }
          ]
        },
        {
          "Fn::Equals": [
            {
              "Fn::Select": [
                "0",
                {
                  "Fn::Split": [
                    "$",
                    {
                      "Ref": "LambdaSharpCoreDeadLetterQueue"
                    }
                  ]
                }
              ]
            },
            ""
          ]
        }
      ]
    },
    "LambdaSharpCoreLoggingStreamIsImported": {
      "Fn::And": [
        {
          "Fn::Not": [
            {
              "Fn::Equals": [
                {
                  "Ref": "LambdaSharpCoreLoggingStream"
                },
                ""
              ]
            }
          ]
        },
        {
          "Fn::Equals": [
            {
              "Fn::Select": [
                "0",
                {
                  "Fn::Split": [
                    "$",
                    {
                      "Ref": "LambdaSharpCoreLoggingStream"
                    }
                  ]
                }
              ]
            },
            ""
          ]
        }
      ]
    },
    "LambdaSharpCoreLoggingStreamRoleIsImported": {
      "Fn::And": [
        {
          "Fn::Not": [
            {
              "Fn::Equals": [
                {
                  "Ref": "LambdaSharpCoreLoggingStreamRole"
                },
                ""
              ]
            }
          ]
        },
        {
          "Fn::Equals": [
            {
              "Fn::Select": [
                "0",
                {
                  "Fn::Split": [
                    "$",
                    {
                      "Ref": "LambdaSharpCoreLoggingStreamRole"
                    }
                  ]
                }
              ]
            },
            ""
          ]
        }
      ]
    },
    "ModuleRoleSecretsPolicyCondition": {
      "Fn::Not": [
        {
          "Fn::Equals": [
            {
              "Ref": "Secrets"
            },
            ""
          ]
        }
      ]
    }
  },
  "Metadata": {
    "AWS::CloudFormation::Interface": {
      "ParameterLabels": {
        "Secrets": {
          "default": "Comma-separated list of additional KMS secret keys [String]"
        },
        "XRayTracing": {
          "default": "Enable AWS X-Ray tracing mode for module resources [String]"
        },
        "LambdaSharpCoreServices": {
          "default": "Integrate with LambdaSharp.Core services [String]"
        },
        "LambdaSharpCoreDeadLetterQueue": {
          "default": "DeadLetterQueue [String]"
        },
        "LambdaSharpCoreLoggingStream": {
          "default": "LoggingStream [String]"
        },
        "LambdaSharpCoreLoggingStreamRole": {
          "default": "LoggingStreamRole [String]"
        },
        "DeploymentBucketName": {
          "default": "Deployment S3 bucket name [String]"
        },
        "DeploymentPrefix": {
          "default": "Deployment tier prefix [String]"
        },
        "DeploymentPrefixLowercase": {
          "default": "Deployment tier prefix (lowercase) [String]"
        },
        "DeploymentRoot": {
          "default": "Root stack name for nested deployments, blank otherwise [String]"
        },
        "DeploymentChecksum": {
          "default": "CloudFormation template MD5 checksum [String]"
        }
      },
      "ParameterGroups": [
        {
          "Label": {
            "default": "LambdaSharp Module Options"
          },
          "Parameters": [
            "Secrets",
            "XRayTracing",
            "LambdaSharpCoreServices"
          ]
        },
        {
          "Label": {
            "default": "LambdaSharp.Core Imports"
          },
          "Parameters": [
            "LambdaSharpCoreDeadLetterQueue",
            "LambdaSharpCoreLoggingStream",
            "LambdaSharpCoreLoggingStreamRole"
          ]
        },
        {
          "Label": {
            "default": "LambdaSharp Deployment Settings (DO NOT MODIFY)"
          },
          "Parameters": [
            "DeploymentBucketName",
            "DeploymentPrefix",
            "DeploymentPrefixLowercase",
            "DeploymentRoot",
            "DeploymentChecksum"
          ]
        }
      ]
    },
    "LambdaSharp::Manifest": {
      "Version": "2019-07-04",
      "Module": "Sample.ApiGateway:1.0-DEV",
      "Description": "A sample module integrating with API Gateway",
<<<<<<< HEAD
      "TemplateChecksum": "D1ECEEC2E22955D0E5D94C88D33FCE18",
      "Date": "2019-08-09T15:00:00Z",
      "CoreServicesVersion": "0.8.0-rc1",
=======
      "TemplateChecksum": "0297FE0A07396CAA9673750DDB3F4B53",
      "Date": "2019-08-09T15:00:00Z",
      "CoreServicesVersion": "0.8.0",
>>>>>>> d211ec3c
      "ParameterSections": [
        {
          "Title": "LambdaSharp Module Options",
          "Parameters": [
            {
              "Name": "Secrets",
              "Type": "String",
              "Label": "Comma-separated list of additional KMS secret keys",
              "Default": ""
            },
            {
              "Name": "XRayTracing",
              "Type": "String",
              "Label": "Enable AWS X-Ray tracing mode for module resources",
              "Default": "Disabled",
              "AllowedValues": [
                "Disabled",
                "RootModule",
                "AllModules"
              ]
            },
            {
              "Name": "LambdaSharpCoreServices",
              "Type": "String",
              "Label": "Integrate with LambdaSharp.Core services",
              "Default": "Disabled",
              "AllowedValues": [
                "Disabled",
                "Enabled"
              ]
            }
          ]
        },
        {
          "Title": "LambdaSharp.Core Imports",
          "Parameters": [
            {
              "Name": "LambdaSharpCoreDeadLetterQueue",
              "Type": "String",
              "Label": "DeadLetterQueue",
              "Default": "$LambdaSharp-Core::DeadLetterQueue",
              "Import": "LambdaSharp.Core::DeadLetterQueue",
              "AllowedPattern": "^.+$",
              "ConstraintDescription": "must either be a cross-module reference or a non-empty value"
            },
            {
              "Name": "LambdaSharpCoreLoggingStream",
              "Type": "String",
              "Label": "LoggingStream",
              "Default": "$LambdaSharp-Core::LoggingStream",
              "Import": "LambdaSharp.Core::LoggingStream",
              "AllowedPattern": "^.+$",
              "ConstraintDescription": "must either be a cross-module reference or a non-empty value"
            },
            {
              "Name": "LambdaSharpCoreLoggingStreamRole",
              "Type": "String",
              "Label": "LoggingStreamRole",
              "Default": "$LambdaSharp-Core::LoggingStreamRole",
              "Import": "LambdaSharp.Core::LoggingStreamRole",
              "AllowedPattern": "^.+$",
              "ConstraintDescription": "must either be a cross-module reference or a non-empty value"
            }
          ]
        }
      ],
      "Git": {
        "Branch": "test-branch",
        "SHA": "0123456789ABCDEF0123456789ABCDEF01234567"
      },
      "Artifacts": [],
      "Dependencies": [],
      "ResourceTypes": [],
      "Outputs": []
    },
    "LambdaSharp::NameMappings": {
      "Version": "2019-07-04",
      "ResourceNameMappings": {
        "MyFunctionLogGroup": "MyFunction::LogGroup",
        "ModuleRole": "Module::Role",
        "ModuleRoleDeadLetterQueuePolicy": "Module::Role::DeadLetterQueuePolicy",
        "ModuleRoleSecretsPolicy": "Module::Role::SecretsPolicy",
        "ModuleRegistration": "Module::Registration",
        "MyFunctionRegistration": "MyFunction::Registration",
        "MyFunctionLogGroupSubscription": "MyFunction::LogGroupSubscription",
        "ModuleRestApi": "Module::RestApi",
        "ModuleRestApiItemsResource": "Module::RestApi::ItemsResource",
        "ModuleRestApiItemsResourceGET": "Module::RestApi::ItemsResource::GET",
        "MyFunctionRestApiPermission": "MyFunction::RestApiPermission",
        "ModuleRestApiItemsResourcePOST": "Module::RestApi::ItemsResource::POST",
        "ModuleRestApiItemsResourceIdResource": "Module::RestApi::ItemsResource::IdResource",
        "ModuleRestApiItemsResourceIdResourceGET": "Module::RestApi::ItemsResource::IdResource::GET",
        "ModuleRestApiItemsResourceIdResourceDELETE": "Module::RestApi::ItemsResource::IdResource::DELETE",
        "ModuleRestApiLogGroup": "Module::RestApi::LogGroup",
        "ModuleRestApiDeploymentC96C506347CF556FAD9935D5B698EF1C": "Module::RestApi::DeploymentC96C506347CF556FAD9935D5B698EF1C",
        "ModuleRestApiStage": "Module::RestApi::Stage"
      },
      "TypeNameMappings": {
        "Custom::LambdaSharpRegistrationModule": "LambdaSharp::Registration::Module",
        "Custom::LambdaSharpRegistrationFunction": "LambdaSharp::Registration::Function"
      }
    }
  }
}<|MERGE_RESOLUTION|>--- conflicted
+++ resolved
@@ -67,11 +67,7 @@
     "DeploymentChecksum": {
       "Type": "String",
       "Description": "Deployment Checksum",
-<<<<<<< HEAD
-      "Default": "D1ECEEC2E22955D0E5D94C88D33FCE18"
-=======
       "Default": "0297FE0A07396CAA9673750DDB3F4B53"
->>>>>>> d211ec3c
     }
   },
   "Resources": {
@@ -758,11 +754,7 @@
       }
     },
     "LambdaSharpTool": {
-<<<<<<< HEAD
-      "Value": "0.8.0.0-rc1"
-=======
       "Value": "0.8.0.0"
->>>>>>> d211ec3c
     },
     "LambdaSharpTier": {
       "Value": {
@@ -992,15 +984,9 @@
       "Version": "2019-07-04",
       "Module": "Sample.ApiGateway:1.0-DEV",
       "Description": "A sample module integrating with API Gateway",
-<<<<<<< HEAD
-      "TemplateChecksum": "D1ECEEC2E22955D0E5D94C88D33FCE18",
-      "Date": "2019-08-09T15:00:00Z",
-      "CoreServicesVersion": "0.8.0-rc1",
-=======
       "TemplateChecksum": "0297FE0A07396CAA9673750DDB3F4B53",
       "Date": "2019-08-09T15:00:00Z",
       "CoreServicesVersion": "0.8.0",
->>>>>>> d211ec3c
       "ParameterSections": [
         {
           "Title": "LambdaSharp Module Options",
