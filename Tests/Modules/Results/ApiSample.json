{
  "AWSTemplateFormatVersion": "2010-09-09",
  "Description": "A sample module integrating with API Gateway (v1.0-DEV)",
  "Parameters": {
    "Secrets": {
      "Type": "String",
      "Description": "Secret Keys (ARNs)",
      "Default": ""
    },
    "XRayTracing": {
      "Type": "String",
      "Description": "AWS X-Ray Tracing",
      "AllowedValues": [
        "Disabled",
        "RootModule",
        "AllModules"
      ],
      "Default": "Disabled"
    },
    "LambdaSharpCoreServices": {
      "Type": "String",
      "Description": "Use LambdaSharp.Core Services",
      "AllowedValues": [
        "Disabled",
        "Enabled"
      ],
      "Default": "Disabled"
    },
    "LambdaSharpCoreDeadLetterQueue": {
      "Type": "String",
      "Description": "Cross-module reference for LambdaSharp.Core::DeadLetterQueue",
      "AllowedPattern": "^.+$",
      "ConstraintDescription": "must either be a cross-module reference or a non-empty value",
      "Default": "$LambdaSharp-Core::DeadLetterQueue"
    },
    "LambdaSharpCoreLoggingStream": {
      "Type": "String",
      "Description": "Cross-module reference for LambdaSharp.Core::LoggingStream",
      "AllowedPattern": "^.+$",
      "ConstraintDescription": "must either be a cross-module reference or a non-empty value",
      "Default": "$LambdaSharp-Core::LoggingStream"
    },
    "LambdaSharpCoreLoggingStreamRole": {
      "Type": "String",
      "Description": "Cross-module reference for LambdaSharp.Core::LoggingStreamRole",
      "AllowedPattern": "^.+$",
      "ConstraintDescription": "must either be a cross-module reference or a non-empty value",
      "Default": "$LambdaSharp-Core::LoggingStreamRole"
    },
    "DeploymentBucketName": {
      "Type": "String",
      "Description": "Deployment S3 Bucket Name"
    },
    "DeploymentPrefix": {
      "Type": "String",
      "Description": "Deployment Tier Prefix"
    },
    "DeploymentPrefixLowercase": {
      "Type": "String",
      "Description": "Deployment Tier Prefix (lowercase)"
    },
    "DeploymentRoot": {
      "Type": "String",
      "Description": "Root Stack Name",
      "Default": ""
    },
    "DeploymentChecksum": {
      "Type": "String",
      "Description": "Deployment Checksum",
      "Default": "7EB05B9773AA025AD033EB8B4BA2E9A0"
    }
  },
  "Resources": {
    "MyFunction": {
      "Type": "AWS::Lambda::Function",
      "Properties": {
        "Code": {
          "S3Bucket": {
            "Ref": "DeploymentBucketName"
          },
          "S3Key": "<%MODULE_ORIGIN%>/Sample/ApiGateway/.artifacts/MyFunction-DRYRUN.zip"
        },
        "DeadLetterConfig": {
          "TargetArn": {
            "Fn::If": [
              "UseCoreServices",
              {
                "Fn::If": [
                  "LambdaSharpCoreDeadLetterQueueIsImported",
                  {
                    "Fn::ImportValue": {
                      "Fn::Sub": [
                        "${DeploymentPrefix}${Import}",
                        {
                          "Import": {
                            "Fn::Select": [
                              "1",
                              {
                                "Fn::Split": [
                                  "$",
                                  {
                                    "Ref": "LambdaSharpCoreDeadLetterQueue"
                                  }
                                ]
                              }
                            ]
                          }
                        }
                      ]
                    }
                  },
                  {
                    "Ref": "LambdaSharpCoreDeadLetterQueue"
                  }
                ]
              },
              {
                "Ref": "AWS::NoValue"
              }
            ]
          }
        },
        "Description": "This function is invoked by API Gateway (v1.0-DEV)",
        "Environment": {
          "Variables": {
            "MODULE_ID": {
              "Ref": "AWS::StackName"
            },
            "MODULE_INFO": "Sample.ApiGateway:1.0-DEV",
            "LAMBDA_NAME": "MyFunction",
            "LAMBDA_RUNTIME": "dotnetcore2.1",
            "DEPLOYMENTBUCKETNAME": {
              "Ref": "DeploymentBucketName"
            },
            "DEADLETTERQUEUE": {
              "Fn::If": [
                "UseCoreServices",
                {
                  "Fn::If": [
                    "LambdaSharpCoreDeadLetterQueueIsImported",
                    {
                      "Fn::ImportValue": {
                        "Fn::Sub": [
                          "${DeploymentPrefix}${Import}",
                          {
                            "Import": {
                              "Fn::Select": [
                                "1",
                                {
                                  "Fn::Split": [
                                    "$",
                                    {
                                      "Ref": "LambdaSharpCoreDeadLetterQueue"
                                    }
                                  ]
                                }
                              ]
                            }
                          }
                        ]
                      }
                    },
                    {
                      "Ref": "LambdaSharpCoreDeadLetterQueue"
                    }
                  ]
                },
                {
                  "Ref": "AWS::NoValue"
                }
              ]
            },
            "STR_MODULE_ROLE_DEADLETTERQUEUEPOLICY": {
              "Fn::If": [
                "UseCoreServices",
                {
                  "Ref": "ModuleRoleDeadLetterQueuePolicy"
                },
                {
                  "Ref": "AWS::NoValue"
                }
              ]
            },
            "STR_MODULE_ROLE_SECRETSPOLICY": {
              "Fn::If": [
                "ModuleRoleSecretsPolicyCondition",
                {
                  "Ref": "ModuleRoleSecretsPolicy"
                },
                {
                  "Ref": "AWS::NoValue"
                }
              ]
            }
          }
        },
        "Handler": "MyFunction::ApiSample.MyFunction.Function::FunctionHandlerAsync",
        "MemorySize": "128",
        "Role": {
          "Fn::GetAtt": [
            "ModuleRole",
            "Arn"
          ]
        },
        "Runtime": "dotnetcore2.1",
        "Timeout": "30",
        "TracingConfig": {
          "Mode": {
            "Fn::If": [
              "XRayIsEnabled",
              "Active",
              "PassThrough"
            ]
          }
        }
      }
    },
    "MyFunctionLogGroup": {
      "Type": "AWS::Logs::LogGroup",
      "Properties": {
        "LogGroupName": {
          "Fn::Sub": "/aws/lambda/${MyFunction}"
        },
        "RetentionInDays": 30
      }
    },
    "ModuleRole": {
      "Type": "AWS::IAM::Role",
      "Properties": {
        "AssumeRolePolicyDocument": {
          "Version": "2012-10-17",
          "Statement": [
            {
              "Sid": "ModuleLambdaPrincipal",
              "Effect": "Allow",
              "Principal": {
                "Service": "lambda.amazonaws.com"
              },
              "Action": "sts:AssumeRole"
            }
          ]
        },
        "Policies": [
          {
            "PolicyDocument": {
              "Version": "2012-10-17",
              "Statement": [
                {
                  "Sid": "LogStream",
                  "Effect": "Allow",
                  "Action": [
                    "logs:CreateLogStream",
                    "logs:PutLogEvents"
                  ],
                  "Resource": "arn:aws:logs:*:*:*"
                },
                {
                  "Sid": "CloudFormation",
                  "Effect": "Allow",
                  "Action": [
                    "cloudformation:DescribeStacks"
                  ],
                  "Resource": {
                    "Ref": "AWS::StackId"
                  }
                },
                {
                  "Sid": "AWSXRay",
                  "Effect": "Allow",
                  "Action": [
                    "xray:GetSamplingRules",
                    "xray:GetSamplingStatisticSummaries",
                    "xray:GetSamplingTargets",
                    "xray:PutTelemetryRecords",
                    "xray:PutTraceSegments"
                  ],
                  "Resource": "*"
                },
                {
                  "Sid": "DeploymentBucketReadOnly",
                  "Effect": "Allow",
                  "Action": [
                    "s3:GetObject"
                  ],
                  "Resource": {
                    "Fn::Sub": "arn:aws:s3:::${DeploymentBucketName}/<%MODULE_ORIGIN%>/Sample/ApiGateway/.artifacts/*"
                  }
                }
              ]
            },
            "PolicyName": {
              "Fn::Sub": "${AWS::StackName}ModulePolicy"
            }
          }
        ]
      }
    },
    "ModuleRoleDeadLetterQueuePolicy": {
      "Type": "AWS::IAM::Policy",
      "Condition": "UseCoreServices",
      "Properties": {
        "PolicyDocument": {
          "Version": "2012-10-17",
          "Statement": [
            {
              "Sid": "DeadLetterQueue",
              "Effect": "Allow",
              "Action": [
                "sqs:SendMessage"
              ],
              "Resource": {
                "Fn::If": [
                  "UseCoreServices",
                  {
                    "Fn::If": [
                      "LambdaSharpCoreDeadLetterQueueIsImported",
                      {
                        "Fn::ImportValue": {
                          "Fn::Sub": [
                            "${DeploymentPrefix}${Import}",
                            {
                              "Import": {
                                "Fn::Select": [
                                  "1",
                                  {
                                    "Fn::Split": [
                                      "$",
                                      {
                                        "Ref": "LambdaSharpCoreDeadLetterQueue"
                                      }
                                    ]
                                  }
                                ]
                              }
                            }
                          ]
                        }
                      },
                      {
                        "Ref": "LambdaSharpCoreDeadLetterQueue"
                      }
                    ]
                  },
                  {
                    "Ref": "AWS::NoValue"
                  }
                ]
              }
            }
          ]
        },
        "PolicyName": {
          "Fn::Sub": "${AWS::StackName}ModuleRoleDeadLetterQueue"
        },
        "Roles": [
          {
            "Ref": "ModuleRole"
          }
        ]
      }
    },
    "ModuleRoleSecretsPolicy": {
      "Type": "AWS::IAM::Policy",
      "Condition": "ModuleRoleSecretsPolicyCondition",
      "Properties": {
        "PolicyDocument": {
          "Version": "2012-10-17",
          "Statement": [
            {
              "Sid": "Secrets",
              "Effect": "Allow",
              "Action": [
                "kms:Decrypt",
                "kms:Encrypt"
              ],
              "Resource": {
                "Fn::Split": [
                  ",",
                  {
                    "Ref": "Secrets"
                  }
                ]
              }
            }
          ]
        },
        "PolicyName": {
          "Fn::Sub": "${AWS::StackName}ModuleRoleSecrets"
        },
        "Roles": [
          {
            "Ref": "ModuleRole"
          }
        ]
      }
    },
    "ModuleRegistration": {
      "Type": "Custom::LambdaSharpRegistrationModule",
      "Condition": "UseCoreServices",
      "Properties": {
        "ServiceToken": {
          "Fn::ImportValue": {
            "Fn::Sub": "${DeploymentPrefix}LambdaSharp::Registration::Module"
          }
        },
        "ResourceType": "LambdaSharp::Registration::Module",
        "Module": "Sample.ApiGateway:1.0-DEV",
        "ModuleId": {
          "Ref": "AWS::StackName"
        }
      }
    },
    "MyFunctionRegistration": {
      "Type": "Custom::LambdaSharpRegistrationFunction",
      "Condition": "UseCoreServices",
      "Properties": {
        "ServiceToken": {
          "Fn::ImportValue": {
            "Fn::Sub": "${DeploymentPrefix}LambdaSharp::Registration::Function"
          }
        },
        "ResourceType": "LambdaSharp::Registration::Function",
        "ModuleId": {
          "Ref": "AWS::StackName"
        },
        "FunctionId": {
          "Ref": "MyFunction"
        },
        "FunctionName": "MyFunction",
        "FunctionLogGroupName": {
          "Fn::Sub": "/aws/lambda/${MyFunction}"
        },
        "FunctionPlatform": "AWS Lambda",
        "FunctionFramework": "dotnetcore2.1",
        "FunctionLanguage": "csharp",
        "FunctionMaxMemory": "128",
        "FunctionMaxDuration": "30"
      },
      "DependsOn": [
        "ModuleRegistration"
      ]
    },
    "MyFunctionLogGroupSubscription": {
      "Type": "AWS::Logs::SubscriptionFilter",
      "Condition": "UseCoreServices",
      "Properties": {
        "DestinationArn": {
          "Fn::If": [
            "UseCoreServices",
            {
              "Fn::If": [
                "LambdaSharpCoreLoggingStreamIsImported",
                {
                  "Fn::ImportValue": {
                    "Fn::Sub": [
                      "${DeploymentPrefix}${Import}",
                      {
                        "Import": {
                          "Fn::Select": [
                            "1",
                            {
                              "Fn::Split": [
                                "$",
                                {
                                  "Ref": "LambdaSharpCoreLoggingStream"
                                }
                              ]
                            }
                          ]
                        }
                      }
                    ]
                  }
                },
                {
                  "Ref": "LambdaSharpCoreLoggingStream"
                }
              ]
            },
            {
              "Ref": "AWS::NoValue"
            }
          ]
        },
        "FilterPattern": "-\"*** \"",
        "LogGroupName": {
          "Ref": "MyFunctionLogGroup"
        },
        "RoleArn": {
          "Fn::If": [
            "UseCoreServices",
            {
              "Fn::If": [
                "LambdaSharpCoreLoggingStreamRoleIsImported",
                {
                  "Fn::ImportValue": {
                    "Fn::Sub": [
                      "${DeploymentPrefix}${Import}",
                      {
                        "Import": {
                          "Fn::Select": [
                            "1",
                            {
                              "Fn::Split": [
                                "$",
                                {
                                  "Ref": "LambdaSharpCoreLoggingStreamRole"
                                }
                              ]
                            }
                          ]
                        }
                      }
                    ]
                  }
                },
                {
                  "Ref": "LambdaSharpCoreLoggingStreamRole"
                }
              ]
            },
            {
              "Ref": "AWS::NoValue"
            }
          ]
        }
      }
    },
    "ModuleRestApi": {
      "Type": "AWS::ApiGateway::RestApi",
      "Properties": {
        "Description": "${Module::FullName} API (v${Module::Version})",
        "FailOnWarnings": true,
        "Name": {
          "Fn::Sub": "${AWS::StackName} Module API"
        }
      }
    },
    "ModuleRestApiItemsResource": {
      "Type": "AWS::ApiGateway::Resource",
      "Properties": {
        "ParentId": {
          "Fn::GetAtt": [
            "ModuleRestApi",
            "RootResourceId"
          ]
        },
        "PathPart": "items",
        "RestApiId": {
          "Ref": "ModuleRestApi"
        }
      }
    },
    "ModuleRestApiItemsResourceGET": {
      "Type": "AWS::ApiGateway::Method",
      "Properties": {
        "AuthorizationType": "NONE",
        "HttpMethod": "GET",
        "Integration": {
          "IntegrationHttpMethod": "POST",
          "PassthroughBehavior": "WHEN_NO_TEMPLATES",
          "Type": "AWS_PROXY",
          "Uri": {
            "Fn::Sub": "arn:aws:apigateway:${AWS::Region}:lambda:path/2015-03-31/functions/${MyFunction.Arn}/invocations"
          }
        },
        "ResourceId": {
          "Ref": "ModuleRestApiItemsResource"
        },
        "RestApiId": {
          "Ref": "ModuleRestApi"
        }
      }
    },
    "MyFunctionRestApiPermission": {
      "Type": "AWS::Lambda::Permission",
      "Properties": {
        "Action": "lambda:InvokeFunction",
        "FunctionName": {
          "Ref": "MyFunction"
        },
        "Principal": "apigateway.amazonaws.com",
        "SourceArn": {
          "Fn::Sub": "arn:aws:execute-api:${AWS::Region}:${AWS::AccountId}:${ModuleRestApi}/LATEST/*"
        }
      }
    },
    "ModuleRestApiItemsResourcePOST": {
      "Type": "AWS::ApiGateway::Method",
      "Properties": {
        "AuthorizationType": "NONE",
        "HttpMethod": "POST",
        "Integration": {
          "IntegrationHttpMethod": "POST",
          "PassthroughBehavior": "WHEN_NO_TEMPLATES",
          "Type": "AWS_PROXY",
          "Uri": {
            "Fn::Sub": "arn:aws:apigateway:${AWS::Region}:lambda:path/2015-03-31/functions/${MyFunction.Arn}/invocations"
          }
        },
        "ResourceId": {
          "Ref": "ModuleRestApiItemsResource"
        },
        "RestApiId": {
          "Ref": "ModuleRestApi"
        }
      }
    },
    "ModuleRestApiItemsResourceIdResource": {
      "Type": "AWS::ApiGateway::Resource",
      "Properties": {
        "ParentId": {
          "Ref": "ModuleRestApiItemsResource"
        },
        "PathPart": "{id}",
        "RestApiId": {
          "Ref": "ModuleRestApi"
        }
      }
    },
    "ModuleRestApiItemsResourceIdResourceGET": {
      "Type": "AWS::ApiGateway::Method",
      "Properties": {
        "AuthorizationType": "NONE",
        "HttpMethod": "GET",
        "Integration": {
          "IntegrationHttpMethod": "POST",
          "PassthroughBehavior": "WHEN_NO_TEMPLATES",
          "Type": "AWS_PROXY",
          "Uri": {
            "Fn::Sub": "arn:aws:apigateway:${AWS::Region}:lambda:path/2015-03-31/functions/${MyFunction.Arn}/invocations"
          }
        },
        "ResourceId": {
          "Ref": "ModuleRestApiItemsResourceIdResource"
        },
        "RestApiId": {
          "Ref": "ModuleRestApi"
        }
      }
    },
    "ModuleRestApiItemsResourceIdResourceDELETE": {
      "Type": "AWS::ApiGateway::Method",
      "Properties": {
        "AuthorizationType": "NONE",
        "HttpMethod": "DELETE",
        "Integration": {
          "IntegrationHttpMethod": "POST",
          "PassthroughBehavior": "WHEN_NO_TEMPLATES",
          "Type": "AWS_PROXY",
          "Uri": {
            "Fn::Sub": "arn:aws:apigateway:${AWS::Region}:lambda:path/2015-03-31/functions/${MyFunction.Arn}/invocations"
          }
        },
        "ResourceId": {
          "Ref": "ModuleRestApiItemsResourceIdResource"
        },
        "RestApiId": {
          "Ref": "ModuleRestApi"
        }
      }
    },
    "ModuleRestApiLogGroup": {
      "Type": "AWS::Logs::LogGroup",
      "Properties": {
        "LogGroupName": {
          "Fn::Sub": "API-Gateway-Execution-Logs_${ModuleRestApi}/LATEST"
        },
        "RetentionInDays": 30
      }
    },
    "ModuleRestApiDeployment67FCB84688ECF145AAC6952FD0792CC9": {
      "Type": "AWS::ApiGateway::Deployment",
      "Properties": {
        "Description": {
          "Fn::Sub": "${AWS::StackName} API [67FCB84688ECF145AAC6952FD0792CC9]"
        },
        "RestApiId": {
          "Ref": "ModuleRestApi"
        }
      },
      "DependsOn": [
        "ModuleRestApiItemsResourceGET",
        "ModuleRestApiItemsResourceIdResourceDELETE",
        "ModuleRestApiItemsResourceIdResourceGET",
        "ModuleRestApiItemsResourcePOST"
      ]
    },
    "ModuleRestApiStage": {
      "Type": "AWS::ApiGateway::Stage",
      "Properties": {
        "DeploymentId": {
          "Ref": "ModuleRestApiDeployment67FCB84688ECF145AAC6952FD0792CC9"
        },
        "MethodSettings": [
          {
            "DataTraceEnabled": true,
            "HttpMethod": "*",
            "LoggingLevel": "INFO",
            "ResourcePath": "/*"
          }
        ],
        "RestApiId": {
          "Ref": "ModuleRestApi"
        },
        "StageName": "LATEST",
        "TracingEnabled": {
          "Fn::If": [
            "XRayIsEnabled",
            true,
            false
          ]
        }
      },
      "DependsOn": [
        "ModuleRestApiLogGroup"
      ]
    }
  },
  "Outputs": {
    "Module": {
      "Value": "Sample.ApiGateway:1.0-DEV@<%MODULE_ORIGIN%>"
    },
    "ModuleChecksum": {
      "Value": "7EB05B9773AA025AD033EB8B4BA2E9A0"
    },
    "LambdaSharpTool": {
<<<<<<< HEAD
      "Value": "0.7.0.7"
=======
      "Value": "0.7.0.8"
>>>>>>> d95222c0
    },
    "LambdaSharpTier": {
      "Value": {
        "Fn::Select": [
          "0",
          {
            "Fn::Split": [
              "-",
              {
                "Ref": "DeploymentPrefix"
              }
            ]
          }
        ]
      }
    }
  },
  "Conditions": {
    "XRayIsEnabled": {
      "Fn::Not": [
        {
          "Fn::Equals": [
            {
              "Ref": "XRayTracing"
            },
            "Disabled"
          ]
        }
      ]
    },
    "UseCoreServices": {
      "Fn::Equals": [
        {
          "Ref": "LambdaSharpCoreServices"
        },
        "Enabled"
      ]
    },
    "LambdaSharpCoreDeadLetterQueueIsImported": {
      "Fn::And": [
        {
          "Fn::Not": [
            {
              "Fn::Equals": [
                {
                  "Ref": "LambdaSharpCoreDeadLetterQueue"
                },
                ""
              ]
            }
          ]
        },
        {
          "Fn::Equals": [
            {
              "Fn::Select": [
                "0",
                {
                  "Fn::Split": [
                    "$",
                    {
                      "Ref": "LambdaSharpCoreDeadLetterQueue"
                    }
                  ]
                }
              ]
            },
            ""
          ]
        }
      ]
    },
    "LambdaSharpCoreLoggingStreamIsImported": {
      "Fn::And": [
        {
          "Fn::Not": [
            {
              "Fn::Equals": [
                {
                  "Ref": "LambdaSharpCoreLoggingStream"
                },
                ""
              ]
            }
          ]
        },
        {
          "Fn::Equals": [
            {
              "Fn::Select": [
                "0",
                {
                  "Fn::Split": [
                    "$",
                    {
                      "Ref": "LambdaSharpCoreLoggingStream"
                    }
                  ]
                }
              ]
            },
            ""
          ]
        }
      ]
    },
    "LambdaSharpCoreLoggingStreamRoleIsImported": {
      "Fn::And": [
        {
          "Fn::Not": [
            {
              "Fn::Equals": [
                {
                  "Ref": "LambdaSharpCoreLoggingStreamRole"
                },
                ""
              ]
            }
          ]
        },
        {
          "Fn::Equals": [
            {
              "Fn::Select": [
                "0",
                {
                  "Fn::Split": [
                    "$",
                    {
                      "Ref": "LambdaSharpCoreLoggingStreamRole"
                    }
                  ]
                }
              ]
            },
            ""
          ]
        }
      ]
    },
    "ModuleRoleSecretsPolicyCondition": {
      "Fn::Not": [
        {
          "Fn::Equals": [
            {
              "Ref": "Secrets"
            },
            ""
          ]
        }
      ]
    }
  },
  "Metadata": {
    "AWS::CloudFormation::Interface": {
      "ParameterLabels": {
        "Secrets": {
          "default": "Comma-separated list of additional KMS secret keys [String]"
        },
        "XRayTracing": {
          "default": "Enable AWS X-Ray tracing mode for module resources [String]"
        },
        "LambdaSharpCoreServices": {
          "default": "Integrate with LambdaSharp.Core services [String]"
        },
        "LambdaSharpCoreDeadLetterQueue": {
          "default": "DeadLetterQueue [String]"
        },
        "LambdaSharpCoreLoggingStream": {
          "default": "LoggingStream [String]"
        },
        "LambdaSharpCoreLoggingStreamRole": {
          "default": "LoggingStreamRole [String]"
        },
        "DeploymentBucketName": {
          "default": "Deployment S3 bucket name [String]"
        },
        "DeploymentPrefix": {
          "default": "Deployment tier prefix [String]"
        },
        "DeploymentPrefixLowercase": {
          "default": "Deployment tier prefix (lowercase) [String]"
        },
        "DeploymentRoot": {
          "default": "Root stack name for nested deployments, blank otherwise [String]"
        },
        "DeploymentChecksum": {
          "default": "CloudFormation template MD5 checksum [String]"
        }
      },
      "ParameterGroups": [
        {
          "Label": {
            "default": "LambdaSharp Module Options"
          },
          "Parameters": [
            "Secrets",
            "XRayTracing",
            "LambdaSharpCoreServices"
          ]
        },
        {
          "Label": {
            "default": "LambdaSharp.Core Imports"
          },
          "Parameters": [
            "LambdaSharpCoreDeadLetterQueue",
            "LambdaSharpCoreLoggingStream",
            "LambdaSharpCoreLoggingStreamRole"
          ]
        },
        {
          "Label": {
            "default": "LambdaSharp Deployment Settings (DO NOT MODIFY)"
          },
          "Parameters": [
            "DeploymentBucketName",
            "DeploymentPrefix",
            "DeploymentPrefixLowercase",
            "DeploymentRoot",
            "DeploymentChecksum"
          ]
        }
      ]
    },
    "LambdaSharp::Manifest": {
      "Version": "2019-07-04",
      "Module": "Sample.ApiGateway:1.0-DEV",
      "Description": "A sample module integrating with API Gateway",
      "TemplateChecksum": "7EB05B9773AA025AD033EB8B4BA2E9A0",
      "Date": "2019-08-09T15:00:00Z",
      "CoreServicesVersion": "0.7.0",
      "ParameterSections": [
        {
          "Title": "LambdaSharp Module Options",
          "Parameters": [
            {
              "Name": "Secrets",
              "Type": "String",
              "Label": "Comma-separated list of additional KMS secret keys",
              "Default": ""
            },
            {
              "Name": "XRayTracing",
              "Type": "String",
              "Label": "Enable AWS X-Ray tracing mode for module resources",
              "Default": "Disabled",
              "AllowedValues": [
                "Disabled",
                "RootModule",
                "AllModules"
              ]
            },
            {
              "Name": "LambdaSharpCoreServices",
              "Type": "String",
              "Label": "Integrate with LambdaSharp.Core services",
              "Default": "Disabled",
              "AllowedValues": [
                "Disabled",
                "Enabled"
              ]
            }
          ]
        },
        {
          "Title": "LambdaSharp.Core Imports",
          "Parameters": [
            {
              "Name": "LambdaSharpCoreDeadLetterQueue",
              "Type": "String",
              "Label": "DeadLetterQueue",
              "Default": "$LambdaSharp-Core::DeadLetterQueue",
              "Import": "LambdaSharp.Core::DeadLetterQueue",
              "AllowedPattern": "^.+$",
              "ConstraintDescription": "must either be a cross-module reference or a non-empty value"
            },
            {
              "Name": "LambdaSharpCoreLoggingStream",
              "Type": "String",
              "Label": "LoggingStream",
              "Default": "$LambdaSharp-Core::LoggingStream",
              "Import": "LambdaSharp.Core::LoggingStream",
              "AllowedPattern": "^.+$",
              "ConstraintDescription": "must either be a cross-module reference or a non-empty value"
            },
            {
              "Name": "LambdaSharpCoreLoggingStreamRole",
              "Type": "String",
              "Label": "LoggingStreamRole",
              "Default": "$LambdaSharp-Core::LoggingStreamRole",
              "Import": "LambdaSharp.Core::LoggingStreamRole",
              "AllowedPattern": "^.+$",
              "ConstraintDescription": "must either be a cross-module reference or a non-empty value"
            }
          ]
        }
      ],
      "Git": {
        "Branch": "test-branch",
        "SHA": "0123456789ABCDEF0123456789ABCDEF01234567"
      },
      "Artifacts": [],
      "Dependencies": [],
      "ResourceTypes": [],
      "Outputs": []
    },
    "LambdaSharp::NameMappings": {
      "Version": "2019-07-04",
      "ResourceNameMappings": {
        "MyFunctionLogGroup": "MyFunction::LogGroup",
        "ModuleRole": "Module::Role",
        "ModuleRoleDeadLetterQueuePolicy": "Module::Role::DeadLetterQueuePolicy",
        "ModuleRoleSecretsPolicy": "Module::Role::SecretsPolicy",
        "ModuleRegistration": "Module::Registration",
        "MyFunctionRegistration": "MyFunction::Registration",
        "MyFunctionLogGroupSubscription": "MyFunction::LogGroupSubscription",
        "ModuleRestApi": "Module::RestApi",
        "ModuleRestApiItemsResource": "Module::RestApi::ItemsResource",
        "ModuleRestApiItemsResourceGET": "Module::RestApi::ItemsResource::GET",
        "MyFunctionRestApiPermission": "MyFunction::RestApiPermission",
        "ModuleRestApiItemsResourcePOST": "Module::RestApi::ItemsResource::POST",
        "ModuleRestApiItemsResourceIdResource": "Module::RestApi::ItemsResource::IdResource",
        "ModuleRestApiItemsResourceIdResourceGET": "Module::RestApi::ItemsResource::IdResource::GET",
        "ModuleRestApiItemsResourceIdResourceDELETE": "Module::RestApi::ItemsResource::IdResource::DELETE",
        "ModuleRestApiLogGroup": "Module::RestApi::LogGroup",
        "ModuleRestApiDeployment67FCB84688ECF145AAC6952FD0792CC9": "Module::RestApi::Deployment67FCB84688ECF145AAC6952FD0792CC9",
        "ModuleRestApiStage": "Module::RestApi::Stage"
      },
      "TypeNameMappings": {
        "Custom::LambdaSharpRegistrationModule": "LambdaSharp::Registration::Module",
        "Custom::LambdaSharpRegistrationFunction": "LambdaSharp::Registration::Function"
      }
    }
  }
}<|MERGE_RESOLUTION|>--- conflicted
+++ resolved
@@ -725,11 +725,7 @@
       "Value": "7EB05B9773AA025AD033EB8B4BA2E9A0"
     },
     "LambdaSharpTool": {
-<<<<<<< HEAD
-      "Value": "0.7.0.7"
-=======
       "Value": "0.7.0.8"
->>>>>>> d95222c0
     },
     "LambdaSharpTier": {
       "Value": {
