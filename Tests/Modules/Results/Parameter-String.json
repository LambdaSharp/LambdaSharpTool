--- conflicted
+++ resolved
@@ -550,11 +550,7 @@
       "Value": "2B1D5104542A9554C014BC0B08CF085C"
     },
     "LambdaSharpTool": {
-<<<<<<< HEAD
-      "Value": "0.7.0.7"
-=======
       "Value": "0.7.0.8"
->>>>>>> d95222c0
     },
     "LambdaSharpTier": {
       "Value": {
