{
  "AWSTemplateFormatVersion": "2010-09-09",
  "Description": "LambdaSharp CloudFormation Test (v1.0-DEV)",
  "Parameters": {
    "InputParameter": {
      "Type": "String",
      "Description": "required input parameter"
    },
    "InputParameterWithDefault": {
      "Type": "String",
      "Description": "input parameter with a default value",
      "Default": "a default value"
    },
    "Secrets": {
      "Type": "String",
      "Description": "Secret Keys (ARNs)",
      "Default": ""
    },
    "XRayTracing": {
      "Type": "String",
      "Description": "AWS X-Ray Tracing",
      "AllowedValues": [
        "Disabled",
        "RootModule",
        "AllModules"
      ],
      "Default": "Disabled"
    },
    "LambdaSharpCoreServices": {
      "Type": "String",
      "Description": "Use LambdaSharp.Core Services",
      "AllowedValues": [
        "Disabled",
        "Enabled"
      ],
      "Default": "Disabled"
    },
    "LambdaSharpCoreDeadLetterQueue": {
      "Type": "String",
      "Description": "Cross-module reference for LambdaSharp.Core::DeadLetterQueue",
      "AllowedPattern": "^.+$",
      "ConstraintDescription": "must either be a cross-module reference or a non-empty value",
      "Default": "$LambdaSharp-Core::DeadLetterQueue"
    },
    "LambdaSharpCoreLoggingStream": {
      "Type": "String",
      "Description": "Cross-module reference for LambdaSharp.Core::LoggingStream",
      "AllowedPattern": "^.+$",
      "ConstraintDescription": "must either be a cross-module reference or a non-empty value",
      "Default": "$LambdaSharp-Core::LoggingStream"
    },
    "LambdaSharpCoreLoggingStreamRole": {
      "Type": "String",
      "Description": "Cross-module reference for LambdaSharp.Core::LoggingStreamRole",
      "AllowedPattern": "^.+$",
      "ConstraintDescription": "must either be a cross-module reference or a non-empty value",
      "Default": "$LambdaSharp-Core::LoggingStreamRole"
    },
    "DeploymentBucketName": {
      "Type": "String",
      "Description": "Deployment S3 Bucket Name"
    },
    "DeploymentPrefix": {
      "Type": "String",
      "Description": "Deployment Tier Prefix"
    },
    "DeploymentPrefixLowercase": {
      "Type": "String",
      "Description": "Deployment Tier Prefix (lowercase)"
    },
    "DeploymentRoot": {
      "Type": "String",
      "Description": "Root Stack Name",
      "Default": ""
    },
    "DeploymentChecksum": {
      "Type": "String",
      "Description": "Deployment Checksum",
<<<<<<< HEAD
      "Default": "0FF16E92E5D17F22C8B8FC57A9C97282"
=======
      "Default": "CB829BF86B907BEC4D6D1B38D04F2F8B"
>>>>>>> d211ec3c
    }
  },
  "Resources": {
    "Function": {
      "Type": "AWS::Lambda::Function",
      "Properties": {
        "Code": {
          "S3Bucket": {
            "Ref": "DeploymentBucketName"
          },
          "S3Key": "<%MODULE_ORIGIN%>/Test/TestModule/.artifacts/Function-DRYRUN.zip"
        },
        "DeadLetterConfig": {
          "TargetArn": {
            "Fn::If": [
              "UseCoreServices",
              {
                "Fn::If": [
                  "LambdaSharpCoreDeadLetterQueueIsImported",
                  {
                    "Fn::ImportValue": {
                      "Fn::Sub": [
                        "${DeploymentPrefix}${Import}",
                        {
                          "Import": {
                            "Fn::Select": [
                              "1",
                              {
                                "Fn::Split": [
                                  "$",
                                  {
                                    "Ref": "LambdaSharpCoreDeadLetterQueue"
                                  }
                                ]
                              }
                            ]
                          }
                        }
                      ]
                    }
                  },
                  {
                    "Ref": "LambdaSharpCoreDeadLetterQueue"
                  }
                ]
              },
              {
                "Ref": "AWS::NoValue"
              }
            ]
          }
        },
        "Description": "My function (v1.0-DEV)",
        "Environment": {
          "Variables": {
            "DEBUG_LOGGING_ENABLED": "false",
            "MODULE_ID": {
              "Ref": "AWS::StackName"
            },
            "MODULE_INFO": "Test.TestModule:1.0-DEV@<%MODULE_ORIGIN%>",
            "LAMBDA_NAME": "Function",
            "LAMBDA_RUNTIME": "dotnetcore3.1",
            "DEPLOYMENT_TIER": {
              "Fn::Select": [
                "0",
                {
                  "Fn::Split": [
                    "-",
                    {
                      "Ref": "DeploymentPrefix"
                    }
                  ]
                }
              ]
            },
            "DEPLOYMENTBUCKETNAME": {
              "Ref": "DeploymentBucketName"
            },
            "DEADLETTERQUEUE": {
              "Fn::If": [
                "UseCoreServices",
                {
                  "Fn::If": [
                    "LambdaSharpCoreDeadLetterQueueIsImported",
                    {
                      "Fn::ImportValue": {
                        "Fn::Sub": [
                          "${DeploymentPrefix}${Import}",
                          {
                            "Import": {
                              "Fn::Select": [
                                "1",
                                {
                                  "Fn::Split": [
                                    "$",
                                    {
                                      "Ref": "LambdaSharpCoreDeadLetterQueue"
                                    }
                                  ]
                                }
                              ]
                            }
                          }
                        ]
                      }
                    },
                    {
                      "Ref": "LambdaSharpCoreDeadLetterQueue"
                    }
                  ]
                },
                {
                  "Ref": "AWS::NoValue"
                }
              ]
            },
            "STR_INPUTPARAMETER": {
              "Ref": "InputParameter"
            },
            "STR_INPUTPARAMETERWITHDEFAULT": {
              "Ref": "InputParameterWithDefault"
            },
            "STR_MODULE_ROLE_DEADLETTERQUEUEPOLICY": {
              "Fn::If": [
                "UseCoreServices",
                {
                  "Ref": "ModuleRoleDeadLetterQueuePolicy"
                },
                {
                  "Ref": "AWS::NoValue"
                }
              ]
            },
            "STR_MODULE_ROLE_SECRETSPOLICY": {
              "Fn::If": [
                "ModuleRoleSecretsPolicyCondition",
                {
                  "Ref": "ModuleRoleSecretsPolicy"
                },
                {
                  "Ref": "AWS::NoValue"
                }
              ]
            }
          }
        },
        "Handler": "Function::LambdaSharpTestModule.Function.Function::FunctionHandlerAsync",
        "MemorySize": "128",
        "Role": {
          "Fn::GetAtt": [
            "ModuleRole",
            "Arn"
          ]
        },
        "Runtime": "dotnetcore3.1",
        "Timeout": "30",
        "TracingConfig": {
          "Mode": {
            "Fn::If": [
              "XRayIsEnabled",
              "Active",
              "PassThrough"
            ]
          }
        }
      }
    },
    "FunctionLogGroup": {
      "Type": "AWS::Logs::LogGroup",
      "Properties": {
        "LogGroupName": {
          "Fn::Sub": "/aws/lambda/${Function}"
        },
        "RetentionInDays": 30
      }
    },
    "ModuleRole": {
      "Type": "AWS::IAM::Role",
      "Properties": {
        "AssumeRolePolicyDocument": {
          "Version": "2012-10-17",
          "Statement": [
            {
              "Sid": "ModuleLambdaPrincipal",
              "Effect": "Allow",
              "Principal": {
                "Service": "lambda.amazonaws.com"
              },
              "Action": "sts:AssumeRole"
            }
          ]
        },
        "Policies": [
          {
            "PolicyDocument": {
              "Version": "2012-10-17",
              "Statement": [
                {
                  "Sid": "LogStream",
                  "Effect": "Allow",
                  "Action": [
                    "logs:CreateLogStream",
                    "logs:PutLogEvents"
                  ],
                  "Resource": "arn:aws:logs:*:*:*"
                },
                {
                  "Sid": "CloudFormation",
                  "Effect": "Allow",
                  "Action": [
                    "cloudformation:DescribeStacks"
                  ],
                  "Resource": {
                    "Ref": "AWS::StackId"
                  }
                },
                {
                  "Sid": "AWSXRay",
                  "Effect": "Allow",
                  "Action": [
                    "xray:GetSamplingRules",
                    "xray:GetSamplingStatisticSummaries",
                    "xray:GetSamplingTargets",
                    "xray:PutTelemetryRecords",
                    "xray:PutTraceSegments"
                  ],
                  "Resource": "*"
                },
                {
                  "Sid": "EventBus",
                  "Effect": "Allow",
                  "Action": [
                    "events:PutEvents"
                  ],
                  "Resource": {
                    "Fn::Sub": "arn:aws:events:${AWS::Region}:${AWS::AccountId}:event-bus/default"
                  }
                },
                {
                  "Sid": "DeploymentBucketReadOnly",
                  "Effect": "Allow",
                  "Action": [
                    "s3:GetObject"
                  ],
                  "Resource": {
                    "Fn::Sub": "arn:aws:s3:::${DeploymentBucketName}/<%MODULE_ORIGIN%>/Test/TestModule/.artifacts/*"
                  }
                }
              ]
            },
            "PolicyName": {
              "Fn::Sub": "${AWS::StackName}ModulePolicy"
            }
          }
        ]
      }
    },
    "ModuleRoleDeadLetterQueuePolicy": {
      "Type": "AWS::IAM::Policy",
      "Condition": "UseCoreServices",
      "Properties": {
        "PolicyDocument": {
          "Version": "2012-10-17",
          "Statement": [
            {
              "Sid": "DeadLetterQueue",
              "Effect": "Allow",
              "Action": [
                "sqs:SendMessage"
              ],
              "Resource": {
                "Fn::If": [
                  "UseCoreServices",
                  {
                    "Fn::If": [
                      "LambdaSharpCoreDeadLetterQueueIsImported",
                      {
                        "Fn::ImportValue": {
                          "Fn::Sub": [
                            "${DeploymentPrefix}${Import}",
                            {
                              "Import": {
                                "Fn::Select": [
                                  "1",
                                  {
                                    "Fn::Split": [
                                      "$",
                                      {
                                        "Ref": "LambdaSharpCoreDeadLetterQueue"
                                      }
                                    ]
                                  }
                                ]
                              }
                            }
                          ]
                        }
                      },
                      {
                        "Ref": "LambdaSharpCoreDeadLetterQueue"
                      }
                    ]
                  },
                  {
                    "Ref": "AWS::NoValue"
                  }
                ]
              }
            }
          ]
        },
        "PolicyName": {
          "Fn::Sub": "${AWS::StackName}ModuleRoleDeadLetterQueue"
        },
        "Roles": [
          {
            "Ref": "ModuleRole"
          }
        ]
      }
    },
    "ModuleRoleSecretsPolicy": {
      "Type": "AWS::IAM::Policy",
      "Condition": "ModuleRoleSecretsPolicyCondition",
      "Properties": {
        "PolicyDocument": {
          "Version": "2012-10-17",
          "Statement": [
            {
              "Sid": "Secrets",
              "Effect": "Allow",
              "Action": [
                "kms:Decrypt",
                "kms:Encrypt"
              ],
              "Resource": {
                "Fn::Split": [
                  ",",
                  {
                    "Ref": "Secrets"
                  }
                ]
              }
            }
          ]
        },
        "PolicyName": {
          "Fn::Sub": "${AWS::StackName}ModuleRoleSecrets"
        },
        "Roles": [
          {
            "Ref": "ModuleRole"
          }
        ]
      }
    },
    "ModuleRegistration": {
      "Type": "Custom::LambdaSharpRegistrationModule",
      "Condition": "UseCoreServices",
      "Properties": {
        "ServiceToken": {
          "Fn::ImportValue": {
            "Fn::Sub": "${DeploymentPrefix}LambdaSharp::Registration::Module"
          }
        },
        "ResourceType": "LambdaSharp::Registration::Module",
        "ModuleInfo": "Test.TestModule:1.0-DEV@<%MODULE_ORIGIN%>",
        "ModuleId": {
          "Ref": "AWS::StackName"
        }
      }
    },
    "FunctionRegistration": {
      "Type": "Custom::LambdaSharpRegistrationFunction",
      "Condition": "UseCoreServices",
      "Properties": {
        "ServiceToken": {
          "Fn::ImportValue": {
            "Fn::Sub": "${DeploymentPrefix}LambdaSharp::Registration::Function"
          }
        },
        "ResourceType": "LambdaSharp::Registration::Function",
        "ModuleId": {
          "Ref": "AWS::StackName"
        },
        "FunctionId": {
          "Ref": "Function"
        },
        "FunctionName": "Function",
        "FunctionLogGroupName": {
          "Fn::Sub": "/aws/lambda/${Function}"
        },
        "FunctionPlatform": "AWS Lambda",
        "FunctionFramework": "dotnetcore3.1",
        "FunctionLanguage": "csharp",
        "FunctionMaxMemory": "128",
        "FunctionMaxDuration": "30"
      },
      "DependsOn": [
        "ModuleRegistration"
      ]
    },
    "FunctionLogGroupSubscription": {
      "Type": "AWS::Logs::SubscriptionFilter",
      "Condition": "UseCoreServices",
      "Properties": {
        "DestinationArn": {
          "Fn::If": [
            "UseCoreServices",
            {
              "Fn::If": [
                "LambdaSharpCoreLoggingStreamIsImported",
                {
                  "Fn::ImportValue": {
                    "Fn::Sub": [
                      "${DeploymentPrefix}${Import}",
                      {
                        "Import": {
                          "Fn::Select": [
                            "1",
                            {
                              "Fn::Split": [
                                "$",
                                {
                                  "Ref": "LambdaSharpCoreLoggingStream"
                                }
                              ]
                            }
                          ]
                        }
                      }
                    ]
                  }
                },
                {
                  "Ref": "LambdaSharpCoreLoggingStream"
                }
              ]
            },
            {
              "Ref": "AWS::NoValue"
            }
          ]
        },
        "FilterPattern": "-\"*** \"",
        "LogGroupName": {
          "Ref": "FunctionLogGroup"
        },
        "RoleArn": {
          "Fn::If": [
            "UseCoreServices",
            {
              "Fn::If": [
                "LambdaSharpCoreLoggingStreamRoleIsImported",
                {
                  "Fn::ImportValue": {
                    "Fn::Sub": [
                      "${DeploymentPrefix}${Import}",
                      {
                        "Import": {
                          "Fn::Select": [
                            "1",
                            {
                              "Fn::Split": [
                                "$",
                                {
                                  "Ref": "LambdaSharpCoreLoggingStreamRole"
                                }
                              ]
                            }
                          ]
                        }
                      }
                    ]
                  }
                },
                {
                  "Ref": "LambdaSharpCoreLoggingStreamRole"
                }
              ]
            },
            {
              "Ref": "AWS::NoValue"
            }
          ]
        }
      }
    }
  },
  "Outputs": {
    "ModuleInfo": {
      "Value": "Test.TestModule:1.0-DEV@<%MODULE_ORIGIN%>"
    },
    "ModuleChecksum": {
      "Value": {
        "Ref": "DeploymentChecksum"
      }
    },
    "LambdaSharpTool": {
<<<<<<< HEAD
      "Value": "0.8.0.0-rc1"
=======
      "Value": "0.8.0.0"
>>>>>>> d211ec3c
    },
    "LambdaSharpTier": {
      "Value": {
        "Fn::Select": [
          "0",
          {
            "Fn::Split": [
              "-",
              {
                "Ref": "DeploymentPrefix"
              }
            ]
          }
        ]
      }
    }
  },
  "Conditions": {
    "XRayIsEnabled": {
      "Fn::Not": [
        {
          "Fn::Equals": [
            {
              "Ref": "XRayTracing"
            },
            "Disabled"
          ]
        }
      ]
    },
    "UseCoreServices": {
      "Fn::Equals": [
        {
          "Ref": "LambdaSharpCoreServices"
        },
        "Enabled"
      ]
    },
    "LambdaSharpCoreDeadLetterQueueIsImported": {
      "Fn::And": [
        {
          "Fn::Not": [
            {
              "Fn::Equals": [
                {
                  "Ref": "LambdaSharpCoreDeadLetterQueue"
                },
                ""
              ]
            }
          ]
        },
        {
          "Fn::Equals": [
            {
              "Fn::Select": [
                "0",
                {
                  "Fn::Split": [
                    "$",
                    {
                      "Ref": "LambdaSharpCoreDeadLetterQueue"
                    }
                  ]
                }
              ]
            },
            ""
          ]
        }
      ]
    },
    "LambdaSharpCoreLoggingStreamIsImported": {
      "Fn::And": [
        {
          "Fn::Not": [
            {
              "Fn::Equals": [
                {
                  "Ref": "LambdaSharpCoreLoggingStream"
                },
                ""
              ]
            }
          ]
        },
        {
          "Fn::Equals": [
            {
              "Fn::Select": [
                "0",
                {
                  "Fn::Split": [
                    "$",
                    {
                      "Ref": "LambdaSharpCoreLoggingStream"
                    }
                  ]
                }
              ]
            },
            ""
          ]
        }
      ]
    },
    "LambdaSharpCoreLoggingStreamRoleIsImported": {
      "Fn::And": [
        {
          "Fn::Not": [
            {
              "Fn::Equals": [
                {
                  "Ref": "LambdaSharpCoreLoggingStreamRole"
                },
                ""
              ]
            }
          ]
        },
        {
          "Fn::Equals": [
            {
              "Fn::Select": [
                "0",
                {
                  "Fn::Split": [
                    "$",
                    {
                      "Ref": "LambdaSharpCoreLoggingStreamRole"
                    }
                  ]
                }
              ]
            },
            ""
          ]
        }
      ]
    },
    "ModuleRoleSecretsPolicyCondition": {
      "Fn::Not": [
        {
          "Fn::Equals": [
            {
              "Ref": "Secrets"
            },
            ""
          ]
        }
      ]
    }
  },
  "Metadata": {
    "AWS::CloudFormation::Interface": {
      "ParameterLabels": {
        "InputParameter": {
          "default": "required input parameter [String]"
        },
        "InputParameterWithDefault": {
          "default": "input parameter with a default value [String]"
        },
        "Secrets": {
          "default": "Comma-separated list of additional KMS secret keys [String]"
        },
        "XRayTracing": {
          "default": "Enable AWS X-Ray tracing mode for module resources [String]"
        },
        "LambdaSharpCoreServices": {
          "default": "Integrate with LambdaSharp.Core services [String]"
        },
        "LambdaSharpCoreDeadLetterQueue": {
          "default": "DeadLetterQueue [String]"
        },
        "LambdaSharpCoreLoggingStream": {
          "default": "LoggingStream [String]"
        },
        "LambdaSharpCoreLoggingStreamRole": {
          "default": "LoggingStreamRole [String]"
        },
        "DeploymentBucketName": {
          "default": "Deployment S3 bucket name [String]"
        },
        "DeploymentPrefix": {
          "default": "Deployment tier prefix [String]"
        },
        "DeploymentPrefixLowercase": {
          "default": "Deployment tier prefix (lowercase) [String]"
        },
        "DeploymentRoot": {
          "default": "Root stack name for nested deployments, blank otherwise [String]"
        },
        "DeploymentChecksum": {
          "default": "CloudFormation template MD5 checksum [String]"
        }
      },
      "ParameterGroups": [
        {
          "Label": {
            "default": "Plain Input Parameters"
          },
          "Parameters": [
            "InputParameter",
            "InputParameterWithDefault"
          ]
        },
        {
          "Label": {
            "default": "LambdaSharp Module Options"
          },
          "Parameters": [
            "Secrets",
            "XRayTracing",
            "LambdaSharpCoreServices"
          ]
        },
        {
          "Label": {
            "default": "LambdaSharp.Core Imports"
          },
          "Parameters": [
            "LambdaSharpCoreDeadLetterQueue",
            "LambdaSharpCoreLoggingStream",
            "LambdaSharpCoreLoggingStreamRole"
          ]
        },
        {
          "Label": {
            "default": "LambdaSharp Deployment Settings (DO NOT MODIFY)"
          },
          "Parameters": [
            "DeploymentBucketName",
            "DeploymentPrefix",
            "DeploymentPrefixLowercase",
            "DeploymentRoot",
            "DeploymentChecksum"
          ]
        }
      ]
    },
    "LambdaSharp::Manifest": {
      "Version": "2019-07-04",
      "Module": "Test.TestModule:1.0-DEV",
      "Description": "LambdaSharp CloudFormation Test",
<<<<<<< HEAD
      "TemplateChecksum": "0FF16E92E5D17F22C8B8FC57A9C97282",
      "Date": "2019-08-09T15:00:00Z",
      "CoreServicesVersion": "0.8.0-rc1",
=======
      "TemplateChecksum": "CB829BF86B907BEC4D6D1B38D04F2F8B",
      "Date": "2019-08-09T15:00:00Z",
      "CoreServicesVersion": "0.8.0",
>>>>>>> d211ec3c
      "ParameterSections": [
        {
          "Title": "Plain Input Parameters",
          "Parameters": [
            {
              "Name": "InputParameter",
              "Type": "String"
            },
            {
              "Name": "InputParameterWithDefault",
              "Type": "String",
              "Default": "a default value"
            }
          ]
        },
        {
          "Title": "LambdaSharp Module Options",
          "Parameters": [
            {
              "Name": "Secrets",
              "Type": "String",
              "Label": "Comma-separated list of additional KMS secret keys",
              "Default": ""
            },
            {
              "Name": "XRayTracing",
              "Type": "String",
              "Label": "Enable AWS X-Ray tracing mode for module resources",
              "Default": "Disabled",
              "AllowedValues": [
                "Disabled",
                "RootModule",
                "AllModules"
              ]
            },
            {
              "Name": "LambdaSharpCoreServices",
              "Type": "String",
              "Label": "Integrate with LambdaSharp.Core services",
              "Default": "Disabled",
              "AllowedValues": [
                "Disabled",
                "Enabled"
              ]
            }
          ]
        },
        {
          "Title": "LambdaSharp.Core Imports",
          "Parameters": [
            {
              "Name": "LambdaSharpCoreDeadLetterQueue",
              "Type": "String",
              "Label": "DeadLetterQueue",
              "Default": "$LambdaSharp-Core::DeadLetterQueue",
              "Import": "LambdaSharp.Core::DeadLetterQueue",
              "AllowedPattern": "^.+$",
              "ConstraintDescription": "must either be a cross-module reference or a non-empty value"
            },
            {
              "Name": "LambdaSharpCoreLoggingStream",
              "Type": "String",
              "Label": "LoggingStream",
              "Default": "$LambdaSharp-Core::LoggingStream",
              "Import": "LambdaSharp.Core::LoggingStream",
              "AllowedPattern": "^.+$",
              "ConstraintDescription": "must either be a cross-module reference or a non-empty value"
            },
            {
              "Name": "LambdaSharpCoreLoggingStreamRole",
              "Type": "String",
              "Label": "LoggingStreamRole",
              "Default": "$LambdaSharp-Core::LoggingStreamRole",
              "Import": "LambdaSharp.Core::LoggingStreamRole",
              "AllowedPattern": "^.+$",
              "ConstraintDescription": "must either be a cross-module reference or a non-empty value"
            }
          ]
        }
      ],
      "Git": {
        "Branch": "test-branch",
        "SHA": "0123456789ABCDEF0123456789ABCDEF01234567"
      },
      "Artifacts": [],
      "Dependencies": [],
      "ResourceTypes": [],
      "Outputs": []
    },
    "LambdaSharp::NameMappings": {
      "Version": "2019-07-04",
      "ResourceNameMappings": {
        "FunctionLogGroup": "Function::LogGroup",
        "ModuleRole": "Module::Role",
        "ModuleRoleDeadLetterQueuePolicy": "Module::Role::DeadLetterQueuePolicy",
        "ModuleRoleSecretsPolicy": "Module::Role::SecretsPolicy",
        "ModuleRegistration": "Module::Registration",
        "FunctionRegistration": "Function::Registration",
        "FunctionLogGroupSubscription": "Function::LogGroupSubscription"
      },
      "TypeNameMappings": {
        "Custom::LambdaSharpRegistrationModule": "LambdaSharp::Registration::Module",
        "Custom::LambdaSharpRegistrationFunction": "LambdaSharp::Registration::Function"
      }
    }
  }
}<|MERGE_RESOLUTION|>--- conflicted
+++ resolved
@@ -76,11 +76,7 @@
     "DeploymentChecksum": {
       "Type": "String",
       "Description": "Deployment Checksum",
-<<<<<<< HEAD
-      "Default": "0FF16E92E5D17F22C8B8FC57A9C97282"
-=======
       "Default": "CB829BF86B907BEC4D6D1B38D04F2F8B"
->>>>>>> d211ec3c
     }
   },
   "Resources": {
@@ -580,11 +576,7 @@
       }
     },
     "LambdaSharpTool": {
-<<<<<<< HEAD
-      "Value": "0.8.0.0-rc1"
-=======
       "Value": "0.8.0.0"
->>>>>>> d211ec3c
     },
     "LambdaSharpTier": {
       "Value": {
@@ -829,15 +821,9 @@
       "Version": "2019-07-04",
       "Module": "Test.TestModule:1.0-DEV",
       "Description": "LambdaSharp CloudFormation Test",
-<<<<<<< HEAD
-      "TemplateChecksum": "0FF16E92E5D17F22C8B8FC57A9C97282",
-      "Date": "2019-08-09T15:00:00Z",
-      "CoreServicesVersion": "0.8.0-rc1",
-=======
       "TemplateChecksum": "CB829BF86B907BEC4D6D1B38D04F2F8B",
       "Date": "2019-08-09T15:00:00Z",
       "CoreServicesVersion": "0.8.0",
->>>>>>> d211ec3c
       "ParameterSections": [
         {
           "Title": "Plain Input Parameters",
