{
  "AWSTemplateFormatVersion": "2010-09-09",
  "Description": "LambdaSharp CloudFormation Test (v1.0-DEV)",
  "Parameters": {
    "MyParameter": {
      "Type": "String"
    },
    "Secrets": {
      "Type": "String",
      "Description": "Secret Keys (ARNs)",
      "Default": ""
    },
    "LambdaSharpCoreServices": {
      "Type": "String",
      "Description": "Use LambdaSharp.Core Services",
      "AllowedValues": [
        "Disabled",
        "Enabled"
      ],
      "Default": "Disabled"
    },
    "DeploymentBucketName": {
      "Type": "String",
      "Description": "Deployment S3 Bucket Name"
    },
    "DeploymentPrefix": {
      "Type": "String",
      "Description": "Deployment Tier Prefix"
    },
    "DeploymentPrefixLowercase": {
      "Type": "String",
      "Description": "Deployment Tier Prefix (lowercase)"
    },
    "DeploymentRoot": {
      "Type": "String",
      "Description": "Root Stack Name",
      "Default": ""
    },
    "DeploymentChecksum": {
      "Type": "String",
      "Description": "Deployment Checksum",
      "Default": "093AB135403537AC0E0B1007D5D6CF3B"
    }
  },
  "Resources": {
    "MyResource": {
      "Type": "AWS::SNS::Topic",
      "Condition": "CompositeCondition",
      "Properties": {}
    },
    "ModuleRegistration": {
      "Type": "Custom::LambdaSharpRegistrationModule",
      "Condition": "UseCoreServices",
      "Properties": {
        "ServiceToken": {
          "Fn::ImportValue": {
            "Fn::Sub": "${DeploymentPrefix}LambdaSharp::Registration::Module"
          }
        },
        "ResourceType": "LambdaSharp::Registration::Module",
        "Module": "Test.TestModule:1.0-DEV",
        "ModuleId": {
          "Ref": "AWS::StackName"
        }
      }
    }
  },
  "Outputs": {
    "Module": {
      "Value": "Test.TestModule:1.0-DEV@<%MODULE_ORIGIN%>"
    },
    "ModuleChecksum": {
      "Value": "093AB135403537AC0E0B1007D5D6CF3B"
    },
    "LambdaSharpTool": {
<<<<<<< HEAD
      "Value": "0.7.0.7"
=======
      "Value": "0.7.0.8"
>>>>>>> d95222c0
    },
    "LambdaSharpTier": {
      "Value": {
        "Fn::Select": [
          "0",
          {
            "Fn::Split": [
              "-",
              {
                "Ref": "DeploymentPrefix"
              }
            ]
          }
        ]
      }
    }
  },
  "Conditions": {
    "MyFirstCondition": {
      "Fn::Equals": [
        {
          "Ref": "MyParameter"
        },
        "first"
      ]
    },
    "MySecondCondition": {
      "Fn::Equals": [
        {
          "Ref": "MyParameter"
        },
        "second"
      ]
    },
    "CompositeCondition": {
      "Fn::Or": [
        {
          "Condition": "MyFirstCondition"
        },
        {
          "Condition": "MySecondCondition"
        }
      ]
    },
    "UseCoreServices": {
      "Fn::Equals": [
        {
          "Ref": "LambdaSharpCoreServices"
        },
        "Enabled"
      ]
    }
  },
  "Metadata": {
    "AWS::CloudFormation::Interface": {
      "ParameterLabels": {
        "Secrets": {
          "default": "Comma-separated list of additional KMS secret keys [String]"
        },
        "LambdaSharpCoreServices": {
          "default": "Integrate with LambdaSharp.Core services [String]"
        },
        "DeploymentBucketName": {
          "default": "Deployment S3 bucket name [String]"
        },
        "DeploymentPrefix": {
          "default": "Deployment tier prefix [String]"
        },
        "DeploymentPrefixLowercase": {
          "default": "Deployment tier prefix (lowercase) [String]"
        },
        "DeploymentRoot": {
          "default": "Root stack name for nested deployments, blank otherwise [String]"
        },
        "DeploymentChecksum": {
          "default": "CloudFormation template MD5 checksum [String]"
        }
      },
      "ParameterGroups": [
        {
          "Label": {
            "default": "Module Settings"
          },
          "Parameters": [
            "MyParameter"
          ]
        },
        {
          "Label": {
            "default": "LambdaSharp Module Options"
          },
          "Parameters": [
            "Secrets",
            "LambdaSharpCoreServices"
          ]
        },
        {
          "Label": {
            "default": "LambdaSharp Deployment Settings (DO NOT MODIFY)"
          },
          "Parameters": [
            "DeploymentBucketName",
            "DeploymentPrefix",
            "DeploymentPrefixLowercase",
            "DeploymentRoot",
            "DeploymentChecksum"
          ]
        }
      ]
    },
    "LambdaSharp::Manifest": {
      "Version": "2019-07-04",
      "Module": "Test.TestModule:1.0-DEV",
      "Description": "LambdaSharp CloudFormation Test",
      "TemplateChecksum": "093AB135403537AC0E0B1007D5D6CF3B",
      "Date": "2019-08-09T15:00:00Z",
      "CoreServicesVersion": "0.7.0",
      "ParameterSections": [
        {
          "Title": "Module Settings",
          "Parameters": [
            {
              "Name": "MyParameter",
              "Type": "String"
            }
          ]
        },
        {
          "Title": "LambdaSharp Module Options",
          "Parameters": [
            {
              "Name": "Secrets",
              "Type": "String",
              "Label": "Comma-separated list of additional KMS secret keys",
              "Default": ""
            },
            {
              "Name": "LambdaSharpCoreServices",
              "Type": "String",
              "Label": "Integrate with LambdaSharp.Core services",
              "Default": "Disabled",
              "AllowedValues": [
                "Disabled",
                "Enabled"
              ]
            }
          ]
        }
      ],
      "Git": {
        "Branch": "test-branch",
        "SHA": "0123456789ABCDEF0123456789ABCDEF01234567"
      },
      "Artifacts": [],
      "Dependencies": [],
      "ResourceTypes": [],
      "Outputs": []
    },
    "LambdaSharp::NameMappings": {
      "Version": "2019-07-04",
      "ResourceNameMappings": {
        "ModuleRegistration": "Module::Registration"
      },
      "TypeNameMappings": {
        "Custom::LambdaSharpRegistrationModule": "LambdaSharp::Registration::Module"
      }
    }
  }
}<|MERGE_RESOLUTION|>--- conflicted
+++ resolved
@@ -73,11 +73,7 @@
       "Value": "093AB135403537AC0E0B1007D5D6CF3B"
     },
     "LambdaSharpTool": {
-<<<<<<< HEAD
-      "Value": "0.7.0.7"
-=======
       "Value": "0.7.0.8"
->>>>>>> d95222c0
     },
     "LambdaSharpTier": {
       "Value": {
