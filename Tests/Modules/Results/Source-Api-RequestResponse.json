--- conflicted
+++ resolved
@@ -749,11 +749,7 @@
       "Value": "218A90D69DE064F0CC6454B34701B46F"
     },
     "LambdaSharpTool": {
-<<<<<<< HEAD
-      "Value": "0.7.0.7"
-=======
       "Value": "0.7.0.8"
->>>>>>> d95222c0
     },
     "LambdaSharpTier": {
       "Value": {
