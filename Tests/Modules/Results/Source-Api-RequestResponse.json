{
  "AWSTemplateFormatVersion": "2010-09-09",
  "Description": "LambdaSharp CloudFormation Test (v1.0-DEV)",
  "Parameters": {
    "Secrets": {
      "Type": "String",
      "Description": "Secret Keys (ARNs)",
      "Default": ""
    },
    "XRayTracing": {
      "Type": "String",
      "Description": "AWS X-Ray Tracing",
      "AllowedValues": [
        "Disabled",
        "RootModule",
        "AllModules"
      ],
      "Default": "Disabled"
    },
    "LambdaSharpCoreServices": {
      "Type": "String",
      "Description": "Use LambdaSharp.Core Services",
      "AllowedValues": [
        "Disabled",
        "Enabled"
      ],
      "Default": "Disabled"
    },
    "LambdaSharpCoreDeadLetterQueue": {
      "Type": "String",
      "Description": "Cross-module reference for LambdaSharp.Core::DeadLetterQueue",
      "AllowedPattern": "^.+$",
      "ConstraintDescription": "must either be a cross-module reference or a non-empty value",
      "Default": "$LambdaSharp-Core::DeadLetterQueue"
    },
    "LambdaSharpCoreLoggingStream": {
      "Type": "String",
      "Description": "Cross-module reference for LambdaSharp.Core::LoggingStream",
      "AllowedPattern": "^.+$",
      "ConstraintDescription": "must either be a cross-module reference or a non-empty value",
      "Default": "$LambdaSharp-Core::LoggingStream"
    },
    "LambdaSharpCoreLoggingStreamRole": {
      "Type": "String",
      "Description": "Cross-module reference for LambdaSharp.Core::LoggingStreamRole",
      "AllowedPattern": "^.+$",
      "ConstraintDescription": "must either be a cross-module reference or a non-empty value",
      "Default": "$LambdaSharp-Core::LoggingStreamRole"
    },
    "DeploymentBucketName": {
      "Type": "String",
      "Description": "Deployment S3 Bucket Name"
    },
    "DeploymentPrefix": {
      "Type": "String",
      "Description": "Deployment Tier Prefix"
    },
    "DeploymentPrefixLowercase": {
      "Type": "String",
      "Description": "Deployment Tier Prefix (lowercase)"
    },
    "DeploymentRoot": {
      "Type": "String",
      "Description": "Root Stack Name",
      "Default": ""
    },
    "DeploymentChecksum": {
      "Type": "String",
      "Description": "Deployment Checksum",
<<<<<<< HEAD
      "Default": "D54BCFA681ABFCE2492F098029441DF6"
=======
      "Default": "A03D1FCEF4B5C8C363EE440F3173C629"
>>>>>>> 98d31a1a
    }
  },
  "Resources": {
    "Function": {
      "Type": "AWS::Lambda::Function",
      "Properties": {
        "Code": {
          "S3Bucket": {
            "Ref": "DeploymentBucketName"
          },
          "S3Key": "<%MODULE_ORIGIN%>/Test/TestModule/.artifacts/Function-DRYRUN.zip"
        },
        "DeadLetterConfig": {
          "TargetArn": {
            "Fn::If": [
              "UseCoreServices",
              {
                "Fn::If": [
                  "LambdaSharpCoreDeadLetterQueueIsImported",
                  {
                    "Fn::ImportValue": {
                      "Fn::Sub": [
                        "${DeploymentPrefix}${Import}",
                        {
                          "Import": {
                            "Fn::Select": [
                              "1",
                              {
                                "Fn::Split": [
                                  "$",
                                  {
                                    "Ref": "LambdaSharpCoreDeadLetterQueue"
                                  }
                                ]
                              }
                            ]
                          }
                        }
                      ]
                    }
                  },
                  {
                    "Ref": "LambdaSharpCoreDeadLetterQueue"
                  }
                ]
              },
              {
                "Ref": "AWS::NoValue"
              }
            ]
          }
        },
        "Description": "My function (v1.0-DEV)",
        "Environment": {
          "Variables": {
            "DEBUG_LOGGING_ENABLED": "false",
            "AWS_LAMBDA_HANDLER_LOG_FORMAT": "Unformatted",
            "MODULE_ID": {
              "Ref": "AWS::StackName"
            },
            "MODULE_INFO": "Test.TestModule:1.0-DEV@<%MODULE_ORIGIN%>",
            "LAMBDA_NAME": "Function",
            "LAMBDA_RUNTIME": "dotnet6",
            "DEPLOYMENT_TIER": {
              "Fn::Select": [
                "0",
                {
                  "Fn::Split": [
                    "-",
                    {
                      "Ref": "DeploymentPrefix"
                    }
                  ]
                }
              ]
            },
            "DEPLOYMENTBUCKETNAME": {
              "Ref": "DeploymentBucketName"
            },
            "DEADLETTERQUEUE": {
              "Fn::If": [
                "UseCoreServices",
                {
                  "Fn::If": [
                    "LambdaSharpCoreDeadLetterQueueIsImported",
                    {
                      "Fn::ImportValue": {
                        "Fn::Sub": [
                          "${DeploymentPrefix}${Import}",
                          {
                            "Import": {
                              "Fn::Select": [
                                "1",
                                {
                                  "Fn::Split": [
                                    "$",
                                    {
                                      "Ref": "LambdaSharpCoreDeadLetterQueue"
                                    }
                                  ]
                                }
                              ]
                            }
                          }
                        ]
                      }
                    },
                    {
                      "Ref": "LambdaSharpCoreDeadLetterQueue"
                    }
                  ]
                },
                {
                  "Ref": "AWS::NoValue"
                }
              ]
            },
            "STR_MODULE_ROLE_DEADLETTERQUEUEPOLICY": {
              "Fn::If": [
                "UseCoreServices",
                {
                  "Ref": "ModuleRoleDeadLetterQueuePolicy"
                },
                {
                  "Ref": "AWS::NoValue"
                }
              ]
            },
            "CORS_ORIGIN": "*"
          }
        },
        "Handler": "Function::LambdaSharpTestModule.Function.Function::FunctionHandlerAsync",
        "MemorySize": "128",
        "Role": {
          "Fn::GetAtt": [
            "ModuleRole",
            "Arn"
          ]
        },
        "Runtime": "dotnet6",
        "Timeout": "30",
        "TracingConfig": {
          "Mode": {
            "Fn::If": [
              "XRayIsEnabled",
              "Active",
              "PassThrough"
            ]
          }
        }
      }
    },
    "FunctionLogGroup": {
      "Type": "AWS::Logs::LogGroup",
      "Properties": {
        "LogGroupName": {
          "Fn::Sub": "/aws/lambda/${Function}"
        },
        "RetentionInDays": 30
      }
    },
    "ModuleRole": {
      "Type": "AWS::IAM::Role",
      "Properties": {
        "AssumeRolePolicyDocument": {
          "Version": "2012-10-17",
          "Statement": [
            {
              "Sid": "ModuleLambdaPrincipal",
              "Effect": "Allow",
              "Principal": {
                "Service": "lambda.amazonaws.com"
              },
              "Action": "sts:AssumeRole"
            }
          ]
        },
        "Policies": [
          {
            "PolicyDocument": {
              "Version": "2012-10-17",
              "Statement": [
                {
                  "Sid": "DeploymentSecrets",
                  "Effect": "Allow",
                  "Action": [
                    "kms:Decrypt",
                    "kms:Encrypt"
                  ],
                  "Resource": {
                    "Fn::If": [
                      "SecretsHasValue",
                      {
                        "Fn::Split": [
                          ",",
                          {
                            "Ref": "Secrets"
                          }
                        ]
                      },
                      {
                        "Ref": "AWS::NoValue"
                      }
                    ]
                  },
                  "NotResource": {
                    "Fn::If": [
                      "SecretsHasValue",
                      {
                        "Ref": "AWS::NoValue"
                      },
                      "*"
                    ]
                  }
                },
                {
                  "Sid": "LogStream",
                  "Effect": "Allow",
                  "Action": [
                    "logs:CreateLogStream",
                    "logs:PutLogEvents"
                  ],
                  "Resource": "arn:aws:logs:*:*:*"
                },
                {
                  "Sid": "CloudFormation",
                  "Effect": "Allow",
                  "Action": [
                    "cloudformation:DescribeStacks"
                  ],
                  "Resource": {
                    "Ref": "AWS::StackId"
                  }
                },
                {
                  "Sid": "AWSXRay",
                  "Effect": "Allow",
                  "Action": [
                    "xray:GetSamplingRules",
                    "xray:GetSamplingStatisticSummaries",
                    "xray:GetSamplingTargets",
                    "xray:PutTelemetryRecords",
                    "xray:PutTraceSegments"
                  ],
                  "Resource": "*"
                },
                {
                  "Sid": "EventBus",
                  "Effect": "Allow",
                  "Action": [
                    "events:PutEvents"
                  ],
                  "Resource": {
                    "Fn::Sub": "arn:${AWS::Partition}:events:${AWS::Region}:${AWS::AccountId}:event-bus/default"
                  }
                },
                {
                  "Sid": "DeploymentBucketReadOnly",
                  "Effect": "Allow",
                  "Action": [
                    "s3:GetObject"
                  ],
                  "Resource": {
                    "Fn::Sub": "arn:${AWS::Partition}:s3:::${DeploymentBucketName}/<%MODULE_ORIGIN%>/Test/TestModule/.artifacts/*"
                  }
                }
              ]
            },
            "PolicyName": {
              "Fn::Sub": "${AWS::StackName}ModulePolicy"
            }
          }
        ]
      }
    },
    "ModuleRoleDeadLetterQueuePolicy": {
      "Type": "AWS::IAM::Policy",
      "Condition": "UseCoreServices",
      "Properties": {
        "PolicyDocument": {
          "Version": "2012-10-17",
          "Statement": [
            {
              "Sid": "DeadLetterQueue",
              "Effect": "Allow",
              "Action": [
                "sqs:SendMessage"
              ],
              "Resource": {
                "Fn::If": [
                  "UseCoreServices",
                  {
                    "Fn::If": [
                      "LambdaSharpCoreDeadLetterQueueIsImported",
                      {
                        "Fn::ImportValue": {
                          "Fn::Sub": [
                            "${DeploymentPrefix}${Import}",
                            {
                              "Import": {
                                "Fn::Select": [
                                  "1",
                                  {
                                    "Fn::Split": [
                                      "$",
                                      {
                                        "Ref": "LambdaSharpCoreDeadLetterQueue"
                                      }
                                    ]
                                  }
                                ]
                              }
                            }
                          ]
                        }
                      },
                      {
                        "Ref": "LambdaSharpCoreDeadLetterQueue"
                      }
                    ]
                  },
                  {
                    "Ref": "AWS::NoValue"
                  }
                ]
              }
            }
          ]
        },
        "PolicyName": {
          "Fn::Sub": "${AWS::StackName}ModuleRoleDeadLetterQueue"
        },
        "Roles": [
          {
            "Ref": "ModuleRole"
          }
        ]
      }
    },
    "ModuleRegistration": {
      "Type": "Custom::LambdaSharpRegistrationModule",
      "Condition": "UseCoreServices",
      "Properties": {
        "ServiceToken": {
          "Fn::ImportValue": {
            "Fn::Sub": "${DeploymentPrefix}LambdaSharp::Registration::Module"
          }
        },
        "ResourceType": "LambdaSharp::Registration::Module",
        "ModuleInfo": "Test.TestModule:1.0-DEV@<%MODULE_ORIGIN%>",
        "ModuleId": {
          "Ref": "AWS::StackName"
        }
      }
    },
    "FunctionRegistration": {
      "Type": "Custom::LambdaSharpRegistrationFunction",
      "Condition": "UseCoreServices",
      "Properties": {
        "ServiceToken": {
          "Fn::ImportValue": {
            "Fn::Sub": "${DeploymentPrefix}LambdaSharp::Registration::Function"
          }
        },
        "ResourceType": "LambdaSharp::Registration::Function",
        "ModuleId": {
          "Ref": "AWS::StackName"
        },
        "FunctionId": {
          "Ref": "Function"
        },
        "FunctionName": "Function",
        "FunctionLogGroupName": {
          "Fn::Sub": "/aws/lambda/${Function}"
        },
        "FunctionPlatform": "AWS Lambda",
        "FunctionFramework": "dotnet6",
        "FunctionLanguage": "csharp",
        "FunctionMaxMemory": "128",
        "FunctionMaxDuration": "30"
      },
      "DependsOn": [
        "ModuleRegistration"
      ]
    },
    "FunctionLogGroupSubscription": {
      "Type": "AWS::Logs::SubscriptionFilter",
      "Condition": "UseCoreServices",
      "Properties": {
        "DestinationArn": {
          "Fn::If": [
            "UseCoreServices",
            {
              "Fn::If": [
                "LambdaSharpCoreLoggingStreamIsImported",
                {
                  "Fn::ImportValue": {
                    "Fn::Sub": [
                      "${DeploymentPrefix}${Import}",
                      {
                        "Import": {
                          "Fn::Select": [
                            "1",
                            {
                              "Fn::Split": [
                                "$",
                                {
                                  "Ref": "LambdaSharpCoreLoggingStream"
                                }
                              ]
                            }
                          ]
                        }
                      }
                    ]
                  }
                },
                {
                  "Ref": "LambdaSharpCoreLoggingStream"
                }
              ]
            },
            {
              "Ref": "AWS::NoValue"
            }
          ]
        },
        "FilterPattern": "-\"*** \"",
        "LogGroupName": {
          "Ref": "FunctionLogGroup"
        },
        "RoleArn": {
          "Fn::If": [
            "UseCoreServices",
            {
              "Fn::If": [
                "LambdaSharpCoreLoggingStreamRoleIsImported",
                {
                  "Fn::ImportValue": {
                    "Fn::Sub": [
                      "${DeploymentPrefix}${Import}",
                      {
                        "Import": {
                          "Fn::Select": [
                            "1",
                            {
                              "Fn::Split": [
                                "$",
                                {
                                  "Ref": "LambdaSharpCoreLoggingStreamRole"
                                }
                              ]
                            }
                          ]
                        }
                      }
                    ]
                  }
                },
                {
                  "Ref": "LambdaSharpCoreLoggingStreamRole"
                }
              ]
            },
            {
              "Ref": "AWS::NoValue"
            }
          ]
        }
      }
    },
    "ModuleRestApi": {
      "Type": "AWS::ApiGateway::RestApi",
      "Properties": {
        "Name": {
          "Fn::Sub": "${AWS::StackName} Module API"
        },
        "Description": "Test.TestModule API (v1.0-DEV)",
        "FailOnWarnings": true
      }
    },
    "ModuleRestApiItemsResource": {
      "Type": "AWS::ApiGateway::Resource",
      "Properties": {
        "RestApiId": {
          "Ref": "ModuleRestApi"
        },
        "ParentId": {
          "Fn::GetAtt": [
            "ModuleRestApi",
            "RootResourceId"
          ]
        },
        "PathPart": "items"
      }
    },
    "ModuleRestApiItemsResourceGET": {
      "Type": "AWS::ApiGateway::Method",
      "Properties": {
        "AuthorizationType": "NONE",
        "HttpMethod": "GET",
        "Integration": {
          "IntegrationHttpMethod": "POST",
          "PassthroughBehavior": "WHEN_NO_TEMPLATES",
          "Type": "AWS_PROXY",
          "Uri": {
            "Fn::Sub": "arn:${AWS::Partition}:apigateway:${AWS::Region}:lambda:path/2015-03-31/functions/${Function.Arn}/invocations"
          }
        },
        "MethodResponses": [
          {
            "ResponseModels": {
              "application/json": "Empty"
            },
            "ResponseParameters": {
              "method.response.header.Access-Control-Allow-Origin": false
            },
            "StatusCode": 200
          }
        ],
        "ResourceId": {
          "Ref": "ModuleRestApiItemsResource"
        },
        "RestApiId": {
          "Ref": "ModuleRestApi"
        }
      }
    },
    "FunctionRestApiPermission": {
      "Type": "AWS::Lambda::Permission",
      "Properties": {
        "Action": "lambda:InvokeFunction",
        "FunctionName": {
          "Ref": "Function"
        },
        "Principal": "apigateway.amazonaws.com",
        "SourceArn": {
          "Fn::Sub": "arn:${AWS::Partition}:execute-api:${AWS::Region}:${AWS::AccountId}:${ModuleRestApi}/LATEST/*"
        }
      }
    },
    "ModuleRestApiItemsResourcePOST": {
      "Type": "AWS::ApiGateway::Method",
      "Properties": {
        "AuthorizationType": "NONE",
        "HttpMethod": "POST",
        "Integration": {
          "IntegrationHttpMethod": "POST",
          "PassthroughBehavior": "WHEN_NO_TEMPLATES",
          "Type": "AWS_PROXY",
          "Uri": {
            "Fn::Sub": "arn:${AWS::Partition}:apigateway:${AWS::Region}:lambda:path/2015-03-31/functions/${Function.Arn}/invocations"
          }
        },
        "MethodResponses": [
          {
            "ResponseModels": {
              "application/json": "Empty"
            },
            "ResponseParameters": {
              "method.response.header.Access-Control-Allow-Origin": false
            },
            "StatusCode": 200
          }
        ],
        "ResourceId": {
          "Ref": "ModuleRestApiItemsResource"
        },
        "RestApiId": {
          "Ref": "ModuleRestApi"
        }
      }
    },
    "ModuleRestApiItemsResourceOPTIONS": {
      "Type": "AWS::ApiGateway::Method",
      "Properties": {
        "AuthorizationType": "NONE",
        "HttpMethod": "OPTIONS",
        "Integration": {
          "IntegrationResponses": [
            {
              "ResponseParameters": {
                "method.response.header.Access-Control-Allow-Headers": "'Content-Type,X-Amz-Date,Authorization,X-Api-Key,X-Amz-Security-Token'",
                "method.response.header.Access-Control-Allow-Methods": "'GET,OPTIONS,POST'",
                "method.response.header.Access-Control-Allow-Origin": "'*'",
                "method.response.header.Access-Control-Max-Age": "'600'"
              },
              "ResponseTemplates": {
                "application/json": ""
              },
              "StatusCode": 204
            }
          ],
          "PassthroughBehavior": "WHEN_NO_MATCH",
          "RequestTemplates": {
            "application/json": "{\"statusCode\": 200}"
          },
          "Type": "MOCK"
        },
        "MethodResponses": [
          {
            "ResponseModels": {
              "application/json": "Empty"
            },
            "ResponseParameters": {
              "method.response.header.Access-Control-Allow-Headers": false,
              "method.response.header.Access-Control-Allow-Methods": false,
              "method.response.header.Access-Control-Allow-Origin": false,
              "method.response.header.Access-Control-Max-Age": false
            },
            "StatusCode": 204
          }
        ],
        "ResourceId": {
          "Ref": "ModuleRestApiItemsResource"
        },
        "RestApiId": {
          "Ref": "ModuleRestApi"
        }
      }
    },
    "ModuleRestApiItemsResourceIdResource": {
      "Type": "AWS::ApiGateway::Resource",
      "Properties": {
        "RestApiId": {
          "Ref": "ModuleRestApi"
        },
        "ParentId": {
          "Ref": "ModuleRestApiItemsResource"
        },
        "PathPart": "{id}"
      }
    },
    "ModuleRestApiItemsResourceIdResourceGET": {
      "Type": "AWS::ApiGateway::Method",
      "Properties": {
        "AuthorizationType": "NONE",
        "HttpMethod": "GET",
        "Integration": {
          "IntegrationHttpMethod": "POST",
          "PassthroughBehavior": "WHEN_NO_TEMPLATES",
          "Type": "AWS_PROXY",
          "Uri": {
            "Fn::Sub": "arn:${AWS::Partition}:apigateway:${AWS::Region}:lambda:path/2015-03-31/functions/${Function.Arn}/invocations"
          }
        },
        "MethodResponses": [
          {
            "ResponseModels": {
              "application/json": "Empty"
            },
            "ResponseParameters": {
              "method.response.header.Access-Control-Allow-Origin": false
            },
            "StatusCode": 200
          }
        ],
        "ResourceId": {
          "Ref": "ModuleRestApiItemsResourceIdResource"
        },
        "RestApiId": {
          "Ref": "ModuleRestApi"
        }
      }
    },
    "ModuleRestApiItemsResourceIdResourcePUT": {
      "Type": "AWS::ApiGateway::Method",
      "Properties": {
        "AuthorizationType": "NONE",
        "HttpMethod": "PUT",
        "Integration": {
          "IntegrationHttpMethod": "POST",
          "PassthroughBehavior": "WHEN_NO_TEMPLATES",
          "Type": "AWS_PROXY",
          "Uri": {
            "Fn::Sub": "arn:${AWS::Partition}:apigateway:${AWS::Region}:lambda:path/2015-03-31/functions/${Function.Arn}/invocations"
          }
        },
        "MethodResponses": [
          {
            "ResponseModels": {
              "application/json": "Empty"
            },
            "ResponseParameters": {
              "method.response.header.Access-Control-Allow-Origin": false
            },
            "StatusCode": 200
          }
        ],
        "OperationName": "UpdateItem",
        "ResourceId": {
          "Ref": "ModuleRestApiItemsResourceIdResource"
        },
        "RestApiId": {
          "Ref": "ModuleRestApi"
        }
      }
    },
    "ModuleRestApiItemsResourceIdResourceDELETE": {
      "Type": "AWS::ApiGateway::Method",
      "Properties": {
        "ApiKeyRequired": true,
        "AuthorizationType": "NONE",
        "HttpMethod": "DELETE",
        "Integration": {
          "IntegrationHttpMethod": "POST",
          "PassthroughBehavior": "WHEN_NO_TEMPLATES",
          "Type": "AWS_PROXY",
          "Uri": {
            "Fn::Sub": "arn:${AWS::Partition}:apigateway:${AWS::Region}:lambda:path/2015-03-31/functions/${Function.Arn}/invocations"
          }
        },
        "MethodResponses": [
          {
            "ResponseModels": {
              "application/json": "Empty"
            },
            "ResponseParameters": {
              "method.response.header.Access-Control-Allow-Origin": false
            },
            "StatusCode": 200
          }
        ],
        "ResourceId": {
          "Ref": "ModuleRestApiItemsResourceIdResource"
        },
        "RestApiId": {
          "Ref": "ModuleRestApi"
        }
      }
    },
    "ModuleRestApiItemsResourceIdResourceOPTIONS": {
      "Type": "AWS::ApiGateway::Method",
      "Properties": {
        "AuthorizationType": "NONE",
        "HttpMethod": "OPTIONS",
        "Integration": {
          "IntegrationResponses": [
            {
              "ResponseParameters": {
                "method.response.header.Access-Control-Allow-Headers": "'Content-Type,X-Amz-Date,Authorization,X-Api-Key,X-Amz-Security-Token'",
                "method.response.header.Access-Control-Allow-Methods": "'DELETE,GET,OPTIONS,PUT'",
                "method.response.header.Access-Control-Allow-Origin": "'*'",
                "method.response.header.Access-Control-Max-Age": "'600'"
              },
              "ResponseTemplates": {
                "application/json": ""
              },
              "StatusCode": 204
            }
          ],
          "PassthroughBehavior": "WHEN_NO_MATCH",
          "RequestTemplates": {
            "application/json": "{\"statusCode\": 200}"
          },
          "Type": "MOCK"
        },
        "MethodResponses": [
          {
            "ResponseModels": {
              "application/json": "Empty"
            },
            "ResponseParameters": {
              "method.response.header.Access-Control-Allow-Headers": false,
              "method.response.header.Access-Control-Allow-Methods": false,
              "method.response.header.Access-Control-Allow-Origin": false,
              "method.response.header.Access-Control-Max-Age": false
            },
            "StatusCode": 204
          }
        ],
        "ResourceId": {
          "Ref": "ModuleRestApiItemsResourceIdResource"
        },
        "RestApiId": {
          "Ref": "ModuleRestApi"
        }
      }
    },
    "ModuleRestApiLogGroup": {
      "Type": "AWS::Logs::LogGroup",
      "Properties": {
        "LogGroupName": {
          "Fn::Sub": "API-Gateway-Execution-Logs_${ModuleRestApi}/LATEST"
        },
        "RetentionInDays": 30
      }
    },
    "ModuleRestApiDeploymentB14809CA6CEF83D20A18E512B527E439": {
      "Type": "AWS::ApiGateway::Deployment",
      "Properties": {
        "RestApiId": {
          "Ref": "ModuleRestApi"
        },
        "Description": {
          "Fn::Sub": "${AWS::StackName} API [B14809CA6CEF83D20A18E512B527E439]"
        }
      },
      "DependsOn": [
        "ModuleRestApiItemsResource",
        "ModuleRestApiItemsResourceGET",
        "ModuleRestApiItemsResourceIdResource",
        "ModuleRestApiItemsResourceIdResourceDELETE",
        "ModuleRestApiItemsResourceIdResourceGET",
        "ModuleRestApiItemsResourceIdResourceOPTIONS",
        "ModuleRestApiItemsResourceIdResourcePUT",
        "ModuleRestApiItemsResourceOPTIONS",
        "ModuleRestApiItemsResourcePOST"
      ]
    },
    "ModuleRestApiStage": {
      "Type": "AWS::ApiGateway::Stage",
      "Properties": {
        "RestApiId": {
          "Ref": "ModuleRestApi"
        },
        "Description": "Module REST API LATEST Stage",
        "DeploymentId": {
          "Ref": "ModuleRestApiDeploymentB14809CA6CEF83D20A18E512B527E439"
        },
        "StageName": "LATEST",
        "MethodSettings": [
          {
            "DataTraceEnabled": true,
            "HttpMethod": "*",
            "LoggingLevel": "INFO",
            "MetricsEnabled": true,
            "ResourcePath": "/*"
          }
        ],
        "TracingEnabled": {
          "Fn::If": [
            "XRayIsEnabled",
            true,
            false
          ]
        }
      },
      "DependsOn": [
        "ModuleRestApiLogGroup"
      ]
    }
  },
  "Outputs": {
    "ModuleInfo": {
      "Value": "Test.TestModule:1.0-DEV@<%MODULE_ORIGIN%>"
    },
    "ModuleChecksum": {
      "Value": {
        "Ref": "DeploymentChecksum"
      }
    },
    "LambdaSharpTool": {
      "Value": "1.0.0"
    },
    "LambdaSharpTier": {
      "Value": {
        "Fn::Select": [
          "0",
          {
            "Fn::Split": [
              "-",
              {
                "Ref": "DeploymentPrefix"
              }
            ]
          }
        ]
      }
    }
  },
  "Conditions": {
    "SecretsHasValue": {
      "Fn::Not": [
        {
          "Fn::Equals": [
            {
              "Ref": "Secrets"
            },
            ""
          ]
        }
      ]
    },
    "XRayIsEnabled": {
      "Fn::Not": [
        {
          "Fn::Equals": [
            {
              "Ref": "XRayTracing"
            },
            "Disabled"
          ]
        }
      ]
    },
    "UseCoreServices": {
      "Fn::Equals": [
        {
          "Ref": "LambdaSharpCoreServices"
        },
        "Enabled"
      ]
    },
    "LambdaSharpCoreDeadLetterQueueIsImported": {
      "Fn::And": [
        {
          "Fn::Not": [
            {
              "Fn::Equals": [
                {
                  "Ref": "LambdaSharpCoreDeadLetterQueue"
                },
                ""
              ]
            }
          ]
        },
        {
          "Fn::Equals": [
            {
              "Fn::Select": [
                "0",
                {
                  "Fn::Split": [
                    "$",
                    {
                      "Ref": "LambdaSharpCoreDeadLetterQueue"
                    }
                  ]
                }
              ]
            },
            ""
          ]
        }
      ]
    },
    "LambdaSharpCoreLoggingStreamIsImported": {
      "Fn::And": [
        {
          "Fn::Not": [
            {
              "Fn::Equals": [
                {
                  "Ref": "LambdaSharpCoreLoggingStream"
                },
                ""
              ]
            }
          ]
        },
        {
          "Fn::Equals": [
            {
              "Fn::Select": [
                "0",
                {
                  "Fn::Split": [
                    "$",
                    {
                      "Ref": "LambdaSharpCoreLoggingStream"
                    }
                  ]
                }
              ]
            },
            ""
          ]
        }
      ]
    },
    "LambdaSharpCoreLoggingStreamRoleIsImported": {
      "Fn::And": [
        {
          "Fn::Not": [
            {
              "Fn::Equals": [
                {
                  "Ref": "LambdaSharpCoreLoggingStreamRole"
                },
                ""
              ]
            }
          ]
        },
        {
          "Fn::Equals": [
            {
              "Fn::Select": [
                "0",
                {
                  "Fn::Split": [
                    "$",
                    {
                      "Ref": "LambdaSharpCoreLoggingStreamRole"
                    }
                  ]
                }
              ]
            },
            ""
          ]
        }
      ]
    }
  },
  "Metadata": {
    "AWS::CloudFormation::Interface": {
      "ParameterLabels": {
        "Secrets": {
          "default": "Comma-separated list of additional KMS secret keys [String]"
        },
        "XRayTracing": {
          "default": "Enable AWS X-Ray tracing mode for module resources [String]"
        },
        "LambdaSharpCoreServices": {
          "default": "Integrate with LambdaSharp.Core services [String]"
        },
        "LambdaSharpCoreDeadLetterQueue": {
          "default": "DeadLetterQueue [String]"
        },
        "LambdaSharpCoreLoggingStream": {
          "default": "LoggingStream [String]"
        },
        "LambdaSharpCoreLoggingStreamRole": {
          "default": "LoggingStreamRole [String]"
        },
        "DeploymentBucketName": {
          "default": "Deployment S3 bucket name [String]"
        },
        "DeploymentPrefix": {
          "default": "Deployment tier prefix [String]"
        },
        "DeploymentPrefixLowercase": {
          "default": "Deployment tier prefix (lowercase) [String]"
        },
        "DeploymentRoot": {
          "default": "Root stack name for nested deployments, blank otherwise [String]"
        },
        "DeploymentChecksum": {
          "default": "CloudFormation template MD5 checksum [String]"
        }
      },
      "ParameterGroups": [
        {
          "Label": {
            "default": "LambdaSharp Module Options"
          },
          "Parameters": [
            "Secrets",
            "XRayTracing",
            "LambdaSharpCoreServices"
          ]
        },
        {
          "Label": {
            "default": "LambdaSharp.Core Imports"
          },
          "Parameters": [
            "LambdaSharpCoreDeadLetterQueue",
            "LambdaSharpCoreLoggingStream",
            "LambdaSharpCoreLoggingStreamRole"
          ]
        },
        {
          "Label": {
            "default": "LambdaSharp Deployment Settings (DO NOT MODIFY)"
          },
          "Parameters": [
            "DeploymentBucketName",
            "DeploymentPrefix",
            "DeploymentPrefixLowercase",
            "DeploymentRoot",
            "DeploymentChecksum"
          ]
        }
      ]
    },
    "LambdaSharp::Manifest": {
      "Version": "2019-07-04",
      "Module": "Test.TestModule:1.0-DEV",
      "Description": "LambdaSharp CloudFormation Test",
<<<<<<< HEAD
      "TemplateChecksum": "D54BCFA681ABFCE2492F098029441DF6",
=======
      "TemplateChecksum": "A03D1FCEF4B5C8C363EE440F3173C629",
>>>>>>> 98d31a1a
      "Date": "2019-08-09T15:00:00Z",
      "CoreServicesVersion": "1",
      "ParameterSections": [
        {
          "Title": "LambdaSharp Module Options",
          "Parameters": [
            {
              "Name": "Secrets",
              "Type": "String",
              "Label": "Comma-separated list of additional KMS secret keys",
              "Default": ""
            },
            {
              "Name": "XRayTracing",
              "Type": "String",
              "Label": "Enable AWS X-Ray tracing mode for module resources",
              "Default": "Disabled",
              "AllowedValues": [
                "Disabled",
                "RootModule",
                "AllModules"
              ]
            },
            {
              "Name": "LambdaSharpCoreServices",
              "Type": "String",
              "Label": "Integrate with LambdaSharp.Core services",
              "Default": "Disabled",
              "AllowedValues": [
                "Disabled",
                "Enabled"
              ]
            }
          ]
        },
        {
          "Title": "LambdaSharp.Core Imports",
          "Parameters": [
            {
              "Name": "LambdaSharpCoreDeadLetterQueue",
              "Type": "String",
              "Label": "DeadLetterQueue",
              "Default": "$LambdaSharp-Core::DeadLetterQueue",
              "Import": "LambdaSharp.Core::DeadLetterQueue",
              "AllowedPattern": "^.+$",
              "ConstraintDescription": "must either be a cross-module reference or a non-empty value"
            },
            {
              "Name": "LambdaSharpCoreLoggingStream",
              "Type": "String",
              "Label": "LoggingStream",
              "Default": "$LambdaSharp-Core::LoggingStream",
              "Import": "LambdaSharp.Core::LoggingStream",
              "AllowedPattern": "^.+$",
              "ConstraintDescription": "must either be a cross-module reference or a non-empty value"
            },
            {
              "Name": "LambdaSharpCoreLoggingStreamRole",
              "Type": "String",
              "Label": "LoggingStreamRole",
              "Default": "$LambdaSharp-Core::LoggingStreamRole",
              "Import": "LambdaSharp.Core::LoggingStreamRole",
              "AllowedPattern": "^.+$",
              "ConstraintDescription": "must either be a cross-module reference or a non-empty value"
            }
          ]
        }
      ],
      "Git": {
        "Branch": "test-branch",
        "SHA": "0123456789ABCDEF0123456789ABCDEF01234567"
      },
      "Artifacts": [],
      "Dependencies": [],
      "ResourceTypes": [],
      "Outputs": []
    },
    "LambdaSharp::NameMappings": {
      "Version": "2019-07-04",
      "ResourceNameMappings": {
        "FunctionLogGroup": "Function::LogGroup",
        "ModuleRole": "Module::Role",
        "ModuleRoleDeadLetterQueuePolicy": "Module::Role::DeadLetterQueuePolicy",
        "ModuleRegistration": "Module::Registration",
        "FunctionRegistration": "Function::Registration",
        "FunctionLogGroupSubscription": "Function::LogGroupSubscription",
        "ModuleRestApi": "Module::RestApi",
        "ModuleRestApiItemsResource": "Module::RestApi::ItemsResource",
        "ModuleRestApiItemsResourceGET": "Module::RestApi::ItemsResource::GET",
        "FunctionRestApiPermission": "Function::RestApiPermission",
        "ModuleRestApiItemsResourcePOST": "Module::RestApi::ItemsResource::POST",
        "ModuleRestApiItemsResourceOPTIONS": "Module::RestApi::ItemsResource::OPTIONS",
        "ModuleRestApiItemsResourceIdResource": "Module::RestApi::ItemsResource::IdResource",
        "ModuleRestApiItemsResourceIdResourceGET": "Module::RestApi::ItemsResource::IdResource::GET",
        "ModuleRestApiItemsResourceIdResourcePUT": "Module::RestApi::ItemsResource::IdResource::PUT",
        "ModuleRestApiItemsResourceIdResourceDELETE": "Module::RestApi::ItemsResource::IdResource::DELETE",
        "ModuleRestApiItemsResourceIdResourceOPTIONS": "Module::RestApi::ItemsResource::IdResource::OPTIONS",
        "ModuleRestApiLogGroup": "Module::RestApi::LogGroup",
        "ModuleRestApiDeploymentB14809CA6CEF83D20A18E512B527E439": "Module::RestApi::DeploymentB14809CA6CEF83D20A18E512B527E439",
        "ModuleRestApiStage": "Module::RestApi::Stage"
      },
      "TypeNameMappings": {
        "Custom::LambdaSharpRegistrationModule": "LambdaSharp::Registration::Module",
        "Custom::LambdaSharpRegistrationFunction": "LambdaSharp::Registration::Function"
      }
    }
  }
}<|MERGE_RESOLUTION|>--- conflicted
+++ resolved
@@ -67,11 +67,7 @@
     "DeploymentChecksum": {
       "Type": "String",
       "Description": "Deployment Checksum",
-<<<<<<< HEAD
-      "Default": "D54BCFA681ABFCE2492F098029441DF6"
-=======
       "Default": "A03D1FCEF4B5C8C363EE440F3173C629"
->>>>>>> 98d31a1a
     }
   },
   "Resources": {
@@ -1155,11 +1151,7 @@
       "Version": "2019-07-04",
       "Module": "Test.TestModule:1.0-DEV",
       "Description": "LambdaSharp CloudFormation Test",
-<<<<<<< HEAD
-      "TemplateChecksum": "D54BCFA681ABFCE2492F098029441DF6",
-=======
       "TemplateChecksum": "A03D1FCEF4B5C8C363EE440F3173C629",
->>>>>>> 98d31a1a
       "Date": "2019-08-09T15:00:00Z",
       "CoreServicesVersion": "1",
       "ParameterSections": [
