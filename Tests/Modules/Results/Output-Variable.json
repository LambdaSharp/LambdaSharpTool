--- conflicted
+++ resolved
@@ -91,11 +91,7 @@
       "Value": "9BF4C03E956D9A4C0C15B66BDC780279"
     },
     "LambdaSharpTool": {
-<<<<<<< HEAD
-      "Value": "0.7.0.7"
-=======
       "Value": "0.7.0.8"
->>>>>>> d95222c0
     },
     "LambdaSharpTier": {
       "Value": {
