--- conflicted
+++ resolved
@@ -535,11 +535,7 @@
       "Value": "258C4DB58C6C2CA675E7B066F1D7A551"
     },
     "LambdaSharpTool": {
-<<<<<<< HEAD
-      "Value": "0.7.0.7"
-=======
       "Value": "0.7.0.8"
->>>>>>> d95222c0
     },
     "LambdaSharpTier": {
       "Value": {
