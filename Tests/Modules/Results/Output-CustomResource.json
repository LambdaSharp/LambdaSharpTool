--- conflicted
+++ resolved
@@ -67,11 +67,7 @@
     "DeploymentChecksum": {
       "Type": "String",
       "Description": "Deployment Checksum",
-<<<<<<< HEAD
-      "Default": "677A54D9537A4EC9AAD0D41D2EE29264"
-=======
       "Default": "2A9A6BCDC1F49F826939C46C3285F384"
->>>>>>> d211ec3c
     }
   },
   "Resources": {
@@ -622,11 +618,7 @@
       }
     },
     "LambdaSharpTool": {
-<<<<<<< HEAD
-      "Value": "0.8.0.0-rc1"
-=======
       "Value": "0.8.0.0"
->>>>>>> d211ec3c
     },
     "LambdaSharpTier": {
       "Value": {
@@ -856,15 +848,9 @@
       "Version": "2019-07-04",
       "Module": "Test.TestModule:1.0-DEV",
       "Description": "LambdaSharp CloudFormation Test",
-<<<<<<< HEAD
-      "TemplateChecksum": "677A54D9537A4EC9AAD0D41D2EE29264",
-      "Date": "2019-08-09T15:00:00Z",
-      "CoreServicesVersion": "0.8.0-rc1",
-=======
       "TemplateChecksum": "2A9A6BCDC1F49F826939C46C3285F384",
       "Date": "2019-08-09T15:00:00Z",
       "CoreServicesVersion": "0.8.0",
->>>>>>> d211ec3c
       "ParameterSections": [
         {
           "Title": "LambdaSharp Module Options",
