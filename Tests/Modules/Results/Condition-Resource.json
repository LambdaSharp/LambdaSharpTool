{
  "AWSTemplateFormatVersion": "2010-09-09",
  "Description": "LambdaSharp CloudFormation Test (v1.0-DEV)",
  "Parameters": {
    "MyParameter": {
      "Type": "String"
    },
    "Secrets": {
      "Type": "String",
      "Description": "Secret Keys (ARNs)",
      "Default": ""
    },
    "LambdaSharpCoreServices": {
      "Type": "String",
      "Description": "Use LambdaSharp.Core Services",
      "AllowedValues": [
        "Disabled",
        "Enabled"
      ],
      "Default": "Disabled"
    },
    "DeploymentBucketName": {
      "Type": "String",
      "Description": "Deployment S3 Bucket Name"
    },
    "DeploymentPrefix": {
      "Type": "String",
      "Description": "Deployment Tier Prefix"
    },
    "DeploymentPrefixLowercase": {
      "Type": "String",
      "Description": "Deployment Tier Prefix (lowercase)"
    },
    "DeploymentRoot": {
      "Type": "String",
      "Description": "Root Stack Name",
      "Default": ""
    },
    "DeploymentChecksum": {
      "Type": "String",
      "Description": "Deployment Checksum",
      "Default": "8DF7C50EFBC474B5345ACAF10C9C9660"
    }
  },
  "Resources": {
    "MyResource": {
      "Type": "AWS::SNS::Topic",
      "Condition": "MyCondition",
      "Properties": {}
    },
    "ModuleRegistration": {
      "Type": "Custom::LambdaSharpRegistrationModule",
      "Condition": "UseCoreServices",
      "Properties": {
        "ServiceToken": {
          "Fn::ImportValue": {
            "Fn::Sub": "${DeploymentPrefix}LambdaSharp::Registration::Module"
          }
        },
        "ResourceType": "LambdaSharp::Registration::Module",
        "Module": "Test.TestModule:1.0-DEV",
        "ModuleId": {
          "Ref": "AWS::StackName"
        }
      }
    }
  },
  "Outputs": {
    "Module": {
      "Value": "Test.TestModule:1.0-DEV@<%MODULE_ORIGIN%>"
    },
    "ModuleChecksum": {
      "Value": "8DF7C50EFBC474B5345ACAF10C9C9660"
    },
    "LambdaSharpTool": {
<<<<<<< HEAD
      "Value": "0.7.0.7"
=======
      "Value": "0.7.0.8"
>>>>>>> d95222c0
    },
    "LambdaSharpTier": {
      "Value": {
        "Fn::Select": [
          "0",
          {
            "Fn::Split": [
              "-",
              {
                "Ref": "DeploymentPrefix"
              }
            ]
          }
        ]
      }
    }
  },
  "Conditions": {
    "MyCondition": {
      "Fn::Equals": [
        {
          "Ref": "MyParameter"
        },
        "value"
      ]
    },
    "UseCoreServices": {
      "Fn::Equals": [
        {
          "Ref": "LambdaSharpCoreServices"
        },
        "Enabled"
      ]
    }
  },
  "Metadata": {
    "AWS::CloudFormation::Interface": {
      "ParameterLabels": {
        "Secrets": {
          "default": "Comma-separated list of additional KMS secret keys [String]"
        },
        "LambdaSharpCoreServices": {
          "default": "Integrate with LambdaSharp.Core services [String]"
        },
        "DeploymentBucketName": {
          "default": "Deployment S3 bucket name [String]"
        },
        "DeploymentPrefix": {
          "default": "Deployment tier prefix [String]"
        },
        "DeploymentPrefixLowercase": {
          "default": "Deployment tier prefix (lowercase) [String]"
        },
        "DeploymentRoot": {
          "default": "Root stack name for nested deployments, blank otherwise [String]"
        },
        "DeploymentChecksum": {
          "default": "CloudFormation template MD5 checksum [String]"
        }
      },
      "ParameterGroups": [
        {
          "Label": {
            "default": "Module Settings"
          },
          "Parameters": [
            "MyParameter"
          ]
        },
        {
          "Label": {
            "default": "LambdaSharp Module Options"
          },
          "Parameters": [
            "Secrets",
            "LambdaSharpCoreServices"
          ]
        },
        {
          "Label": {
            "default": "LambdaSharp Deployment Settings (DO NOT MODIFY)"
          },
          "Parameters": [
            "DeploymentBucketName",
            "DeploymentPrefix",
            "DeploymentPrefixLowercase",
            "DeploymentRoot",
            "DeploymentChecksum"
          ]
        }
      ]
    },
    "LambdaSharp::Manifest": {
      "Version": "2019-07-04",
      "Module": "Test.TestModule:1.0-DEV",
      "Description": "LambdaSharp CloudFormation Test",
      "TemplateChecksum": "8DF7C50EFBC474B5345ACAF10C9C9660",
      "Date": "2019-08-09T15:00:00Z",
      "CoreServicesVersion": "0.7.0",
      "ParameterSections": [
        {
          "Title": "Module Settings",
          "Parameters": [
            {
              "Name": "MyParameter",
              "Type": "String"
            }
          ]
        },
        {
          "Title": "LambdaSharp Module Options",
          "Parameters": [
            {
              "Name": "Secrets",
              "Type": "String",
              "Label": "Comma-separated list of additional KMS secret keys",
              "Default": ""
            },
            {
              "Name": "LambdaSharpCoreServices",
              "Type": "String",
              "Label": "Integrate with LambdaSharp.Core services",
              "Default": "Disabled",
              "AllowedValues": [
                "Disabled",
                "Enabled"
              ]
            }
          ]
        }
      ],
      "Git": {
        "Branch": "test-branch",
        "SHA": "0123456789ABCDEF0123456789ABCDEF01234567"
      },
      "Artifacts": [],
      "Dependencies": [],
      "ResourceTypes": [],
      "Outputs": []
    },
    "LambdaSharp::NameMappings": {
      "Version": "2019-07-04",
      "ResourceNameMappings": {
        "ModuleRegistration": "Module::Registration"
      },
      "TypeNameMappings": {
        "Custom::LambdaSharpRegistrationModule": "LambdaSharp::Registration::Module"
      }
    }
  }
}<|MERGE_RESOLUTION|>--- conflicted
+++ resolved
@@ -73,11 +73,7 @@
       "Value": "8DF7C50EFBC474B5345ACAF10C9C9660"
     },
     "LambdaSharpTool": {
-<<<<<<< HEAD
-      "Value": "0.7.0.7"
-=======
       "Value": "0.7.0.8"
->>>>>>> d95222c0
     },
     "LambdaSharpTier": {
       "Value": {
