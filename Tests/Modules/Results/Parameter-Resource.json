{
  "AWSTemplateFormatVersion": "2010-09-09",
  "Description": "LambdaSharp CloudFormation Test (v1.0-DEV)",
  "Parameters": {
    "ResourceInputParameter": {
      "Type": "String"
    },
    "Secrets": {
      "Type": "String",
      "Description": "Secret Keys (ARNs)",
      "Default": ""
    },
    "XRayTracing": {
      "Type": "String",
      "Description": "AWS X-Ray Tracing",
      "AllowedValues": [
        "Disabled",
        "RootModule",
        "AllModules"
      ],
      "Default": "Disabled"
    },
    "LambdaSharpCoreServices": {
      "Type": "String",
      "Description": "Use LambdaSharp.Core Services",
      "AllowedValues": [
        "Disabled",
        "Enabled"
      ],
      "Default": "Disabled"
    },
    "LambdaSharpCoreDeadLetterQueue": {
      "Type": "String",
      "Description": "Cross-module reference for LambdaSharp.Core::DeadLetterQueue",
      "AllowedPattern": "^.+$",
      "ConstraintDescription": "must either be a cross-module reference or a non-empty value",
      "Default": "$LambdaSharp-Core::DeadLetterQueue"
    },
    "LambdaSharpCoreLoggingStream": {
      "Type": "String",
      "Description": "Cross-module reference for LambdaSharp.Core::LoggingStream",
      "AllowedPattern": "^.+$",
      "ConstraintDescription": "must either be a cross-module reference or a non-empty value",
      "Default": "$LambdaSharp-Core::LoggingStream"
    },
    "LambdaSharpCoreLoggingStreamRole": {
      "Type": "String",
      "Description": "Cross-module reference for LambdaSharp.Core::LoggingStreamRole",
      "AllowedPattern": "^.+$",
      "ConstraintDescription": "must either be a cross-module reference or a non-empty value",
      "Default": "$LambdaSharp-Core::LoggingStreamRole"
    },
    "DeploymentBucketName": {
      "Type": "String",
      "Description": "Deployment S3 Bucket Name"
    },
    "DeploymentPrefix": {
      "Type": "String",
      "Description": "Deployment Tier Prefix"
    },
    "DeploymentPrefixLowercase": {
      "Type": "String",
      "Description": "Deployment Tier Prefix (lowercase)"
    },
    "DeploymentRoot": {
      "Type": "String",
      "Description": "Root Stack Name",
      "Default": ""
    },
    "DeploymentChecksum": {
      "Type": "String",
      "Description": "Deployment Checksum",
<<<<<<< HEAD
      "Default": "135684886A17F1A995ED312397748AA1"
=======
      "Default": "165EA10A9C5AD79821D8EAD4A3FFC607"
>>>>>>> d211ec3c
    }
  },
  "Resources": {
    "Function": {
      "Type": "AWS::Lambda::Function",
      "Properties": {
        "Code": {
          "S3Bucket": {
            "Ref": "DeploymentBucketName"
          },
          "S3Key": "<%MODULE_ORIGIN%>/Test/TestModule/.artifacts/Function-DRYRUN.zip"
        },
        "DeadLetterConfig": {
          "TargetArn": {
            "Fn::If": [
              "UseCoreServices",
              {
                "Fn::If": [
                  "LambdaSharpCoreDeadLetterQueueIsImported",
                  {
                    "Fn::ImportValue": {
                      "Fn::Sub": [
                        "${DeploymentPrefix}${Import}",
                        {
                          "Import": {
                            "Fn::Select": [
                              "1",
                              {
                                "Fn::Split": [
                                  "$",
                                  {
                                    "Ref": "LambdaSharpCoreDeadLetterQueue"
                                  }
                                ]
                              }
                            ]
                          }
                        }
                      ]
                    }
                  },
                  {
                    "Ref": "LambdaSharpCoreDeadLetterQueue"
                  }
                ]
              },
              {
                "Ref": "AWS::NoValue"
              }
            ]
          }
        },
        "Description": "My function (v1.0-DEV)",
        "Environment": {
          "Variables": {
            "DEBUG_LOGGING_ENABLED": "false",
            "MODULE_ID": {
              "Ref": "AWS::StackName"
            },
            "MODULE_INFO": "Test.TestModule:1.0-DEV@<%MODULE_ORIGIN%>",
            "LAMBDA_NAME": "Function",
            "LAMBDA_RUNTIME": "dotnetcore3.1",
            "DEPLOYMENT_TIER": {
              "Fn::Select": [
                "0",
                {
                  "Fn::Split": [
                    "-",
                    {
                      "Ref": "DeploymentPrefix"
                    }
                  ]
                }
              ]
            },
            "DEPLOYMENTBUCKETNAME": {
              "Ref": "DeploymentBucketName"
            },
            "DEADLETTERQUEUE": {
              "Fn::If": [
                "UseCoreServices",
                {
                  "Fn::If": [
                    "LambdaSharpCoreDeadLetterQueueIsImported",
                    {
                      "Fn::ImportValue": {
                        "Fn::Sub": [
                          "${DeploymentPrefix}${Import}",
                          {
                            "Import": {
                              "Fn::Select": [
                                "1",
                                {
                                  "Fn::Split": [
                                    "$",
                                    {
                                      "Ref": "LambdaSharpCoreDeadLetterQueue"
                                    }
                                  ]
                                }
                              ]
                            }
                          }
                        ]
                      }
                    },
                    {
                      "Ref": "LambdaSharpCoreDeadLetterQueue"
                    }
                  ]
                },
                {
                  "Ref": "AWS::NoValue"
                }
              ]
            },
            "STR_RESOURCEINPUTPARAMETER": {
              "Ref": "ResourceInputParameter"
            },
            "STR_MODULE_ROLE_DEADLETTERQUEUEPOLICY": {
              "Fn::If": [
                "UseCoreServices",
                {
                  "Ref": "ModuleRoleDeadLetterQueuePolicy"
                },
                {
                  "Ref": "AWS::NoValue"
                }
              ]
            },
            "STR_MODULE_ROLE_SECRETSPOLICY": {
              "Fn::If": [
                "ModuleRoleSecretsPolicyCondition",
                {
                  "Ref": "ModuleRoleSecretsPolicy"
                },
                {
                  "Ref": "AWS::NoValue"
                }
              ]
            }
          }
        },
        "Handler": "Function::LambdaSharpTestModule.Function.Function::FunctionHandlerAsync",
        "MemorySize": "128",
        "Role": {
          "Fn::GetAtt": [
            "ModuleRole",
            "Arn"
          ]
        },
        "Runtime": "dotnetcore3.1",
        "Timeout": "30",
        "TracingConfig": {
          "Mode": {
            "Fn::If": [
              "XRayIsEnabled",
              "Active",
              "PassThrough"
            ]
          }
        }
      }
    },
    "FunctionLogGroup": {
      "Type": "AWS::Logs::LogGroup",
      "Properties": {
        "LogGroupName": {
          "Fn::Sub": "/aws/lambda/${Function}"
        },
        "RetentionInDays": 30
      }
    },
    "ModuleRole": {
      "Type": "AWS::IAM::Role",
      "Properties": {
        "AssumeRolePolicyDocument": {
          "Version": "2012-10-17",
          "Statement": [
            {
              "Sid": "ModuleLambdaPrincipal",
              "Effect": "Allow",
              "Principal": {
                "Service": "lambda.amazonaws.com"
              },
              "Action": "sts:AssumeRole"
            }
          ]
        },
        "Policies": [
          {
            "PolicyDocument": {
              "Version": "2012-10-17",
              "Statement": [
                {
                  "Sid": "ResourceInputParameter",
                  "Effect": "Allow",
                  "Action": [
                    "s3:GetObject",
                    "s3:GetObjectAcl",
                    "s3:GetObjectTagging",
                    "s3:GetObjectTorrent",
                    "s3:GetObjectVersion",
                    "s3:GetObjectVersionAcl",
                    "s3:GetObjectVersionTagging",
                    "s3:GetObjectVersionTorrent"
                  ],
                  "Resource": [
                    {
                      "Ref": "ResourceInputParameter"
                    },
                    {
                      "Fn::Join": [
                        "",
                        [
                          {
                            "Ref": "ResourceInputParameter"
                          },
                          "/*"
                        ]
                      ]
                    }
                  ]
                },
                {
                  "Sid": "LogStream",
                  "Effect": "Allow",
                  "Action": [
                    "logs:CreateLogStream",
                    "logs:PutLogEvents"
                  ],
                  "Resource": "arn:aws:logs:*:*:*"
                },
                {
                  "Sid": "CloudFormation",
                  "Effect": "Allow",
                  "Action": [
                    "cloudformation:DescribeStacks"
                  ],
                  "Resource": {
                    "Ref": "AWS::StackId"
                  }
                },
                {
                  "Sid": "AWSXRay",
                  "Effect": "Allow",
                  "Action": [
                    "xray:GetSamplingRules",
                    "xray:GetSamplingStatisticSummaries",
                    "xray:GetSamplingTargets",
                    "xray:PutTelemetryRecords",
                    "xray:PutTraceSegments"
                  ],
                  "Resource": "*"
                },
                {
                  "Sid": "EventBus",
                  "Effect": "Allow",
                  "Action": [
                    "events:PutEvents"
                  ],
                  "Resource": {
                    "Fn::Sub": "arn:aws:events:${AWS::Region}:${AWS::AccountId}:event-bus/default"
                  }
                },
                {
                  "Sid": "DeploymentBucketReadOnly",
                  "Effect": "Allow",
                  "Action": [
                    "s3:GetObject"
                  ],
                  "Resource": {
                    "Fn::Sub": "arn:aws:s3:::${DeploymentBucketName}/<%MODULE_ORIGIN%>/Test/TestModule/.artifacts/*"
                  }
                }
              ]
            },
            "PolicyName": {
              "Fn::Sub": "${AWS::StackName}ModulePolicy"
            }
          }
        ]
      }
    },
    "ModuleRoleDeadLetterQueuePolicy": {
      "Type": "AWS::IAM::Policy",
      "Condition": "UseCoreServices",
      "Properties": {
        "PolicyDocument": {
          "Version": "2012-10-17",
          "Statement": [
            {
              "Sid": "DeadLetterQueue",
              "Effect": "Allow",
              "Action": [
                "sqs:SendMessage"
              ],
              "Resource": {
                "Fn::If": [
                  "UseCoreServices",
                  {
                    "Fn::If": [
                      "LambdaSharpCoreDeadLetterQueueIsImported",
                      {
                        "Fn::ImportValue": {
                          "Fn::Sub": [
                            "${DeploymentPrefix}${Import}",
                            {
                              "Import": {
                                "Fn::Select": [
                                  "1",
                                  {
                                    "Fn::Split": [
                                      "$",
                                      {
                                        "Ref": "LambdaSharpCoreDeadLetterQueue"
                                      }
                                    ]
                                  }
                                ]
                              }
                            }
                          ]
                        }
                      },
                      {
                        "Ref": "LambdaSharpCoreDeadLetterQueue"
                      }
                    ]
                  },
                  {
                    "Ref": "AWS::NoValue"
                  }
                ]
              }
            }
          ]
        },
        "PolicyName": {
          "Fn::Sub": "${AWS::StackName}ModuleRoleDeadLetterQueue"
        },
        "Roles": [
          {
            "Ref": "ModuleRole"
          }
        ]
      }
    },
    "ModuleRoleSecretsPolicy": {
      "Type": "AWS::IAM::Policy",
      "Condition": "ModuleRoleSecretsPolicyCondition",
      "Properties": {
        "PolicyDocument": {
          "Version": "2012-10-17",
          "Statement": [
            {
              "Sid": "Secrets",
              "Effect": "Allow",
              "Action": [
                "kms:Decrypt",
                "kms:Encrypt"
              ],
              "Resource": {
                "Fn::Split": [
                  ",",
                  {
                    "Ref": "Secrets"
                  }
                ]
              }
            }
          ]
        },
        "PolicyName": {
          "Fn::Sub": "${AWS::StackName}ModuleRoleSecrets"
        },
        "Roles": [
          {
            "Ref": "ModuleRole"
          }
        ]
      }
    },
    "ModuleRegistration": {
      "Type": "Custom::LambdaSharpRegistrationModule",
      "Condition": "UseCoreServices",
      "Properties": {
        "ServiceToken": {
          "Fn::ImportValue": {
            "Fn::Sub": "${DeploymentPrefix}LambdaSharp::Registration::Module"
          }
        },
        "ResourceType": "LambdaSharp::Registration::Module",
        "ModuleInfo": "Test.TestModule:1.0-DEV@<%MODULE_ORIGIN%>",
        "ModuleId": {
          "Ref": "AWS::StackName"
        }
      }
    },
    "FunctionRegistration": {
      "Type": "Custom::LambdaSharpRegistrationFunction",
      "Condition": "UseCoreServices",
      "Properties": {
        "ServiceToken": {
          "Fn::ImportValue": {
            "Fn::Sub": "${DeploymentPrefix}LambdaSharp::Registration::Function"
          }
        },
        "ResourceType": "LambdaSharp::Registration::Function",
        "ModuleId": {
          "Ref": "AWS::StackName"
        },
        "FunctionId": {
          "Ref": "Function"
        },
        "FunctionName": "Function",
        "FunctionLogGroupName": {
          "Fn::Sub": "/aws/lambda/${Function}"
        },
        "FunctionPlatform": "AWS Lambda",
        "FunctionFramework": "dotnetcore3.1",
        "FunctionLanguage": "csharp",
        "FunctionMaxMemory": "128",
        "FunctionMaxDuration": "30"
      },
      "DependsOn": [
        "ModuleRegistration"
      ]
    },
    "FunctionLogGroupSubscription": {
      "Type": "AWS::Logs::SubscriptionFilter",
      "Condition": "UseCoreServices",
      "Properties": {
        "DestinationArn": {
          "Fn::If": [
            "UseCoreServices",
            {
              "Fn::If": [
                "LambdaSharpCoreLoggingStreamIsImported",
                {
                  "Fn::ImportValue": {
                    "Fn::Sub": [
                      "${DeploymentPrefix}${Import}",
                      {
                        "Import": {
                          "Fn::Select": [
                            "1",
                            {
                              "Fn::Split": [
                                "$",
                                {
                                  "Ref": "LambdaSharpCoreLoggingStream"
                                }
                              ]
                            }
                          ]
                        }
                      }
                    ]
                  }
                },
                {
                  "Ref": "LambdaSharpCoreLoggingStream"
                }
              ]
            },
            {
              "Ref": "AWS::NoValue"
            }
          ]
        },
        "FilterPattern": "-\"*** \"",
        "LogGroupName": {
          "Ref": "FunctionLogGroup"
        },
        "RoleArn": {
          "Fn::If": [
            "UseCoreServices",
            {
              "Fn::If": [
                "LambdaSharpCoreLoggingStreamRoleIsImported",
                {
                  "Fn::ImportValue": {
                    "Fn::Sub": [
                      "${DeploymentPrefix}${Import}",
                      {
                        "Import": {
                          "Fn::Select": [
                            "1",
                            {
                              "Fn::Split": [
                                "$",
                                {
                                  "Ref": "LambdaSharpCoreLoggingStreamRole"
                                }
                              ]
                            }
                          ]
                        }
                      }
                    ]
                  }
                },
                {
                  "Ref": "LambdaSharpCoreLoggingStreamRole"
                }
              ]
            },
            {
              "Ref": "AWS::NoValue"
            }
          ]
        }
      }
    }
  },
  "Outputs": {
    "ModuleInfo": {
      "Value": "Test.TestModule:1.0-DEV@<%MODULE_ORIGIN%>"
    },
    "ModuleChecksum": {
      "Value": {
        "Ref": "DeploymentChecksum"
      }
    },
    "LambdaSharpTool": {
<<<<<<< HEAD
      "Value": "0.8.0.0-rc1"
=======
      "Value": "0.8.0.0"
>>>>>>> d211ec3c
    },
    "LambdaSharpTier": {
      "Value": {
        "Fn::Select": [
          "0",
          {
            "Fn::Split": [
              "-",
              {
                "Ref": "DeploymentPrefix"
              }
            ]
          }
        ]
      }
    }
  },
  "Conditions": {
    "XRayIsEnabled": {
      "Fn::Not": [
        {
          "Fn::Equals": [
            {
              "Ref": "XRayTracing"
            },
            "Disabled"
          ]
        }
      ]
    },
    "UseCoreServices": {
      "Fn::Equals": [
        {
          "Ref": "LambdaSharpCoreServices"
        },
        "Enabled"
      ]
    },
    "LambdaSharpCoreDeadLetterQueueIsImported": {
      "Fn::And": [
        {
          "Fn::Not": [
            {
              "Fn::Equals": [
                {
                  "Ref": "LambdaSharpCoreDeadLetterQueue"
                },
                ""
              ]
            }
          ]
        },
        {
          "Fn::Equals": [
            {
              "Fn::Select": [
                "0",
                {
                  "Fn::Split": [
                    "$",
                    {
                      "Ref": "LambdaSharpCoreDeadLetterQueue"
                    }
                  ]
                }
              ]
            },
            ""
          ]
        }
      ]
    },
    "LambdaSharpCoreLoggingStreamIsImported": {
      "Fn::And": [
        {
          "Fn::Not": [
            {
              "Fn::Equals": [
                {
                  "Ref": "LambdaSharpCoreLoggingStream"
                },
                ""
              ]
            }
          ]
        },
        {
          "Fn::Equals": [
            {
              "Fn::Select": [
                "0",
                {
                  "Fn::Split": [
                    "$",
                    {
                      "Ref": "LambdaSharpCoreLoggingStream"
                    }
                  ]
                }
              ]
            },
            ""
          ]
        }
      ]
    },
    "LambdaSharpCoreLoggingStreamRoleIsImported": {
      "Fn::And": [
        {
          "Fn::Not": [
            {
              "Fn::Equals": [
                {
                  "Ref": "LambdaSharpCoreLoggingStreamRole"
                },
                ""
              ]
            }
          ]
        },
        {
          "Fn::Equals": [
            {
              "Fn::Select": [
                "0",
                {
                  "Fn::Split": [
                    "$",
                    {
                      "Ref": "LambdaSharpCoreLoggingStreamRole"
                    }
                  ]
                }
              ]
            },
            ""
          ]
        }
      ]
    },
    "ModuleRoleSecretsPolicyCondition": {
      "Fn::Not": [
        {
          "Fn::Equals": [
            {
              "Ref": "Secrets"
            },
            ""
          ]
        }
      ]
    }
  },
  "Metadata": {
    "AWS::CloudFormation::Interface": {
      "ParameterLabels": {
        "Secrets": {
          "default": "Comma-separated list of additional KMS secret keys [String]"
        },
        "XRayTracing": {
          "default": "Enable AWS X-Ray tracing mode for module resources [String]"
        },
        "LambdaSharpCoreServices": {
          "default": "Integrate with LambdaSharp.Core services [String]"
        },
        "LambdaSharpCoreDeadLetterQueue": {
          "default": "DeadLetterQueue [String]"
        },
        "LambdaSharpCoreLoggingStream": {
          "default": "LoggingStream [String]"
        },
        "LambdaSharpCoreLoggingStreamRole": {
          "default": "LoggingStreamRole [String]"
        },
        "DeploymentBucketName": {
          "default": "Deployment S3 bucket name [String]"
        },
        "DeploymentPrefix": {
          "default": "Deployment tier prefix [String]"
        },
        "DeploymentPrefixLowercase": {
          "default": "Deployment tier prefix (lowercase) [String]"
        },
        "DeploymentRoot": {
          "default": "Root stack name for nested deployments, blank otherwise [String]"
        },
        "DeploymentChecksum": {
          "default": "CloudFormation template MD5 checksum [String]"
        }
      },
      "ParameterGroups": [
        {
          "Label": {
            "default": "Resource Input Parameters"
          },
          "Parameters": [
            "ResourceInputParameter"
          ]
        },
        {
          "Label": {
            "default": "LambdaSharp Module Options"
          },
          "Parameters": [
            "Secrets",
            "XRayTracing",
            "LambdaSharpCoreServices"
          ]
        },
        {
          "Label": {
            "default": "LambdaSharp.Core Imports"
          },
          "Parameters": [
            "LambdaSharpCoreDeadLetterQueue",
            "LambdaSharpCoreLoggingStream",
            "LambdaSharpCoreLoggingStreamRole"
          ]
        },
        {
          "Label": {
            "default": "LambdaSharp Deployment Settings (DO NOT MODIFY)"
          },
          "Parameters": [
            "DeploymentBucketName",
            "DeploymentPrefix",
            "DeploymentPrefixLowercase",
            "DeploymentRoot",
            "DeploymentChecksum"
          ]
        }
      ]
    },
    "LambdaSharp::Manifest": {
      "Version": "2019-07-04",
      "Module": "Test.TestModule:1.0-DEV",
      "Description": "LambdaSharp CloudFormation Test",
<<<<<<< HEAD
      "TemplateChecksum": "135684886A17F1A995ED312397748AA1",
      "Date": "2019-08-09T15:00:00Z",
      "CoreServicesVersion": "0.8.0-rc1",
=======
      "TemplateChecksum": "165EA10A9C5AD79821D8EAD4A3FFC607",
      "Date": "2019-08-09T15:00:00Z",
      "CoreServicesVersion": "0.8.0",
>>>>>>> d211ec3c
      "ParameterSections": [
        {
          "Title": "Resource Input Parameters",
          "Parameters": [
            {
              "Name": "ResourceInputParameter",
              "Type": "AWS::S3::Bucket"
            }
          ]
        },
        {
          "Title": "LambdaSharp Module Options",
          "Parameters": [
            {
              "Name": "Secrets",
              "Type": "String",
              "Label": "Comma-separated list of additional KMS secret keys",
              "Default": ""
            },
            {
              "Name": "XRayTracing",
              "Type": "String",
              "Label": "Enable AWS X-Ray tracing mode for module resources",
              "Default": "Disabled",
              "AllowedValues": [
                "Disabled",
                "RootModule",
                "AllModules"
              ]
            },
            {
              "Name": "LambdaSharpCoreServices",
              "Type": "String",
              "Label": "Integrate with LambdaSharp.Core services",
              "Default": "Disabled",
              "AllowedValues": [
                "Disabled",
                "Enabled"
              ]
            }
          ]
        },
        {
          "Title": "LambdaSharp.Core Imports",
          "Parameters": [
            {
              "Name": "LambdaSharpCoreDeadLetterQueue",
              "Type": "String",
              "Label": "DeadLetterQueue",
              "Default": "$LambdaSharp-Core::DeadLetterQueue",
              "Import": "LambdaSharp.Core::DeadLetterQueue",
              "AllowedPattern": "^.+$",
              "ConstraintDescription": "must either be a cross-module reference or a non-empty value"
            },
            {
              "Name": "LambdaSharpCoreLoggingStream",
              "Type": "String",
              "Label": "LoggingStream",
              "Default": "$LambdaSharp-Core::LoggingStream",
              "Import": "LambdaSharp.Core::LoggingStream",
              "AllowedPattern": "^.+$",
              "ConstraintDescription": "must either be a cross-module reference or a non-empty value"
            },
            {
              "Name": "LambdaSharpCoreLoggingStreamRole",
              "Type": "String",
              "Label": "LoggingStreamRole",
              "Default": "$LambdaSharp-Core::LoggingStreamRole",
              "Import": "LambdaSharp.Core::LoggingStreamRole",
              "AllowedPattern": "^.+$",
              "ConstraintDescription": "must either be a cross-module reference or a non-empty value"
            }
          ]
        }
      ],
      "Git": {
        "Branch": "test-branch",
        "SHA": "0123456789ABCDEF0123456789ABCDEF01234567"
      },
      "Artifacts": [],
      "Dependencies": [],
      "ResourceTypes": [],
      "Outputs": []
    },
    "LambdaSharp::NameMappings": {
      "Version": "2019-07-04",
      "ResourceNameMappings": {
        "FunctionLogGroup": "Function::LogGroup",
        "ModuleRole": "Module::Role",
        "ModuleRoleDeadLetterQueuePolicy": "Module::Role::DeadLetterQueuePolicy",
        "ModuleRoleSecretsPolicy": "Module::Role::SecretsPolicy",
        "ModuleRegistration": "Module::Registration",
        "FunctionRegistration": "Function::Registration",
        "FunctionLogGroupSubscription": "Function::LogGroupSubscription"
      },
      "TypeNameMappings": {
        "Custom::LambdaSharpRegistrationModule": "LambdaSharp::Registration::Module",
        "Custom::LambdaSharpRegistrationFunction": "LambdaSharp::Registration::Function"
      }
    }
  }
}<|MERGE_RESOLUTION|>--- conflicted
+++ resolved
@@ -70,11 +70,7 @@
     "DeploymentChecksum": {
       "Type": "String",
       "Description": "Deployment Checksum",
-<<<<<<< HEAD
-      "Default": "135684886A17F1A995ED312397748AA1"
-=======
       "Default": "165EA10A9C5AD79821D8EAD4A3FFC607"
->>>>>>> d211ec3c
     }
   },
   "Resources": {
@@ -601,11 +597,7 @@
       }
     },
     "LambdaSharpTool": {
-<<<<<<< HEAD
-      "Value": "0.8.0.0-rc1"
-=======
       "Value": "0.8.0.0"
->>>>>>> d211ec3c
     },
     "LambdaSharpTier": {
       "Value": {
@@ -843,15 +835,9 @@
       "Version": "2019-07-04",
       "Module": "Test.TestModule:1.0-DEV",
       "Description": "LambdaSharp CloudFormation Test",
-<<<<<<< HEAD
-      "TemplateChecksum": "135684886A17F1A995ED312397748AA1",
-      "Date": "2019-08-09T15:00:00Z",
-      "CoreServicesVersion": "0.8.0-rc1",
-=======
       "TemplateChecksum": "165EA10A9C5AD79821D8EAD4A3FFC607",
       "Date": "2019-08-09T15:00:00Z",
       "CoreServicesVersion": "0.8.0",
->>>>>>> d211ec3c
       "ParameterSections": [
         {
           "Title": "Resource Input Parameters",
