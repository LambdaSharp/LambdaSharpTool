{
  "AWSTemplateFormatVersion": "2010-09-09",
  "Description": "LambdaSharp Core Resources and Services (v1.0-DEV)",
  "Parameters": {
    "DeadLetterQueue": {
      "Type": "String",
      "Description": "Dead Letter Queue (ARN)"
    },
    "LoggingFirehoseStream": {
      "Type": "String",
      "Description": "Logging Stream (ARN)"
    },
    "CoreSecretsKey": {
      "Type": "String",
      "Description": "Encryption Key (ARN)",
      "AllowedPattern": "(arn:aws:kms:.*)?",
      "ConstraintDescription": "Must be a valid KMS Key ARN or left blank"
    },
    "LoggingStreamRole": {
      "Type": "String",
      "Description": "CloudWatch Logs IAM Role (ARN)"
    },
    "LoggingBucket": {
      "Type": "String",
      "Description": "Logging S3 Bucket (ARN)"
    },
    "LoggingBucketSuccessPrefix": {
      "Type": "String",
      "Description": "S3 Object Prefix",
      "Default": "logging-success/"
    },
    "LoggingBucketFailurePrefix": {
      "Type": "String",
      "Description": "S3 Object Prefix",
      "Default": "logging-failed/"
    },
    "RollbarReadAccessToken": {
      "Type": "String",
      "Description": "Read Access Token",
      "Default": ""
    },
    "RollbarWriteAccessToken": {
      "Type": "String",
      "Description": "Write Access Token",
      "Default": ""
    },
    "RollbarProjectPattern": {
      "Type": "String",
      "Description": "Project Pattern",
      "Default": ""
    },
    "RollbarProjectPrefix": {
      "Type": "String",
      "Description": "Project Prefix",
      "Default": ""
    },
    "ExistingDeploymentBucket": {
      "Type": "String",
      "Description": "ARN of an existing S3 bucket for LambdaSharp deployments (leave blank to create a new S3 bucket)",
      "AllowedPattern": "(arn:aws:s3:.*)?",
      "ConstraintDescription": "Must be a valid S3 ARN (all lowercase) or left blank"
    },
    "Secrets": {
      "Type": "String",
      "Description": "Secret Keys (ARNs)",
      "Default": ""
    },
    "XRayTracing": {
      "Type": "String",
      "Description": "AWS X-Ray Tracing",
      "AllowedValues": [
        "Disabled",
        "RootModule",
        "AllModules"
      ],
      "Default": "Disabled"
    },
    "DeploymentBucketName": {
      "Type": "String",
      "Description": "Deployment S3 Bucket Name"
    },
    "DeploymentPrefix": {
      "Type": "String",
      "Description": "Deployment Tier Prefix"
    },
    "DeploymentPrefixLowercase": {
      "Type": "String",
      "Description": "Deployment Tier Prefix (lowercase)"
    },
    "DeploymentRoot": {
      "Type": "String",
      "Description": "Root Stack Name",
      "Default": ""
    },
    "DeploymentChecksum": {
      "Type": "String",
      "Description": "Deployment Checksum",
<<<<<<< HEAD
      "Default": "269A0A74D66CA6F074B409AEDDAAB2E5"
=======
      "Default": "ACC83453FD04D15A1FF6806AFE6FA70B"
>>>>>>> d211ec3c
    }
  },
  "Resources": {
    "DeadLetterQueueResource": {
      "Type": "AWS::SQS::Queue",
      "Condition": "DeadLetterQueueIsBlank",
      "Properties": {}
    },
    "LoggingFirehoseStreamResource": {
      "Type": "AWS::KinesisFirehose::DeliveryStream",
      "Condition": "LoggingFirehoseStreamIsBlank",
      "Properties": {
        "DeliveryStreamType": "DirectPut",
        "ExtendedS3DestinationConfiguration": {
          "RoleARN": {
            "Fn::GetAtt": [
              "LoggingStreamDeliveryRole",
              "Arn"
            ]
          },
          "BucketARN": {
            "Fn::If": [
              "LoggingBucketIsBlank",
              {
                "Fn::GetAtt": [
                  "LoggingBucketResource",
                  "Arn"
                ]
              },
              {
                "Ref": "LoggingBucket"
              }
            ]
          },
          "BufferingHints": {
            "IntervalInSeconds": "60",
            "SizeInMBs": "1"
          },
          "CompressionFormat": "GZIP",
          "Prefix": {
            "Ref": "LoggingBucketSuccessPrefix"
          },
          "ErrorOutputPrefix": {
            "Ref": "LoggingBucketFailurePrefix"
          },
          "ProcessingConfiguration": {
            "Enabled": "true",
            "Processors": [
              {
                "Type": "Lambda",
                "Parameters": [
                  {
                    "ParameterName": "LambdaArn",
                    "ParameterValue": {
                      "Fn::GetAtt": [
                        "LoggingStreamAnalyzerFunction",
                        "Arn"
                      ]
                    }
                  }
                ]
              }
            ]
          }
        }
      }
    },
    "CoreSecretsKeyResource": {
      "Type": "AWS::KMS::Key",
      "Condition": "CoreSecretsKeyIsBlank",
      "Properties": {
        "Description": {
          "Fn::Sub": "LambdaSharp.Core encryption key for ${AWS::StackName}"
        },
        "KeyPolicy": {
          "Version": "2012-10-17",
          "Id": {
            "Fn::Sub": "${AWS::StackName}CoreSecretsKeyPolicy"
          },
          "Statement": [
            {
              "Effect": "Allow",
              "Principal": {
                "AWS": {
                  "Fn::Sub": "arn:aws:iam::${AWS::AccountId}:root"
                }
              },
              "Action": [
                "kms:*"
              ],
              "Resource": "*"
            }
          ]
        }
      }
    },
    "LoggingStreamRoleResource": {
      "Type": "AWS::IAM::Role",
      "Condition": "LoggingStreamRoleIsBlank",
      "Properties": {
        "AssumeRolePolicyDocument": {
          "Version": "2012-10-17",
          "Statement": [
            {
              "Sid": "CloudWatchLogsPrincipal",
              "Effect": "Allow",
              "Principal": {
                "Service": {
                  "Fn::Sub": "logs.${AWS::Region}.amazonaws.com"
                }
              },
              "Action": "sts:AssumeRole"
            }
          ]
        },
        "Policies": [
          {
            "PolicyName": {
              "Fn::Sub": "${AWS::StackName}CloudWatchLogsFirehosePolicy"
            },
            "PolicyDocument": {
              "Version": "2012-10-17",
              "Statement": [
                {
                  "Sid": "CloudWatchLogsFirehosePermissions",
                  "Effect": "Allow",
                  "Action": [
                    "firehose:PutRecord",
                    "firehose:PutRecordBatch"
                  ],
                  "Resource": {
                    "Fn::If": [
                      "LoggingFirehoseStreamIsBlank",
                      {
                        "Fn::GetAtt": [
                          "LoggingFirehoseStreamResource",
                          "Arn"
                        ]
                      },
                      {
                        "Ref": "LoggingFirehoseStream"
                      }
                    ]
                  }
                }
              ]
            }
          }
        ]
      }
    },
    "LoggingBucketResource": {
      "Type": "AWS::S3::Bucket",
      "Condition": "LoggingBucketIsBlank",
      "Properties": {
        "LifecycleConfiguration": {
          "Rules": [
            {
              "Status": "Enabled",
              "ExpirationInDays": "90",
              "Transitions": [
                {
                  "StorageClass": "INTELLIGENT_TIERING",
                  "TransitionInDays": "1"
                }
              ]
            }
          ]
        }
      }
    },
    "LoggingStreamDeliveryRole": {
      "Type": "AWS::IAM::Role",
      "Properties": {
        "AssumeRolePolicyDocument": {
          "Version": "2012-10-17",
          "Statement": [
            {
              "Sid": "FirehosePrincipal",
              "Effect": "Allow",
              "Principal": {
                "Service": "firehose.amazonaws.com"
              },
              "Action": "sts:AssumeRole"
            }
          ]
        },
        "Policies": [
          {
            "PolicyName": {
              "Fn::Sub": "${AWS::StackName}FirehoseS3Policy"
            },
            "PolicyDocument": {
              "Version": "2012-10-17",
              "Statement": [
                {
                  "Effect": "Allow",
                  "Action": [
                    "s3:AbortMultipartUpload",
                    "s3:GetBucketLocation",
                    "s3:GetObject",
                    "s3:ListBucket",
                    "s3:ListBucketMultipartUploads",
                    "s3:PutObject"
                  ],
                  "Resource": [
                    {
                      "Fn::If": [
                        "LoggingBucketIsBlank",
                        {
                          "Fn::GetAtt": [
                            "LoggingBucketResource",
                            "Arn"
                          ]
                        },
                        {
                          "Ref": "LoggingBucket"
                        }
                      ]
                    },
                    {
                      "Fn::Sub": [
                        "${P0}/*",
                        {
                          "P0": {
                            "Fn::If": [
                              "LoggingBucketIsBlank",
                              {
                                "Fn::GetAtt": [
                                  "LoggingBucketResource",
                                  "Arn"
                                ]
                              },
                              {
                                "Ref": "LoggingBucket"
                              }
                            ]
                          }
                        }
                      ]
                    }
                  ]
                }
              ]
            }
          },
          {
            "PolicyName": {
              "Fn::Sub": "${AWS::StackName}FirehoseLambdaPolicy"
            },
            "PolicyDocument": {
              "Version": "2012-10-17",
              "Statement": [
                {
                  "Effect": "Allow",
                  "Action": [
                    "lambda:InvokeFunction",
                    "lambda:GetFunctionConfiguration"
                  ],
                  "Resource": {
                    "Fn::GetAtt": [
                      "LoggingStreamAnalyzerFunction",
                      "Arn"
                    ]
                  }
                }
              ]
            }
          }
        ]
      }
    },
    "LoggingStreamAnalyzerFunction": {
      "Type": "AWS::Lambda::Function",
      "Properties": {
        "Code": {
          "S3Bucket": {
            "Ref": "DeploymentBucketName"
          },
          "S3Key": "<%MODULE_ORIGIN%>/LambdaSharp/Core/.artifacts/LoggingStreamAnalyzerFunction-DRYRUN.zip"
        },
        "DeadLetterConfig": {
          "TargetArn": {
            "Fn::If": [
              "DeadLetterQueueIsBlank",
              {
                "Fn::GetAtt": [
                  "DeadLetterQueueResource",
                  "Arn"
                ]
              },
              {
                "Ref": "DeadLetterQueue"
              }
            ]
          }
        },
        "Environment": {
          "Variables": {
            "DEBUG_LOGGING_ENABLED": "false",
            "MODULE_ID": {
              "Ref": "AWS::StackName"
            },
            "MODULE_INFO": "LambdaSharp.Core:1.0-DEV@<%MODULE_ORIGIN%>",
            "LAMBDA_NAME": "LoggingStreamAnalyzerFunction",
            "LAMBDA_RUNTIME": "dotnetcore3.1",
            "DEPLOYMENT_TIER": {
              "Fn::Select": [
                "0",
                {
                  "Fn::Split": [
                    "-",
                    {
                      "Ref": "DeploymentPrefix"
                    }
                  ]
                }
              ]
            },
            "DEPLOYMENTBUCKETNAME": {
              "Ref": "DeploymentBucketName"
            },
            "DEADLETTERQUEUE": {
              "Fn::If": [
                "DeadLetterQueueIsBlank",
                {
                  "Fn::GetAtt": [
                    "DeadLetterQueueResource",
                    "Arn"
                  ]
                },
                {
                  "Ref": "DeadLetterQueue"
                }
              ]
            },
            "STR_CORESECRETSKEY": {
              "Fn::If": [
                "CoreSecretsKeyIsBlank",
                {
                  "Fn::GetAtt": [
                    "CoreSecretsKeyResource",
                    "Arn"
                  ]
                },
                {
                  "Ref": "CoreSecretsKey"
                }
              ]
            },
            "STR_REGISTRATIONTABLE": {
              "Fn::GetAtt": [
                "RegistrationTable",
                "Arn"
              ]
            },
            "STR_MODULE_ROLE_SECRETSPOLICY": {
              "Fn::If": [
                "ModuleRoleSecretsPolicyCondition",
                {
                  "Ref": "ModuleRoleSecretsPolicy"
                },
                {
                  "Ref": "AWS::NoValue"
                }
              ]
            }
          }
        },
        "Handler": "LoggingStreamAnalyzerFunction::LambdaSharp.Core.LoggingStreamAnalyzerFunction.Function::FunctionHandlerAsync",
        "MemorySize": "256",
        "Role": {
          "Fn::GetAtt": [
            "ModuleRole",
            "Arn"
          ]
        },
        "Runtime": "dotnetcore3.1",
        "Timeout": "300",
        "TracingConfig": {
          "Mode": {
            "Fn::If": [
              "XRayIsEnabled",
              "Active",
              "PassThrough"
            ]
          }
        }
      }
    },
    "LoggingStreamAnalyzerFunctionLogGroup": {
      "Type": "AWS::Logs::LogGroup",
      "Properties": {
        "LogGroupName": {
          "Fn::Sub": "/aws/lambda/${LoggingStreamAnalyzerFunction}"
        },
        "RetentionInDays": 30
      }
    },
    "RegistrationTable": {
      "Type": "AWS::DynamoDB::Table",
      "Properties": {
        "BillingMode": "PAY_PER_REQUEST",
        "AttributeDefinitions": [
          {
            "AttributeName": "Id",
            "AttributeType": "S"
          }
        ],
        "KeySchema": [
          {
            "AttributeName": "Id",
            "KeyType": "HASH"
          }
        ]
      }
    },
    "RegistrationFunction": {
      "Type": "AWS::Lambda::Function",
      "Properties": {
        "Code": {
          "S3Bucket": {
            "Ref": "DeploymentBucketName"
          },
          "S3Key": "<%MODULE_ORIGIN%>/LambdaSharp/Core/.artifacts/RegistrationFunction-DRYRUN.zip"
        },
        "DeadLetterConfig": {
          "TargetArn": {
            "Fn::If": [
              "DeadLetterQueueIsBlank",
              {
                "Fn::GetAtt": [
                  "DeadLetterQueueResource",
                  "Arn"
                ]
              },
              {
                "Ref": "DeadLetterQueue"
              }
            ]
          }
        },
        "Description": "Register LambdaSharp modules and functions (v1.0-DEV)",
        "Environment": {
          "Variables": {
            "DEBUG_LOGGING_ENABLED": "false",
            "MODULE_ID": {
              "Ref": "AWS::StackName"
            },
            "MODULE_INFO": "LambdaSharp.Core:1.0-DEV@<%MODULE_ORIGIN%>",
            "LAMBDA_NAME": "RegistrationFunction",
            "LAMBDA_RUNTIME": "dotnetcore3.1",
            "DEPLOYMENT_TIER": {
              "Fn::Select": [
                "0",
                {
                  "Fn::Split": [
                    "-",
                    {
                      "Ref": "DeploymentPrefix"
                    }
                  ]
                }
              ]
            },
            "DEPLOYMENTBUCKETNAME": {
              "Ref": "DeploymentBucketName"
            },
            "DEADLETTERQUEUE": {
              "Fn::If": [
                "DeadLetterQueueIsBlank",
                {
                  "Fn::GetAtt": [
                    "DeadLetterQueueResource",
                    "Arn"
                  ]
                },
                {
                  "Ref": "DeadLetterQueue"
                }
              ]
            },
            "STR_CORESECRETSKEY": {
              "Fn::If": [
                "CoreSecretsKeyIsBlank",
                {
                  "Fn::GetAtt": [
                    "CoreSecretsKeyResource",
                    "Arn"
                  ]
                },
                {
                  "Ref": "CoreSecretsKey"
                }
              ]
            },
            "SEC_ROLLBARREADACCESSTOKEN": {
              "Ref": "RollbarReadAccessToken"
            },
            "SEC_ROLLBARWRITEACCESSTOKEN": {
              "Ref": "RollbarWriteAccessToken"
            },
            "STR_ROLLBARPROJECTPATTERN": {
              "Ref": "RollbarProjectPattern"
            },
            "STR_ROLLBARPROJECTPREFIX": {
              "Ref": "RollbarProjectPrefix"
            },
            "STR_REGISTRATIONTABLE": {
              "Fn::GetAtt": [
                "RegistrationTable",
                "Arn"
              ]
            },
            "STR_MODULE_ROLE_SECRETSPOLICY": {
              "Fn::If": [
                "ModuleRoleSecretsPolicyCondition",
                {
                  "Ref": "ModuleRoleSecretsPolicy"
                },
                {
                  "Ref": "AWS::NoValue"
                }
              ]
            }
          }
        },
        "Handler": "RegistrationFunction::LambdaSharp.Core.RegistrationFunction.Function::FunctionHandlerAsync",
        "MemorySize": "256",
        "Role": {
          "Fn::GetAtt": [
            "ModuleRole",
            "Arn"
          ]
        },
        "Runtime": "dotnetcore3.1",
        "Timeout": "30",
        "TracingConfig": {
          "Mode": {
            "Fn::If": [
              "XRayIsEnabled",
              "Active",
              "PassThrough"
            ]
          }
        }
      }
    },
    "RegistrationFunctionLogGroup": {
      "Type": "AWS::Logs::LogGroup",
      "Properties": {
        "LogGroupName": {
          "Fn::Sub": "/aws/lambda/${RegistrationFunction}"
        },
        "RetentionInDays": 30
      }
    },
    "DeploymentBucketResource": {
      "Type": "AWS::S3::Bucket",
      "Condition": "CreateDeploymentBucket",
      "Properties": {}
    },
    "DeploymentBucketPolicy": {
      "Type": "AWS::S3::BucketPolicy",
      "Condition": "CreateDeploymentBucket",
      "Properties": {
        "Bucket": {
          "Ref": "DeploymentBucketResource"
        },
        "PolicyDocument": {
          "Version": "2012-10-17",
          "Statement": [
            {
              "Effect": "Allow",
              "Principal": {
                "Service": "serverlessrepo.amazonaws.com"
              },
              "Action": "s3:GetObject",
              "Resource": {
                "Fn::Sub": "${DeploymentBucketResource.Arn}/*"
              }
            }
          ]
        }
      }
    },
    "ModuleRole": {
      "Type": "AWS::IAM::Role",
      "Properties": {
        "AssumeRolePolicyDocument": {
          "Version": "2012-10-17",
          "Statement": [
            {
              "Sid": "ModuleLambdaPrincipal",
              "Effect": "Allow",
              "Principal": {
                "Service": "lambda.amazonaws.com"
              },
              "Action": "sts:AssumeRole"
            }
          ]
        },
        "Policies": [
          {
            "PolicyDocument": {
              "Version": "2012-10-17",
              "Statement": [
                {
                  "Sid": "CoreSecretsKeyResource",
                  "Effect": "Allow",
                  "Action": [
                    "kms:Decrypt",
                    "kms:Encrypt"
                  ],
                  "Resource": {
                    "Fn::If": [
                      "CoreSecretsKeyIsBlank",
                      {
                        "Fn::GetAtt": [
                          "CoreSecretsKeyResource",
                          "Arn"
                        ]
                      },
                      {
                        "Ref": "CoreSecretsKey"
                      }
                    ]
                  }
                },
                {
                  "Sid": "RegistrationTable",
                  "Effect": "Allow",
                  "Action": [
                    "dynamodb:BatchGetItem",
                    "dynamodb:BatchWriteItem",
                    "dynamodb:DeleteItem",
                    "dynamodb:DescribeStream",
                    "dynamodb:DescribeTable",
                    "dynamodb:GetItem",
                    "dynamodb:GetRecords",
                    "dynamodb:GetShardIterator",
                    "dynamodb:PutItem",
                    "dynamodb:Query",
                    "dynamodb:Scan",
                    "dynamodb:UpdateItem"
                  ],
                  "Resource": [
                    {
                      "Fn::GetAtt": [
                        "RegistrationTable",
                        "Arn"
                      ]
                    },
                    {
                      "Fn::Join": [
                        "/",
                        [
                          {
                            "Fn::GetAtt": [
                              "RegistrationTable",
                              "Arn"
                            ]
                          },
                          "stream/*"
                        ]
                      ]
                    },
                    {
                      "Fn::Join": [
                        "/",
                        [
                          {
                            "Fn::GetAtt": [
                              "RegistrationTable",
                              "Arn"
                            ]
                          },
                          "index/*"
                        ]
                      ]
                    }
                  ]
                },
                {
                  "Sid": "DeploymentBucket",
                  "Effect": "Allow",
                  "Action": [
                    "s3:AbortMultipartUpload",
                    "s3:CreateBucket",
                    "s3:DeleteObject",
                    "s3:DeleteObjectTagging",
                    "s3:DeleteObjectVersion",
                    "s3:DeleteObjectVersionTagging",
                    "s3:GetBucketLocation",
                    "s3:GetObject",
                    "s3:GetObjectAcl",
                    "s3:GetObjectTagging",
                    "s3:GetObjectTorrent",
                    "s3:GetObjectVersion",
                    "s3:GetObjectVersionAcl",
                    "s3:GetObjectVersionTagging",
                    "s3:GetObjectVersionTorrent",
                    "s3:ListBucket",
                    "s3:ListBucketMultipartUploads",
                    "s3:ListMultipartUploadParts",
                    "s3:PutObject",
                    "s3:PutObjectAcl",
                    "s3:PutObjectTagging",
                    "s3:PutObjectVersionAcl",
                    "s3:PutObjectVersionTagging",
                    "s3:RestoreObject"
                  ],
                  "Resource": [
                    {
                      "Fn::If": [
                        "CreateDeploymentBucket",
                        {
                          "Fn::GetAtt": [
                            "DeploymentBucketResource",
                            "Arn"
                          ]
                        },
                        {
                          "Ref": "ExistingDeploymentBucket"
                        }
                      ]
                    },
                    {
                      "Fn::Join": [
                        "",
                        [
                          {
                            "Fn::If": [
                              "CreateDeploymentBucket",
                              {
                                "Fn::GetAtt": [
                                  "DeploymentBucketResource",
                                  "Arn"
                                ]
                              },
                              {
                                "Ref": "ExistingDeploymentBucket"
                              }
                            ]
                          },
                          "/*"
                        ]
                      ]
                    }
                  ]
                },
                {
                  "Sid": "DeadLetterQueue",
                  "Effect": "Allow",
                  "Action": [
                    "sqs:SendMessage"
                  ],
                  "Resource": {
                    "Fn::If": [
                      "DeadLetterQueueIsBlank",
                      {
                        "Fn::GetAtt": [
                          "DeadLetterQueueResource",
                          "Arn"
                        ]
                      },
                      {
                        "Ref": "DeadLetterQueue"
                      }
                    ]
                  }
                },
                {
                  "Sid": "LogStream",
                  "Effect": "Allow",
                  "Action": [
                    "logs:CreateLogStream",
                    "logs:PutLogEvents"
                  ],
                  "Resource": "arn:aws:logs:*:*:*"
                },
                {
                  "Sid": "CloudFormation",
                  "Effect": "Allow",
                  "Action": [
                    "cloudformation:DescribeStacks"
                  ],
                  "Resource": {
                    "Ref": "AWS::StackId"
                  }
                },
                {
                  "Sid": "AWSXRay",
                  "Effect": "Allow",
                  "Action": [
                    "xray:GetSamplingRules",
                    "xray:GetSamplingStatisticSummaries",
                    "xray:GetSamplingTargets",
                    "xray:PutTelemetryRecords",
                    "xray:PutTraceSegments"
                  ],
                  "Resource": "*"
                },
                {
                  "Sid": "EventBus",
                  "Effect": "Allow",
                  "Action": [
                    "events:PutEvents"
                  ],
                  "Resource": {
                    "Fn::Sub": "arn:aws:events:${AWS::Region}:${AWS::AccountId}:event-bus/default"
                  }
                },
                {
                  "Sid": "DeploymentBucketReadOnly",
                  "Effect": "Allow",
                  "Action": [
                    "s3:GetObject"
                  ],
                  "Resource": {
                    "Fn::Sub": "arn:aws:s3:::${DeploymentBucketName}/<%MODULE_ORIGIN%>/LambdaSharp/Core/.artifacts/*"
                  }
                }
              ]
            },
            "PolicyName": {
              "Fn::Sub": "${AWS::StackName}ModulePolicy"
            }
          }
        ]
      }
    },
    "ModuleRoleSecretsPolicy": {
      "Type": "AWS::IAM::Policy",
      "Condition": "ModuleRoleSecretsPolicyCondition",
      "Properties": {
        "PolicyDocument": {
          "Version": "2012-10-17",
          "Statement": [
            {
              "Sid": "Secrets",
              "Effect": "Allow",
              "Action": [
                "kms:Decrypt",
                "kms:Encrypt"
              ],
              "Resource": {
                "Fn::Split": [
                  ",",
                  {
                    "Ref": "Secrets"
                  }
                ]
              }
            }
          ]
        },
        "PolicyName": {
          "Fn::Sub": "${AWS::StackName}ModuleRoleSecrets"
        },
        "Roles": [
          {
            "Ref": "ModuleRole"
          }
        ]
      }
    }
  },
  "Outputs": {
    "DeadLetterQueue": {
      "Value": {
        "Fn::If": [
          "DeadLetterQueueIsBlank",
          {
            "Fn::GetAtt": [
              "DeadLetterQueueResource",
              "Arn"
            ]
          },
          {
            "Ref": "DeadLetterQueue"
          }
        ]
      },
      "Export": {
        "Name": {
          "Fn::Sub": "${AWS::StackName}::DeadLetterQueue"
        }
      },
      "Description": "Dead Letter Queue (ARN)"
    },
    "LoggingStream": {
      "Value": {
        "Fn::If": [
          "LoggingFirehoseStreamIsBlank",
          {
            "Fn::GetAtt": [
              "LoggingFirehoseStreamResource",
              "Arn"
            ]
          },
          {
            "Ref": "LoggingFirehoseStream"
          }
        ]
      },
      "Export": {
        "Name": {
          "Fn::Sub": "${AWS::StackName}::LoggingStream"
        }
      },
      "Description": "Logging Stream (ARN)"
    },
    "LoggingStreamRole": {
      "Value": {
        "Fn::If": [
          "LoggingStreamRoleIsBlank",
          {
            "Fn::GetAtt": [
              "LoggingStreamRoleResource",
              "Arn"
            ]
          },
          {
            "Ref": "LoggingStreamRole"
          }
        ]
      },
      "Export": {
        "Name": {
          "Fn::Sub": "${AWS::StackName}::LoggingStreamRole"
        }
      },
      "Description": "CloudWatch Logs IAM Role (ARN)"
    },
    "LoggingBucket": {
      "Value": {
        "Fn::If": [
          "LoggingBucketIsBlank",
          {
            "Fn::GetAtt": [
              "LoggingBucketResource",
              "Arn"
            ]
          },
          {
            "Ref": "LoggingBucket"
          }
        ]
      },
      "Export": {
        "Name": {
          "Fn::Sub": "${AWS::StackName}::LoggingBucket"
        }
      },
      "Description": "Logging S3 Bucket (ARN)"
    },
    "LambdaSharpRegistrationModule": {
      "Value": {
        "Fn::GetAtt": [
          "RegistrationFunction",
          "Arn"
        ]
      },
      "Export": {
        "Name": {
          "Fn::Sub": "${DeploymentPrefix}LambdaSharp::Registration::Module"
        }
      },
      "Description": "Custom resource type for module registrations"
    },
    "LambdaSharpRegistrationFunction": {
      "Value": {
        "Fn::GetAtt": [
          "RegistrationFunction",
          "Arn"
        ]
      },
      "Export": {
        "Name": {
          "Fn::Sub": "${DeploymentPrefix}LambdaSharp::Registration::Function"
        }
      },
      "Description": "Custom resource type for function registrations"
    },
    "CoreServices": {
      "Value": "Enabled",
      "Export": {
        "Name": {
          "Fn::Sub": "${AWS::StackName}::CoreServices"
        }
      },
      "Description": "Flag indicating if operating services are deployed (String)"
    },
    "DeploymentBucket": {
      "Value": {
        "Fn::If": [
          "CreateDeploymentBucket",
          {
            "Fn::GetAtt": [
              "DeploymentBucketResource",
              "Arn"
            ]
          },
          {
            "Ref": "ExistingDeploymentBucket"
          }
        ]
      },
      "Export": {
        "Name": {
          "Fn::Sub": "${AWS::StackName}::DeploymentBucket"
        }
      },
      "Description": "S3 bucket for published modules (ARN)"
    },
    "ModuleInfo": {
      "Value": "LambdaSharp.Core:1.0-DEV@<%MODULE_ORIGIN%>"
    },
    "ModuleChecksum": {
      "Value": {
        "Ref": "DeploymentChecksum"
      }
    },
    "LambdaSharpTool": {
<<<<<<< HEAD
      "Value": "0.8.0.0-rc1"
=======
      "Value": "0.8.0.0"
>>>>>>> d211ec3c
    },
    "LambdaSharpTier": {
      "Value": {
        "Fn::Select": [
          "0",
          {
            "Fn::Split": [
              "-",
              {
                "Ref": "DeploymentPrefix"
              }
            ]
          }
        ]
      }
    }
  },
  "Conditions": {
    "DeadLetterQueueIsBlank": {
      "Fn::Equals": [
        {
          "Ref": "DeadLetterQueue"
        },
        ""
      ]
    },
    "LoggingFirehoseStreamIsBlank": {
      "Fn::Equals": [
        {
          "Ref": "LoggingFirehoseStream"
        },
        ""
      ]
    },
    "CoreSecretsKeyIsBlank": {
      "Fn::Equals": [
        {
          "Ref": "CoreSecretsKey"
        },
        ""
      ]
    },
    "LoggingStreamRoleIsBlank": {
      "Fn::Equals": [
        {
          "Ref": "LoggingStreamRole"
        },
        ""
      ]
    },
    "LoggingBucketIsBlank": {
      "Fn::Equals": [
        {
          "Ref": "LoggingBucket"
        },
        ""
      ]
    },
    "CreateDeploymentBucket": {
      "Fn::Equals": [
        {
          "Ref": "ExistingDeploymentBucket"
        },
        ""
      ]
    },
    "XRayIsEnabled": {
      "Fn::Not": [
        {
          "Fn::Equals": [
            {
              "Ref": "XRayTracing"
            },
            "Disabled"
          ]
        }
      ]
    },
    "ModuleRoleSecretsPolicyCondition": {
      "Fn::Not": [
        {
          "Fn::Equals": [
            {
              "Ref": "Secrets"
            },
            ""
          ]
        }
      ]
    }
  },
  "Metadata": {
    "AWS::CloudFormation::Interface": {
      "ParameterLabels": {
        "DeadLetterQueue": {
          "default": "Dead letter queue for functions (leave blank to create a new queue) [AWS::SQS::Queue]"
        },
        "LoggingFirehoseStream": {
          "default": "Logging Kinesis Firehose stream for functions (leave blank to create a new stream) [AWS::KinesisFirehose::DeliveryStream]"
        },
        "CoreSecretsKey": {
          "default": "KMS key used by LambdaSharp.Core to encrypt sensitive information (leave blank to create a new key) [AWS::KMS::Key]"
        },
        "LoggingStreamRole": {
          "default": "IAM role used by CloudWatch logs to write records to the logging stream (leave blank to create a new role) [AWS::IAM::Role]"
        },
        "LoggingBucket": {
          "default": "S3 bucket for storing ingested CloudWatch Log events (leave blank to create a new S3 bucket) [AWS::S3::Bucket]"
        },
        "LoggingBucketSuccessPrefix": {
          "default": "Destination S3 bucket prefix for records successfully processed by the logging stream [String]"
        },
        "LoggingBucketFailurePrefix": {
          "default": "Destination S3 bucket prefix for records unsuccessfully processed processed by the logging stream [String]"
        },
        "RollbarReadAccessToken": {
          "default": "Account-level token for read operations (leave blank to disable Rollbar integration) [Secret]"
        },
        "RollbarWriteAccessToken": {
          "default": "Account-level token for write operations (leave blank to disable Rollbar integration) [Secret]"
        },
        "RollbarProjectPattern": {
          "default": "Optional pattern for naming Rollbar projects (e.g. \"Lambda-{ModuleFullName}\") [String]"
        },
        "RollbarProjectPrefix": {
          "default": "(Obsolete: use \"RollbarProjectPattern\" instead) Optional prefix when creating Rollbar projects (e.g. \"Lambda-\") [String]"
        },
        "ExistingDeploymentBucket": {
          "default": "ARN of an existing S3 bucket for LambdaSharp deployments (leave blank to create a new S3 bucket) [String]"
        },
        "Secrets": {
          "default": "Comma-separated list of additional KMS secret keys [String]"
        },
        "XRayTracing": {
          "default": "Enable AWS X-Ray tracing mode for module resources [String]"
        },
        "DeploymentBucketName": {
          "default": "Deployment S3 bucket name [String]"
        },
        "DeploymentPrefix": {
          "default": "Deployment tier prefix [String]"
        },
        "DeploymentPrefixLowercase": {
          "default": "Deployment tier prefix (lowercase) [String]"
        },
        "DeploymentRoot": {
          "default": "Root stack name for nested deployments, blank otherwise [String]"
        },
        "DeploymentChecksum": {
          "default": "CloudFormation template MD5 checksum [String]"
        }
      },
      "ParameterGroups": [
        {
          "Label": {
            "default": "LambdaSharp Tier Settings"
          },
          "Parameters": [
            "DeadLetterQueue",
            "LoggingFirehoseStream",
            "CoreSecretsKey",
            "LoggingStreamRole",
            "LoggingBucket",
            "LoggingBucketSuccessPrefix",
            "LoggingBucketFailurePrefix"
          ]
        },
        {
          "Label": {
            "default": "Rollbar Settings"
          },
          "Parameters": [
            "RollbarReadAccessToken",
            "RollbarWriteAccessToken",
            "RollbarProjectPattern",
            "RollbarProjectPrefix"
          ]
        },
        {
          "Label": {
            "default": "LambdaSharp Deployment Settings"
          },
          "Parameters": [
            "ExistingDeploymentBucket"
          ]
        },
        {
          "Label": {
            "default": "LambdaSharp Module Options"
          },
          "Parameters": [
            "Secrets",
            "XRayTracing"
          ]
        },
        {
          "Label": {
            "default": "LambdaSharp Deployment Settings (DO NOT MODIFY)"
          },
          "Parameters": [
            "DeploymentBucketName",
            "DeploymentPrefix",
            "DeploymentPrefixLowercase",
            "DeploymentRoot",
            "DeploymentChecksum"
          ]
        }
      ]
    },
    "LambdaSharp::Manifest": {
      "Version": "2019-07-04",
      "Module": "LambdaSharp.Core:1.0-DEV",
      "Description": "LambdaSharp Core Resources and Services",
<<<<<<< HEAD
      "TemplateChecksum": "269A0A74D66CA6F074B409AEDDAAB2E5",
      "Date": "2019-08-09T15:00:00Z",
      "CoreServicesVersion": "0.8.0-rc1",
=======
      "TemplateChecksum": "ACC83453FD04D15A1FF6806AFE6FA70B",
      "Date": "2019-08-09T15:00:00Z",
      "CoreServicesVersion": "0.8.0",
>>>>>>> d211ec3c
      "ParameterSections": [
        {
          "Title": "LambdaSharp Tier Settings",
          "Parameters": [
            {
              "Name": "DeadLetterQueue",
              "Type": "AWS::SQS::Queue",
              "Label": "Dead letter queue for functions (leave blank to create a new queue)"
            },
            {
              "Name": "LoggingFirehoseStream",
              "Type": "AWS::KinesisFirehose::DeliveryStream",
              "Label": "Logging Kinesis Firehose stream for functions (leave blank to create a new stream)"
            },
            {
              "Name": "CoreSecretsKey",
              "Type": "AWS::KMS::Key",
              "Label": "KMS key used by LambdaSharp.Core to encrypt sensitive information (leave blank to create a new key)",
              "AllowedPattern": "(arn:aws:kms:.*)?",
              "ConstraintDescription": "Must be a valid KMS Key ARN or left blank"
            },
            {
              "Name": "LoggingStreamRole",
              "Type": "AWS::IAM::Role",
              "Label": "IAM role used by CloudWatch logs to write records to the logging stream (leave blank to create a new role)"
            },
            {
              "Name": "LoggingBucket",
              "Type": "AWS::S3::Bucket",
              "Label": "S3 bucket for storing ingested CloudWatch Log events (leave blank to create a new S3 bucket)"
            },
            {
              "Name": "LoggingBucketSuccessPrefix",
              "Type": "String",
              "Label": "Destination S3 bucket prefix for records successfully processed by the logging stream",
              "Default": "logging-success/"
            },
            {
              "Name": "LoggingBucketFailurePrefix",
              "Type": "String",
              "Label": "Destination S3 bucket prefix for records unsuccessfully processed processed by the logging stream",
              "Default": "logging-failed/"
            }
          ]
        },
        {
          "Title": "Rollbar Settings",
          "Parameters": [
            {
              "Name": "RollbarReadAccessToken",
              "Type": "Secret",
              "Label": "Account-level token for read operations (leave blank to disable Rollbar integration)",
              "Default": ""
            },
            {
              "Name": "RollbarWriteAccessToken",
              "Type": "Secret",
              "Label": "Account-level token for write operations (leave blank to disable Rollbar integration)",
              "Default": ""
            },
            {
              "Name": "RollbarProjectPattern",
              "Type": "String",
              "Label": "Optional pattern for naming Rollbar projects (e.g. \"Lambda-{ModuleFullName}\")",
              "Default": ""
            },
            {
              "Name": "RollbarProjectPrefix",
              "Type": "String",
              "Label": "(Obsolete: use \"RollbarProjectPattern\" instead) Optional prefix when creating Rollbar projects (e.g. \"Lambda-\")",
              "Default": ""
            }
          ]
        },
        {
          "Title": "LambdaSharp Deployment Settings",
          "Parameters": [
            {
              "Name": "ExistingDeploymentBucket",
              "Type": "String",
              "Label": "ARN of an existing S3 bucket for LambdaSharp deployments (leave blank to create a new S3 bucket)",
              "AllowedPattern": "(arn:aws:s3:.*)?",
              "ConstraintDescription": "Must be a valid S3 ARN (all lowercase) or left blank"
            }
          ]
        },
        {
          "Title": "LambdaSharp Module Options",
          "Parameters": [
            {
              "Name": "Secrets",
              "Type": "String",
              "Label": "Comma-separated list of additional KMS secret keys",
              "Default": ""
            },
            {
              "Name": "XRayTracing",
              "Type": "String",
              "Label": "Enable AWS X-Ray tracing mode for module resources",
              "Default": "Disabled",
              "AllowedValues": [
                "Disabled",
                "RootModule",
                "AllModules"
              ]
            }
          ]
        }
      ],
      "Git": {
        "Branch": "test-branch",
        "SHA": "0123456789ABCDEF0123456789ABCDEF01234567"
      },
      "Artifacts": [],
      "Dependencies": [],
      "ResourceTypes": [
        {
          "Type": "LambdaSharp::Registration::Function",
          "Description": "Custom resource type for function registrations",
          "Properties": [
            {
              "Name": "ModuleId",
              "Description": "Module CloudFormation stack name",
              "Type": "String",
              "Required": true
            },
            {
              "Name": "FunctionId",
              "Description": "Module function ARN",
              "Type": "String",
              "Required": true
            },
            {
              "Name": "FunctionName",
              "Description": "Module function name",
              "Type": "String",
              "Required": true
            },
            {
              "Name": "FunctionLogGroupName",
              "Description": "Module function CloudWatch log group name",
              "Type": "String",
              "Required": true
            },
            {
              "Name": "FunctionMaxMemory",
              "Description": "Max memory for module function",
              "Type": "Number",
              "Required": true
            },
            {
              "Name": "FunctionMaxDuration",
              "Description": "Max duration for module function",
              "Type": "Number",
              "Required": true
            },
            {
              "Name": "FunctionPlatform",
              "Description": "Module function execution platform",
              "Type": "String",
              "Required": true
            },
            {
              "Name": "FunctionFramework",
              "Description": "Module function execution framework",
              "Type": "String",
              "Required": true
            },
            {
              "Name": "FunctionLanguage",
              "Description": "Module function programming language",
              "Type": "String",
              "Required": true
            }
          ],
          "Attributes": [
            {
              "Name": "Registration",
              "Description": "Registration ID",
              "Type": "String",
              "Required": true
            }
          ]
        },
        {
          "Type": "LambdaSharp::Registration::Module",
          "Description": "Custom resource type for module registrations",
          "Properties": [
            {
              "Name": "ModuleId",
              "Description": "Module CloudFormation stack name",
              "Type": "String",
              "Required": true
            },
            {
              "Name": "ModuleInfo",
              "Description": "Module full name, version, and origin",
              "Type": "String",
              "Required": true
            },
            {
              "Name": "Module",
              "Description": "Module full name and version (OBSOLETE: use ModuleInfo instead)",
              "Type": "String",
              "Required": false
            }
          ],
          "Attributes": [
            {
              "Name": "Registration",
              "Description": "Registration ID",
              "Type": "String",
              "Required": true
            }
          ]
        }
      ],
      "Outputs": [
        {
          "Name": "CoreServices",
          "Description": "Flag indicating if operating services are deployed (String)",
          "Type": "String"
        },
        {
          "Name": "DeadLetterQueue",
          "Description": "Dead Letter Queue (ARN)",
          "Type": "AWS::SQS::Queue"
        },
        {
          "Name": "DeploymentBucket",
          "Description": "S3 bucket for published modules (ARN)",
          "Type": "AWS::S3::Bucket"
        },
        {
          "Name": "LoggingBucket",
          "Description": "Logging S3 Bucket (ARN)",
          "Type": "AWS::S3::Bucket"
        },
        {
          "Name": "LoggingStream",
          "Description": "Logging Stream (ARN)",
          "Type": "String"
        },
        {
          "Name": "LoggingStreamRole",
          "Description": "CloudWatch Logs IAM Role (ARN)",
          "Type": "AWS::IAM::Role"
        }
      ]
    },
    "LambdaSharp::NameMappings": {
      "Version": "2019-07-04",
      "ResourceNameMappings": {
        "DeadLetterQueueResource": "DeadLetterQueue::Resource",
        "LoggingFirehoseStreamResource": "LoggingFirehoseStream::Resource",
        "CoreSecretsKeyResource": "CoreSecretsKey::Resource",
        "LoggingStreamRoleResource": "LoggingStreamRole::Resource",
        "LoggingBucketResource": "LoggingBucket::Resource",
        "LoggingStreamAnalyzerFunctionLogGroup": "LoggingStreamAnalyzerFunction::LogGroup",
        "RegistrationFunctionLogGroup": "RegistrationFunction::LogGroup",
        "ModuleRole": "Module::Role",
        "ModuleRoleSecretsPolicy": "Module::Role::SecretsPolicy"
      },
      "TypeNameMappings": {}
    }
  }
}<|MERGE_RESOLUTION|>--- conflicted
+++ resolved
@@ -95,11 +95,7 @@
     "DeploymentChecksum": {
       "Type": "String",
       "Description": "Deployment Checksum",
-<<<<<<< HEAD
-      "Default": "269A0A74D66CA6F074B409AEDDAAB2E5"
-=======
       "Default": "ACC83453FD04D15A1FF6806AFE6FA70B"
->>>>>>> d211ec3c
     }
   },
   "Resources": {
@@ -1125,11 +1121,7 @@
       }
     },
     "LambdaSharpTool": {
-<<<<<<< HEAD
-      "Value": "0.8.0.0-rc1"
-=======
       "Value": "0.8.0.0"
->>>>>>> d211ec3c
     },
     "LambdaSharpTier": {
       "Value": {
@@ -1343,15 +1335,9 @@
       "Version": "2019-07-04",
       "Module": "LambdaSharp.Core:1.0-DEV",
       "Description": "LambdaSharp Core Resources and Services",
-<<<<<<< HEAD
-      "TemplateChecksum": "269A0A74D66CA6F074B409AEDDAAB2E5",
-      "Date": "2019-08-09T15:00:00Z",
-      "CoreServicesVersion": "0.8.0-rc1",
-=======
       "TemplateChecksum": "ACC83453FD04D15A1FF6806AFE6FA70B",
       "Date": "2019-08-09T15:00:00Z",
       "CoreServicesVersion": "0.8.0",
->>>>>>> d211ec3c
       "ParameterSections": [
         {
           "Title": "LambdaSharp Tier Settings",
