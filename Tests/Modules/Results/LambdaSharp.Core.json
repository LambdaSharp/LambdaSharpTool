{
  "AWSTemplateFormatVersion": "2010-09-09",
  "Description": "LambdaSharp Core Resources and Services (v1.0-DEV)",
  "Parameters": {
    "DeadLetterQueue": {
      "Type": "String",
      "Description": "Dead Letter Queue (ARN)"
    },
    "LoggingStream": {
      "Type": "String",
      "Description": "Logging Stream (ARN)"
    },
    "LoggingStreamRetentionPeriodHours": {
      "Type": "Number",
      "Description": "Retention period (hours)",
      "Default": "24",
      "MinValue": 1
    },
    "LoggingStreamShardCount": {
      "Type": "Number",
      "Description": "Number of Kinesis shards",
      "Default": "1",
      "MinValue": 1
    },
    "CoreSecretsKey": {
      "Type": "String",
      "Description": "Encryption Key (ARN)",
      "AllowedPattern": "(arn:aws:kms:.*)?",
      "ConstraintDescription": "Must be a valid KMS Key ARN or left blank"
    },
    "RollbarReadAccessToken": {
      "Type": "String",
      "Description": "Read Access Token",
      "Default": ""
    },
    "RollbarWriteAccessToken": {
      "Type": "String",
      "Description": "Write Access Token",
      "Default": ""
    },
    "RollbarProjectPattern": {
      "Type": "String",
      "Description": "Project Pattern",
      "Default": ""
    },
    "RollbarProjectPrefix": {
      "Type": "String",
      "Description": "Project Prefix",
      "Default": ""
    },
    "ExistingDeploymentBucket": {
      "Type": "String",
      "Description": "ARN of an existing S3 bucket for LambdaSharp deployments (leave blank to create a new S3 bucket)",
      "AllowedPattern": "(arn:aws:s3:.*)?",
      "ConstraintDescription": "Must be a valid S3 ARN (all lowercase) or left blank"
    },
    "Secrets": {
      "Type": "String",
      "Description": "Secret Keys (ARNs)",
      "Default": ""
    },
    "XRayTracing": {
      "Type": "String",
      "Description": "AWS X-Ray Tracing",
      "AllowedValues": [
        "Disabled",
        "RootModule",
        "AllModules"
      ],
      "Default": "Disabled"
    },
    "DeploymentBucketName": {
      "Type": "String",
      "Description": "Deployment S3 Bucket Name"
    },
    "DeploymentPrefix": {
      "Type": "String",
      "Description": "Deployment Tier Prefix"
    },
    "DeploymentPrefixLowercase": {
      "Type": "String",
      "Description": "Deployment Tier Prefix (lowercase)"
    },
    "DeploymentRoot": {
      "Type": "String",
      "Description": "Root Stack Name",
      "Default": ""
    },
    "DeploymentChecksum": {
      "Type": "String",
      "Description": "Deployment Checksum",
      "Default": "85289EB8F5E4D97C29E9BC87891FCE6F"
    }
  },
  "Resources": {
    "DeadLetterQueueResource": {
      "Type": "AWS::SQS::Queue",
      "Condition": "DeadLetterQueueIsBlank",
      "Properties": {}
    },
    "LoggingStreamResource": {
      "Type": "AWS::Kinesis::Stream",
      "Condition": "LoggingStreamIsBlank",
      "Properties": {
        "RetentionPeriodHours": {
          "Ref": "LoggingStreamRetentionPeriodHours"
        },
        "ShardCount": {
          "Ref": "LoggingStreamShardCount"
        }
      }
    },
    "CoreSecretsKeyResource": {
      "Type": "AWS::KMS::Key",
      "Condition": "CoreSecretsKeyIsBlank",
      "Properties": {
        "Description": {
          "Fn::Sub": "LambdaSharp.Core encryption key for ${AWS::StackName}"
        },
        "KeyPolicy": {
          "Version": "2012-10-17",
          "Id": {
            "Fn::Sub": "${AWS::StackName}CoreSecretsKeyPolicy"
          },
          "Statement": [
            {
              "Effect": "Allow",
              "Principal": {
                "AWS": {
                  "Fn::Sub": "arn:aws:iam::${AWS::AccountId}:root"
                }
              },
              "Action": [
                "kms:*"
              ],
              "Resource": "*"
            }
          ]
        }
      }
    },
    "LoggingStreamRole": {
      "Type": "AWS::IAM::Role",
      "Properties": {
        "AssumeRolePolicyDocument": {
          "Version": "2012-10-17",
          "Statement": [
            {
              "Sid": "CloudWatchLogsPrincipal",
              "Effect": "Allow",
              "Principal": {
                "Service": {
                  "Fn::Sub": "logs.${AWS::Region}.amazonaws.com"
                }
              },
              "Action": "sts:AssumeRole"
            }
          ]
        },
        "Policies": [
          {
            "PolicyName": {
              "Fn::Sub": "${AWS::StackName}CloudWatchLogsKinesisPolicy"
            },
            "PolicyDocument": {
              "Version": "2012-10-17",
              "Statement": [
                {
                  "Sid": "CloudWatchLogsKinesisPermissions",
                  "Effect": "Allow",
                  "Action": "kinesis:PutRecord",
                  "Resource": {
                    "Fn::If": [
                      "LoggingStreamIsBlank",
                      {
                        "Fn::GetAtt": [
                          "LoggingStreamResource",
                          "Arn"
                        ]
                      },
                      {
                        "Ref": "LoggingStream"
                      }
                    ]
                  }
                }
              ]
            }
          }
        ]
      }
    },
    "ProcessLogEvents": {
      "Type": "AWS::Lambda::Function",
      "Properties": {
        "Code": {
          "S3Bucket": {
            "Ref": "DeploymentBucketName"
          },
          "S3Key": "<%MODULE_ORIGIN%>/LambdaSharp/Core/.artifacts/ProcessLogEvents-DRYRUN.zip"
        },
        "DeadLetterConfig": {
          "TargetArn": {
            "Fn::If": [
              "DeadLetterQueueIsBlank",
              {
                "Fn::GetAtt": [
                  "DeadLetterQueueResource",
                  "Arn"
                ]
              },
              {
                "Ref": "DeadLetterQueue"
              }
            ]
          }
        },
        "Description": "Process log events from all LambdaSharp module functions (v1.0-DEV)",
        "Environment": {
          "Variables": {
            "MODULE_ID": {
              "Ref": "AWS::StackName"
            },
            "MODULE_INFO": "LambdaSharp.Core:1.0-DEV",
            "LAMBDA_NAME": "ProcessLogEvents",
            "LAMBDA_RUNTIME": "dotnetcore2.1",
            "DEPLOYMENTBUCKETNAME": {
              "Ref": "DeploymentBucketName"
            },
            "DEADLETTERQUEUE": {
              "Fn::If": [
                "DeadLetterQueueIsBlank",
                {
                  "Fn::GetAtt": [
                    "DeadLetterQueueResource",
                    "Arn"
                  ]
                },
                {
                  "Ref": "DeadLetterQueue"
                }
              ]
            },
            "STR_CORESECRETSKEY": {
              "Fn::If": [
                "CoreSecretsKeyIsBlank",
                {
                  "Fn::GetAtt": [
                    "CoreSecretsKeyResource",
                    "Arn"
                  ]
                },
                {
                  "Ref": "CoreSecretsKey"
                }
              ]
            },
            "STR_ERRORREPORTTOPIC": {
              "Ref": "ErrorReportTopic"
            },
            "STR_USAGEREPORTTOPIC": {
              "Ref": "UsageReportTopic"
            },
            "STR_REGISTRATIONTABLE": {
              "Fn::GetAtt": [
                "RegistrationTable",
                "Arn"
              ]
            },
            "STR_MODULE_ROLE_SECRETSPOLICY": {
              "Fn::If": [
                "ModuleRoleSecretsPolicyCondition",
                {
                  "Ref": "ModuleRoleSecretsPolicy"
                },
                {
                  "Ref": "AWS::NoValue"
                }
              ]
            }
          }
        },
        "Handler": "ProcessLogEvents::LambdaSharp.Core.ProcessLogEvents.Function::FunctionHandlerAsync",
        "MemorySize": "256",
        "Role": {
          "Fn::GetAtt": [
            "ModuleRole",
            "Arn"
          ]
        },
        "Runtime": "dotnetcore2.1",
        "Timeout": "30",
        "TracingConfig": {
          "Mode": {
            "Fn::If": [
              "XRayIsEnabled",
              "Active",
              "PassThrough"
            ]
          }
        }
      }
    },
    "ProcessLogEventsLogGroup": {
      "Type": "AWS::Logs::LogGroup",
      "Properties": {
        "LogGroupName": {
          "Fn::Sub": "/aws/lambda/${ProcessLogEvents}"
        },
        "RetentionInDays": 30
      }
    },
    "ErrorReportTopic": {
      "Type": "AWS::SNS::Topic",
      "Properties": {}
    },
    "UsageReportTopic": {
      "Type": "AWS::SNS::Topic",
      "Properties": {}
    },
    "RegistrationTable": {
      "Type": "AWS::DynamoDB::Table",
      "Properties": {
        "BillingMode": "PAY_PER_REQUEST",
        "AttributeDefinitions": [
          {
            "AttributeName": "Id",
            "AttributeType": "S"
          }
        ],
        "KeySchema": [
          {
            "AttributeName": "Id",
            "KeyType": "HASH"
          }
        ]
      }
    },
    "RegistrationFunction": {
      "Type": "AWS::Lambda::Function",
      "Properties": {
        "Code": {
          "S3Bucket": {
            "Ref": "DeploymentBucketName"
          },
          "S3Key": "<%MODULE_ORIGIN%>/LambdaSharp/Core/.artifacts/RegistrationFunction-DRYRUN.zip"
        },
        "DeadLetterConfig": {
          "TargetArn": {
            "Fn::If": [
              "DeadLetterQueueIsBlank",
              {
                "Fn::GetAtt": [
                  "DeadLetterQueueResource",
                  "Arn"
                ]
              },
              {
                "Ref": "DeadLetterQueue"
              }
            ]
          }
        },
        "Description": "Register LambdaSharp modules and functions (v1.0-DEV)",
        "Environment": {
          "Variables": {
            "MODULE_ID": {
              "Ref": "AWS::StackName"
            },
            "MODULE_INFO": "LambdaSharp.Core:1.0-DEV",
            "LAMBDA_NAME": "RegistrationFunction",
            "LAMBDA_RUNTIME": "dotnetcore2.1",
            "DEPLOYMENTBUCKETNAME": {
              "Ref": "DeploymentBucketName"
            },
            "DEADLETTERQUEUE": {
              "Fn::If": [
                "DeadLetterQueueIsBlank",
                {
                  "Fn::GetAtt": [
                    "DeadLetterQueueResource",
                    "Arn"
                  ]
                },
                {
                  "Ref": "DeadLetterQueue"
                }
              ]
            },
            "STR_CORESECRETSKEY": {
              "Fn::If": [
                "CoreSecretsKeyIsBlank",
                {
                  "Fn::GetAtt": [
                    "CoreSecretsKeyResource",
                    "Arn"
                  ]
                },
                {
                  "Ref": "CoreSecretsKey"
                }
              ]
            },
            "SEC_ROLLBARREADACCESSTOKEN": {
              "Ref": "RollbarReadAccessToken"
            },
            "SEC_ROLLBARWRITEACCESSTOKEN": {
              "Ref": "RollbarWriteAccessToken"
            },
            "STR_ROLLBARPROJECTPATTERN": {
              "Ref": "RollbarProjectPattern"
            },
            "STR_ROLLBARPROJECTPREFIX": {
              "Ref": "RollbarProjectPrefix"
            },
            "STR_REGISTRATIONTABLE": {
              "Fn::GetAtt": [
                "RegistrationTable",
                "Arn"
              ]
            },
            "STR_MODULE_ROLE_SECRETSPOLICY": {
              "Fn::If": [
                "ModuleRoleSecretsPolicyCondition",
                {
                  "Ref": "ModuleRoleSecretsPolicy"
                },
                {
                  "Ref": "AWS::NoValue"
                }
              ]
            }
          }
        },
        "Handler": "RegistrationFunction::LambdaSharp.Core.RegistrationFunction.Function::FunctionHandlerAsync",
        "MemorySize": "256",
        "Role": {
          "Fn::GetAtt": [
            "ModuleRole",
            "Arn"
          ]
        },
        "Runtime": "dotnetcore2.1",
        "Timeout": "30",
        "TracingConfig": {
          "Mode": {
            "Fn::If": [
              "XRayIsEnabled",
              "Active",
              "PassThrough"
            ]
          }
        }
      }
    },
    "RegistrationFunctionLogGroup": {
      "Type": "AWS::Logs::LogGroup",
      "Properties": {
        "LogGroupName": {
          "Fn::Sub": "/aws/lambda/${RegistrationFunction}"
        },
        "RetentionInDays": 30
      }
    },
    "DeploymentBucketResource": {
      "Type": "AWS::S3::Bucket",
      "Condition": "CreateDeploymentBucket",
      "Properties": {}
    },
    "DeploymentBucketPolicy": {
      "Type": "AWS::S3::BucketPolicy",
      "Condition": "CreateDeploymentBucket",
      "Properties": {
        "Bucket": {
          "Ref": "DeploymentBucketResource"
        },
        "PolicyDocument": {
          "Version": "2012-10-17",
          "Statement": [
            {
              "Effect": "Allow",
              "Principal": {
                "Service": "serverlessrepo.amazonaws.com"
              },
              "Action": "s3:GetObject",
              "Resource": {
                "Fn::Sub": "${DeploymentBucketResource.Arn}/*"
              }
            }
          ]
        }
      }
    },
    "ModuleRole": {
      "Type": "AWS::IAM::Role",
      "Properties": {
        "AssumeRolePolicyDocument": {
          "Version": "2012-10-17",
          "Statement": [
            {
              "Sid": "ModuleLambdaPrincipal",
              "Effect": "Allow",
              "Principal": {
                "Service": "lambda.amazonaws.com"
              },
              "Action": "sts:AssumeRole"
            }
          ]
        },
        "Policies": [
          {
            "PolicyDocument": {
              "Version": "2012-10-17",
              "Statement": [
                {
                  "Sid": "LoggingStreamResource",
                  "Effect": "Allow",
                  "Action": [
                    "kinesis:DescribeStream",
                    "kinesis:GetRecords",
                    "kinesis:GetShardIterator"
                  ],
                  "Resource": {
                    "Fn::If": [
                      "LoggingStreamIsBlank",
                      {
                        "Fn::GetAtt": [
                          "LoggingStreamResource",
                          "Arn"
                        ]
                      },
                      {
                        "Ref": "LoggingStream"
                      }
                    ]
                  }
                },
                {
                  "Sid": "CoreSecretsKeyResource",
                  "Effect": "Allow",
                  "Action": [
                    "kms:Decrypt",
                    "kms:Encrypt"
                  ],
                  "Resource": {
                    "Fn::If": [
                      "CoreSecretsKeyIsBlank",
                      {
                        "Fn::GetAtt": [
                          "CoreSecretsKeyResource",
                          "Arn"
                        ]
                      },
                      {
                        "Ref": "CoreSecretsKey"
                      }
                    ]
                  }
                },
                {
                  "Sid": "ErrorReportTopic",
                  "Effect": "Allow",
                  "Action": [
                    "sns:Publish"
                  ],
                  "Resource": {
                    "Ref": "ErrorReportTopic"
                  }
                },
                {
                  "Sid": "UsageReportTopic",
                  "Effect": "Allow",
                  "Action": [
                    "sns:Publish"
                  ],
                  "Resource": {
                    "Ref": "UsageReportTopic"
                  }
                },
                {
                  "Sid": "RegistrationTable",
                  "Effect": "Allow",
                  "Action": [
                    "dynamodb:BatchGetItem",
                    "dynamodb:BatchWriteItem",
                    "dynamodb:DeleteItem",
                    "dynamodb:DescribeStream",
                    "dynamodb:DescribeTable",
                    "dynamodb:GetItem",
                    "dynamodb:GetRecords",
                    "dynamodb:GetShardIterator",
                    "dynamodb:PutItem",
                    "dynamodb:Query",
                    "dynamodb:Scan",
                    "dynamodb:UpdateItem"
                  ],
                  "Resource": [
                    {
                      "Fn::GetAtt": [
                        "RegistrationTable",
                        "Arn"
                      ]
                    },
                    {
                      "Fn::Join": [
                        "/",
                        [
                          {
                            "Fn::GetAtt": [
                              "RegistrationTable",
                              "Arn"
                            ]
                          },
                          "stream/*"
                        ]
                      ]
                    },
                    {
                      "Fn::Join": [
                        "/",
                        [
                          {
                            "Fn::GetAtt": [
                              "RegistrationTable",
                              "Arn"
                            ]
                          },
                          "index/*"
                        ]
                      ]
                    }
                  ]
                },
                {
                  "Sid": "DeploymentBucket",
                  "Effect": "Allow",
                  "Action": [
                    "s3:AbortMultipartUpload",
                    "s3:CreateBucket",
                    "s3:DeleteObject",
                    "s3:DeleteObjectTagging",
                    "s3:DeleteObjectVersion",
                    "s3:DeleteObjectVersionTagging",
                    "s3:GetBucketLocation",
                    "s3:GetObject",
                    "s3:GetObjectAcl",
                    "s3:GetObjectTagging",
                    "s3:GetObjectTorrent",
                    "s3:GetObjectVersion",
                    "s3:GetObjectVersionAcl",
                    "s3:GetObjectVersionTagging",
                    "s3:GetObjectVersionTorrent",
                    "s3:ListBucket",
                    "s3:ListBucketMultipartUploads",
                    "s3:ListMultipartUploadParts",
                    "s3:PutObject",
                    "s3:PutObjectAcl",
                    "s3:PutObjectTagging",
                    "s3:PutObjectVersionAcl",
                    "s3:PutObjectVersionTagging",
                    "s3:RestoreObject"
                  ],
                  "Resource": [
                    {
                      "Fn::If": [
                        "CreateDeploymentBucket",
                        {
                          "Fn::GetAtt": [
                            "DeploymentBucketResource",
                            "Arn"
                          ]
                        },
                        {
                          "Ref": "ExistingDeploymentBucket"
                        }
                      ]
                    },
                    {
                      "Fn::Join": [
                        "",
                        [
                          {
                            "Fn::If": [
                              "CreateDeploymentBucket",
                              {
                                "Fn::GetAtt": [
                                  "DeploymentBucketResource",
                                  "Arn"
                                ]
                              },
                              {
                                "Ref": "ExistingDeploymentBucket"
                              }
                            ]
                          },
                          "/*"
                        ]
                      ]
                    }
                  ]
                },
                {
                  "Sid": "DeadLetterQueue",
                  "Effect": "Allow",
                  "Action": [
                    "sqs:SendMessage"
                  ],
                  "Resource": {
                    "Fn::If": [
                      "DeadLetterQueueIsBlank",
                      {
                        "Fn::GetAtt": [
                          "DeadLetterQueueResource",
                          "Arn"
                        ]
                      },
                      {
                        "Ref": "DeadLetterQueue"
                      }
                    ]
                  }
                },
                {
                  "Sid": "LogStream",
                  "Effect": "Allow",
                  "Action": [
                    "logs:CreateLogStream",
                    "logs:PutLogEvents"
                  ],
                  "Resource": "arn:aws:logs:*:*:*"
                },
                {
                  "Sid": "CloudFormation",
                  "Effect": "Allow",
                  "Action": [
                    "cloudformation:DescribeStacks"
                  ],
                  "Resource": {
                    "Ref": "AWS::StackId"
                  }
                },
                {
                  "Sid": "AWSXRay",
                  "Effect": "Allow",
                  "Action": [
                    "xray:GetSamplingRules",
                    "xray:GetSamplingStatisticSummaries",
                    "xray:GetSamplingTargets",
                    "xray:PutTelemetryRecords",
                    "xray:PutTraceSegments"
                  ],
                  "Resource": "*"
                },
                {
                  "Sid": "DeploymentBucketReadOnly",
                  "Effect": "Allow",
                  "Action": [
                    "s3:GetObject"
                  ],
                  "Resource": {
                    "Fn::Sub": "arn:aws:s3:::${DeploymentBucketName}/<%MODULE_ORIGIN%>/LambdaSharp/Core/.artifacts/*"
                  }
                }
              ]
            },
            "PolicyName": {
              "Fn::Sub": "${AWS::StackName}ModulePolicy"
            }
          }
        ]
      }
    },
    "ModuleRoleSecretsPolicy": {
      "Type": "AWS::IAM::Policy",
      "Condition": "ModuleRoleSecretsPolicyCondition",
      "Properties": {
        "PolicyDocument": {
          "Version": "2012-10-17",
          "Statement": [
            {
              "Sid": "Secrets",
              "Effect": "Allow",
              "Action": [
                "kms:Decrypt",
                "kms:Encrypt"
              ],
              "Resource": {
                "Fn::Split": [
                  ",",
                  {
                    "Ref": "Secrets"
                  }
                ]
              }
            }
          ]
        },
        "PolicyName": {
          "Fn::Sub": "${AWS::StackName}ModuleRoleSecrets"
        },
        "Roles": [
          {
            "Ref": "ModuleRole"
          }
        ]
      }
    },
    "ProcessLogEventsSource1EventMapping": {
      "Type": "AWS::Lambda::EventSourceMapping",
      "Properties": {
        "BatchSize": 100,
        "Enabled": true,
        "EventSourceArn": {
          "Fn::If": [
            "LoggingStreamIsBlank",
            {
              "Fn::GetAtt": [
                "LoggingStreamResource",
                "Arn"
              ]
            },
            {
              "Ref": "LoggingStream"
            }
          ]
        },
        "FunctionName": {
          "Ref": "ProcessLogEvents"
        },
        "StartingPosition": "LATEST"
      }
    }
  },
  "Outputs": {
    "DeadLetterQueue": {
      "Value": {
        "Fn::If": [
          "DeadLetterQueueIsBlank",
          {
            "Fn::GetAtt": [
              "DeadLetterQueueResource",
              "Arn"
            ]
          },
          {
            "Ref": "DeadLetterQueue"
          }
        ]
      },
      "Export": {
        "Name": {
          "Fn::Sub": "${AWS::StackName}::DeadLetterQueue"
        }
      },
      "Description": "Dead Letter Queue (ARN)"
    },
    "LoggingStream": {
      "Value": {
        "Fn::If": [
          "LoggingStreamIsBlank",
          {
            "Fn::GetAtt": [
              "LoggingStreamResource",
              "Arn"
            ]
          },
          {
            "Ref": "LoggingStream"
          }
        ]
      },
      "Export": {
        "Name": {
          "Fn::Sub": "${AWS::StackName}::LoggingStream"
        }
      },
      "Description": "Logging Stream (ARN)"
    },
    "LoggingStreamRole": {
      "Value": {
        "Fn::GetAtt": [
          "LoggingStreamRole",
          "Arn"
        ]
      },
      "Export": {
        "Name": {
          "Fn::Sub": "${AWS::StackName}::LoggingStreamRole"
        }
      },
      "Description": "CloudWatch Logs Role for writing to logging stream (ARN)"
    },
    "LambdaSharpRegistrationModule": {
      "Value": {
        "Fn::GetAtt": [
          "RegistrationFunction",
          "Arn"
        ]
      },
      "Export": {
        "Name": {
          "Fn::Sub": "${DeploymentPrefix}LambdaSharp::Registration::Module"
        }
      },
      "Description": "Custom resource type for module registrations"
    },
    "LambdaSharpRegistrationFunction": {
      "Value": {
        "Fn::GetAtt": [
          "RegistrationFunction",
          "Arn"
        ]
      },
      "Export": {
        "Name": {
          "Fn::Sub": "${DeploymentPrefix}LambdaSharp::Registration::Function"
        }
      },
      "Description": "Custom resource type for function registrations"
    },
    "CoreServices": {
      "Value": "Enabled",
      "Export": {
        "Name": {
          "Fn::Sub": "${AWS::StackName}::CoreServices"
        }
      },
      "Description": "Flag indicating if operating services are deployed (String)"
    },
    "DeploymentBucket": {
      "Value": {
        "Fn::If": [
          "CreateDeploymentBucket",
          {
            "Fn::GetAtt": [
              "DeploymentBucketResource",
              "Arn"
            ]
          },
          {
            "Ref": "ExistingDeploymentBucket"
          }
        ]
      },
      "Export": {
        "Name": {
          "Fn::Sub": "${AWS::StackName}::DeploymentBucket"
        }
      },
      "Description": "S3 bucket for published modules (ARN)"
    },
    "Module": {
      "Value": "LambdaSharp.Core:1.0-DEV@<%MODULE_ORIGIN%>"
    },
    "ModuleChecksum": {
      "Value": "85289EB8F5E4D97C29E9BC87891FCE6F"
    },
    "LambdaSharpTool": {
<<<<<<< HEAD
      "Value": "0.7.0.7"
=======
      "Value": "0.7.0.8"
>>>>>>> d95222c0
    },
    "LambdaSharpTier": {
      "Value": {
        "Fn::Select": [
          "0",
          {
            "Fn::Split": [
              "-",
              {
                "Ref": "DeploymentPrefix"
              }
            ]
          }
        ]
      }
    }
  },
  "Conditions": {
    "DeadLetterQueueIsBlank": {
      "Fn::Equals": [
        {
          "Ref": "DeadLetterQueue"
        },
        ""
      ]
    },
    "LoggingStreamIsBlank": {
      "Fn::Equals": [
        {
          "Ref": "LoggingStream"
        },
        ""
      ]
    },
    "CoreSecretsKeyIsBlank": {
      "Fn::Equals": [
        {
          "Ref": "CoreSecretsKey"
        },
        ""
      ]
    },
    "CreateDeploymentBucket": {
      "Fn::Equals": [
        {
          "Ref": "ExistingDeploymentBucket"
        },
        ""
      ]
    },
    "XRayIsEnabled": {
      "Fn::Not": [
        {
          "Fn::Equals": [
            {
              "Ref": "XRayTracing"
            },
            "Disabled"
          ]
        }
      ]
    },
    "ModuleRoleSecretsPolicyCondition": {
      "Fn::Not": [
        {
          "Fn::Equals": [
            {
              "Ref": "Secrets"
            },
            ""
          ]
        }
      ]
    }
  },
  "Metadata": {
    "AWS::CloudFormation::Interface": {
      "ParameterLabels": {
        "DeadLetterQueue": {
          "default": "Dead letter queue for functions (leave blank to create a new queue) [AWS::SQS::Queue]"
        },
        "LoggingStream": {
          "default": "Logging Kinesis stream for functions (leave blank to create a new stream) [AWS::Kinesis::Stream]"
        },
        "LoggingStreamRetentionPeriodHours": {
          "default": "Size of the Logging stream buffer (in hours) [Number]"
        },
        "LoggingStreamShardCount": {
          "default": "Number of Kinesis shards for the logging streams [Number]"
        },
        "CoreSecretsKey": {
          "default": "KMS key used by LambdaSharp.Core to encrypt sensitive information (leave blank to create a new key) [AWS::KMS::Key]"
        },
        "RollbarReadAccessToken": {
          "default": "Account-level token for read operations (leave blank to disable Rollbar integration) [Secret]"
        },
        "RollbarWriteAccessToken": {
          "default": "Account-level token for write operations (leave blank to disable Rollbar integration) [Secret]"
        },
        "RollbarProjectPattern": {
          "default": "Optional pattern for naming Rollbar projects (e.g. \"Lambda-{ModuleFullName}\") [String]"
        },
        "RollbarProjectPrefix": {
          "default": "(Obsolete: use \"RollbarProjectPattern\" instead) Optional prefix when creating Rollbar projects (e.g. \"Lambda-\") [String]"
        },
        "ExistingDeploymentBucket": {
          "default": "ARN of an existing S3 bucket for LambdaSharp deployments (leave blank to create a new S3 bucket) [String]"
        },
        "Secrets": {
          "default": "Comma-separated list of additional KMS secret keys [String]"
        },
        "XRayTracing": {
          "default": "Enable AWS X-Ray tracing mode for module resources [String]"
        },
        "DeploymentBucketName": {
          "default": "Deployment S3 bucket name [String]"
        },
        "DeploymentPrefix": {
          "default": "Deployment tier prefix [String]"
        },
        "DeploymentPrefixLowercase": {
          "default": "Deployment tier prefix (lowercase) [String]"
        },
        "DeploymentRoot": {
          "default": "Root stack name for nested deployments, blank otherwise [String]"
        },
        "DeploymentChecksum": {
          "default": "CloudFormation template MD5 checksum [String]"
        }
      },
      "ParameterGroups": [
        {
          "Label": {
            "default": "LambdaSharp Tier Settings"
          },
          "Parameters": [
            "DeadLetterQueue",
            "LoggingStream",
            "LoggingStreamRetentionPeriodHours",
            "LoggingStreamShardCount",
            "CoreSecretsKey"
          ]
        },
        {
          "Label": {
            "default": "Rollbar Settings"
          },
          "Parameters": [
            "RollbarReadAccessToken",
            "RollbarWriteAccessToken",
            "RollbarProjectPattern",
            "RollbarProjectPrefix"
          ]
        },
        {
          "Label": {
            "default": "LambdaSharp Deployment Settings"
          },
          "Parameters": [
            "ExistingDeploymentBucket"
          ]
        },
        {
          "Label": {
            "default": "LambdaSharp Module Options"
          },
          "Parameters": [
            "Secrets",
            "XRayTracing"
          ]
        },
        {
          "Label": {
            "default": "LambdaSharp Deployment Settings (DO NOT MODIFY)"
          },
          "Parameters": [
            "DeploymentBucketName",
            "DeploymentPrefix",
            "DeploymentPrefixLowercase",
            "DeploymentRoot",
            "DeploymentChecksum"
          ]
        }
      ]
    },
    "LambdaSharp::Manifest": {
      "Version": "2019-07-04",
      "Module": "LambdaSharp.Core:1.0-DEV",
      "Description": "LambdaSharp Core Resources and Services",
      "TemplateChecksum": "85289EB8F5E4D97C29E9BC87891FCE6F",
      "Date": "2019-08-09T15:00:00Z",
      "CoreServicesVersion": "0.7.0",
      "ParameterSections": [
        {
          "Title": "LambdaSharp Tier Settings",
          "Parameters": [
            {
              "Name": "DeadLetterQueue",
              "Type": "AWS::SQS::Queue",
              "Label": "Dead letter queue for functions (leave blank to create a new queue)"
            },
            {
              "Name": "LoggingStream",
              "Type": "AWS::Kinesis::Stream",
              "Label": "Logging Kinesis stream for functions (leave blank to create a new stream)"
            },
            {
              "Name": "LoggingStreamRetentionPeriodHours",
              "Type": "Number",
              "Label": "Size of the Logging stream buffer (in hours)",
              "Default": "24"
            },
            {
              "Name": "LoggingStreamShardCount",
              "Type": "Number",
              "Label": "Number of Kinesis shards for the logging streams",
              "Default": "1"
            },
            {
              "Name": "CoreSecretsKey",
              "Type": "AWS::KMS::Key",
              "Label": "KMS key used by LambdaSharp.Core to encrypt sensitive information (leave blank to create a new key)",
              "AllowedPattern": "(arn:aws:kms:.*)?",
              "ConstraintDescription": "Must be a valid KMS Key ARN or left blank"
            }
          ]
        },
        {
          "Title": "Rollbar Settings",
          "Parameters": [
            {
              "Name": "RollbarReadAccessToken",
              "Type": "Secret",
              "Label": "Account-level token for read operations (leave blank to disable Rollbar integration)",
              "Default": ""
            },
            {
              "Name": "RollbarWriteAccessToken",
              "Type": "Secret",
              "Label": "Account-level token for write operations (leave blank to disable Rollbar integration)",
              "Default": ""
            },
            {
              "Name": "RollbarProjectPattern",
              "Type": "String",
              "Label": "Optional pattern for naming Rollbar projects (e.g. \"Lambda-{ModuleFullName}\")",
              "Default": ""
            },
            {
              "Name": "RollbarProjectPrefix",
              "Type": "String",
              "Label": "(Obsolete: use \"RollbarProjectPattern\" instead) Optional prefix when creating Rollbar projects (e.g. \"Lambda-\")",
              "Default": ""
            }
          ]
        },
        {
          "Title": "LambdaSharp Deployment Settings",
          "Parameters": [
            {
              "Name": "ExistingDeploymentBucket",
              "Type": "String",
              "Label": "ARN of an existing S3 bucket for LambdaSharp deployments (leave blank to create a new S3 bucket)",
              "AllowedPattern": "(arn:aws:s3:.*)?",
              "ConstraintDescription": "Must be a valid S3 ARN (all lowercase) or left blank"
            }
          ]
        },
        {
          "Title": "LambdaSharp Module Options",
          "Parameters": [
            {
              "Name": "Secrets",
              "Type": "String",
              "Label": "Comma-separated list of additional KMS secret keys",
              "Default": ""
            },
            {
              "Name": "XRayTracing",
              "Type": "String",
              "Label": "Enable AWS X-Ray tracing mode for module resources",
              "Default": "Disabled",
              "AllowedValues": [
                "Disabled",
                "RootModule",
                "AllModules"
              ]
            }
          ]
        }
      ],
      "Git": {
        "Branch": "test-branch",
        "SHA": "0123456789ABCDEF0123456789ABCDEF01234567"
      },
      "Artifacts": [],
      "Dependencies": [],
      "ResourceTypes": [
        {
          "Type": "LambdaSharp::Registration::Function",
          "Description": "Custom resource type for function registrations",
          "Properties": [
            {
              "Name": "ModuleId",
              "Description": "Module CloudFormation stack name",
              "Type": "String",
              "Required": true
            },
            {
              "Name": "FunctionId",
              "Description": "Module function ARN",
              "Type": "String",
              "Required": true
            },
            {
              "Name": "FunctionName",
              "Description": "Module function name",
              "Type": "String",
              "Required": true
            },
            {
              "Name": "FunctionLogGroupName",
              "Description": "Module function CloudWatch log group name",
              "Type": "String",
              "Required": true
            },
            {
              "Name": "FunctionMaxMemory",
              "Description": "Max memory for module function",
              "Type": "Number",
              "Required": true
            },
            {
              "Name": "FunctionMaxDuration",
              "Description": "Max duration for module function",
              "Type": "Number",
              "Required": true
            },
            {
              "Name": "FunctionPlatform",
              "Description": "Module function execution platform",
              "Type": "String",
              "Required": true
            },
            {
              "Name": "FunctionFramework",
              "Description": "Module function execution framework",
              "Type": "String",
              "Required": true
            },
            {
              "Name": "FunctionLanguage",
              "Description": "Module function programming language",
              "Type": "String",
              "Required": true
            }
          ],
          "Attributes": [
            {
              "Name": "Registration",
              "Description": "Registration ID",
              "Type": "String",
              "Required": true
            }
          ]
        },
        {
          "Type": "LambdaSharp::Registration::Module",
          "Description": "Custom resource type for module registrations",
          "Properties": [
            {
              "Name": "ModuleId",
              "Description": "Module CloudFormation stack name",
              "Type": "String",
              "Required": true
            },
            {
              "Name": "Module",
              "Description": "Module full name and version",
              "Type": "String",
              "Required": true
            }
          ],
          "Attributes": [
            {
              "Name": "Registration",
              "Description": "Registration ID",
              "Type": "String",
              "Required": true
            }
          ]
        }
      ],
      "Outputs": [
        {
          "Name": "CoreServices",
          "Description": "Flag indicating if operating services are deployed (String)",
          "Type": "String"
        },
        {
          "Name": "DeadLetterQueue",
          "Description": "Dead Letter Queue (ARN)",
          "Type": "AWS::SQS::Queue"
        },
        {
          "Name": "DeploymentBucket",
          "Description": "S3 bucket for published modules (ARN)",
          "Type": "AWS::S3::Bucket"
        },
        {
          "Name": "LoggingStream",
          "Description": "Logging Stream (ARN)",
          "Type": "AWS::Kinesis::Stream"
        },
        {
          "Name": "LoggingStreamRole",
          "Description": "CloudWatch Logs Role for writing to logging stream (ARN)",
          "Type": "AWS::IAM::Role"
        }
      ]
    },
    "LambdaSharp::NameMappings": {
      "Version": "2019-07-04",
      "ResourceNameMappings": {
        "DeadLetterQueueResource": "DeadLetterQueue::Resource",
        "LoggingStreamResource": "LoggingStream::Resource",
        "CoreSecretsKeyResource": "CoreSecretsKey::Resource",
        "ProcessLogEventsLogGroup": "ProcessLogEvents::LogGroup",
        "RegistrationFunctionLogGroup": "RegistrationFunction::LogGroup",
        "ModuleRole": "Module::Role",
        "ModuleRoleSecretsPolicy": "Module::Role::SecretsPolicy",
        "ProcessLogEventsSource1EventMapping": "ProcessLogEvents::Source1EventMapping"
      },
      "TypeNameMappings": {}
    }
  }
}<|MERGE_RESOLUTION|>--- conflicted
+++ resolved
@@ -956,11 +956,7 @@
       "Value": "85289EB8F5E4D97C29E9BC87891FCE6F"
     },
     "LambdaSharpTool": {
-<<<<<<< HEAD
-      "Value": "0.7.0.7"
-=======
       "Value": "0.7.0.8"
->>>>>>> d95222c0
     },
     "LambdaSharpTier": {
       "Value": {
