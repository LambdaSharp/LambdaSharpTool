--- conflicted
+++ resolved
@@ -36,11 +36,7 @@
     "DeploymentChecksum": {
       "Type": "String",
       "Description": "Deployment Checksum",
-<<<<<<< HEAD
-      "Default": "5427220C0D4FEDA5EBC4A2BD8F1EE637"
-=======
       "Default": "0D4B1A37E847FAB0B0D113095E954D36"
->>>>>>> d211ec3c
     }
   },
   "Resources": {
@@ -71,11 +67,7 @@
       }
     },
     "LambdaSharpTool": {
-<<<<<<< HEAD
-      "Value": "0.8.0.0-rc1"
-=======
       "Value": "0.8.0.0"
->>>>>>> d211ec3c
     },
     "LambdaSharpTier": {
       "Value": {
@@ -156,15 +148,9 @@
       "Version": "2019-07-04",
       "Module": "Test.TestModule:1.0-DEV",
       "Description": "LambdaSharp CloudFormation Test",
-<<<<<<< HEAD
-      "TemplateChecksum": "5427220C0D4FEDA5EBC4A2BD8F1EE637",
-      "Date": "2019-08-09T15:00:00Z",
-      "CoreServicesVersion": "0.8.0-rc1",
-=======
       "TemplateChecksum": "0D4B1A37E847FAB0B0D113095E954D36",
       "Date": "2019-08-09T15:00:00Z",
       "CoreServicesVersion": "0.8.0",
->>>>>>> d211ec3c
       "ParameterSections": [
         {
           "Title": "LambdaSharp Module Options",
