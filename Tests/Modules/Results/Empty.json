{
  "AWSTemplateFormatVersion": "2010-09-09",
  "Description": "LambdaSharp CloudFormation Test (v1.0-DEV)",
  "Parameters": {
    "Secrets": {
      "Type": "String",
      "Description": "Secret Keys (ARNs)",
      "Default": ""
    },
    "LambdaSharpCoreServices": {
      "Type": "String",
      "Description": "Use LambdaSharp.Core Services",
      "AllowedValues": [
        "Disabled",
        "Enabled"
      ],
      "Default": "Disabled"
    },
    "DeploymentBucketName": {
      "Type": "String",
      "Description": "Deployment S3 Bucket Name"
    },
    "DeploymentPrefix": {
      "Type": "String",
      "Description": "Deployment Tier Prefix"
    },
    "DeploymentPrefixLowercase": {
      "Type": "String",
      "Description": "Deployment Tier Prefix (lowercase)"
    },
    "DeploymentRoot": {
      "Type": "String",
      "Description": "Root Stack Name",
      "Default": ""
    },
    "DeploymentChecksum": {
      "Type": "String",
      "Description": "Deployment Checksum",
      "Default": "49807E8EE42E4FA49973DF90F9D0F532"
    }
  },
  "Resources": {
    "ModuleRegistration": {
      "Type": "Custom::LambdaSharpRegistrationModule",
      "Condition": "UseCoreServices",
      "Properties": {
        "ServiceToken": {
          "Fn::ImportValue": {
            "Fn::Sub": "${DeploymentPrefix}LambdaSharp::Registration::Module"
          }
        },
        "ResourceType": "LambdaSharp::Registration::Module",
        "Module": "Test.TestModule:1.0-DEV",
        "ModuleId": {
          "Ref": "AWS::StackName"
        }
      }
    }
  },
  "Outputs": {
    "Module": {
      "Value": "Test.TestModule:1.0-DEV@<%MODULE_ORIGIN%>"
    },
    "ModuleChecksum": {
      "Value": "49807E8EE42E4FA49973DF90F9D0F532"
    },
    "LambdaSharpTool": {
<<<<<<< HEAD
      "Value": "0.7.0.7"
=======
      "Value": "0.7.0.8"
>>>>>>> d95222c0
    },
    "LambdaSharpTier": {
      "Value": {
        "Fn::Select": [
          "0",
          {
            "Fn::Split": [
              "-",
              {
                "Ref": "DeploymentPrefix"
              }
            ]
          }
        ]
      }
    }
  },
  "Conditions": {
    "UseCoreServices": {
      "Fn::Equals": [
        {
          "Ref": "LambdaSharpCoreServices"
        },
        "Enabled"
      ]
    }
  },
  "Metadata": {
    "AWS::CloudFormation::Interface": {
      "ParameterLabels": {
        "Secrets": {
          "default": "Comma-separated list of additional KMS secret keys [String]"
        },
        "LambdaSharpCoreServices": {
          "default": "Integrate with LambdaSharp.Core services [String]"
        },
        "DeploymentBucketName": {
          "default": "Deployment S3 bucket name [String]"
        },
        "DeploymentPrefix": {
          "default": "Deployment tier prefix [String]"
        },
        "DeploymentPrefixLowercase": {
          "default": "Deployment tier prefix (lowercase) [String]"
        },
        "DeploymentRoot": {
          "default": "Root stack name for nested deployments, blank otherwise [String]"
        },
        "DeploymentChecksum": {
          "default": "CloudFormation template MD5 checksum [String]"
        }
      },
      "ParameterGroups": [
        {
          "Label": {
            "default": "LambdaSharp Module Options"
          },
          "Parameters": [
            "Secrets",
            "LambdaSharpCoreServices"
          ]
        },
        {
          "Label": {
            "default": "LambdaSharp Deployment Settings (DO NOT MODIFY)"
          },
          "Parameters": [
            "DeploymentBucketName",
            "DeploymentPrefix",
            "DeploymentPrefixLowercase",
            "DeploymentRoot",
            "DeploymentChecksum"
          ]
        }
      ]
    },
    "LambdaSharp::Manifest": {
      "Version": "2019-07-04",
      "Module": "Test.TestModule:1.0-DEV",
      "Description": "LambdaSharp CloudFormation Test",
      "TemplateChecksum": "49807E8EE42E4FA49973DF90F9D0F532",
      "Date": "2019-08-09T15:00:00Z",
      "CoreServicesVersion": "0.7.0",
      "ParameterSections": [
        {
          "Title": "LambdaSharp Module Options",
          "Parameters": [
            {
              "Name": "Secrets",
              "Type": "String",
              "Label": "Comma-separated list of additional KMS secret keys",
              "Default": ""
            },
            {
              "Name": "LambdaSharpCoreServices",
              "Type": "String",
              "Label": "Integrate with LambdaSharp.Core services",
              "Default": "Disabled",
              "AllowedValues": [
                "Disabled",
                "Enabled"
              ]
            }
          ]
        }
      ],
      "Git": {
        "Branch": "test-branch",
        "SHA": "0123456789ABCDEF0123456789ABCDEF01234567"
      },
      "Artifacts": [],
      "Dependencies": [],
      "ResourceTypes": [],
      "Outputs": []
    },
    "LambdaSharp::NameMappings": {
      "Version": "2019-07-04",
      "ResourceNameMappings": {
        "ModuleRegistration": "Module::Registration"
      },
      "TypeNameMappings": {
        "Custom::LambdaSharpRegistrationModule": "LambdaSharp::Registration::Module"
      }
    }
  }
}<|MERGE_RESOLUTION|>--- conflicted
+++ resolved
@@ -65,11 +65,7 @@
       "Value": "49807E8EE42E4FA49973DF90F9D0F532"
     },
     "LambdaSharpTool": {
-<<<<<<< HEAD
-      "Value": "0.7.0.7"
-=======
       "Value": "0.7.0.8"
->>>>>>> d95222c0
     },
     "LambdaSharpTier": {
       "Value": {
