{
  "AWSTemplateFormatVersion": "2010-09-09",
  "Parameters": {
    "Secrets": {
      "Type": "String",
      "Description": "Secret Keys (ARNs)",
      "Default": ""
    },
    "LambdaSharpCoreServices": {
      "Type": "String",
      "Description": "Use LambdaSharp.Core Services",
      "AllowedValues": [
        "Disabled",
        "Enabled"
      ],
      "Default": "Disabled"
    },
    "DeploymentBucketName": {
      "Type": "String",
      "Description": "Deployment S3 Bucket Name"
    },
    "DeploymentPrefix": {
      "Type": "String",
      "Description": "Deployment Tier Prefix"
    },
    "DeploymentPrefixLowercase": {
      "Type": "String",
      "Description": "Deployment Tier Prefix (lowercase)"
    },
    "DeploymentRoot": {
      "Type": "String",
      "Description": "Root Stack Name",
      "Default": ""
    },
    "DeploymentChecksum": {
      "Type": "String",
      "Description": "Deployment Checksum",
      "Default": "05661BE5E3BDC343E5CF566ED86C38EC"
    }
  },
  "Resources": {
    "Bucket": {
      "Type": "AWS::S3::Bucket",
      "Properties": {}
    },
    "ModuleRegistration": {
      "Type": "Custom::LambdaSharpRegistrationModule",
      "Condition": "UseCoreServices",
      "Properties": {
        "ServiceToken": {
          "Fn::ImportValue": {
            "Fn::Sub": "${DeploymentPrefix}LambdaSharp::Registration::Module"
          }
        },
        "ResourceType": "LambdaSharp::Registration::Module",
        "Module": "LambdaSharp.DemoS3Bucket:1.0-DEV",
        "ModuleId": {
          "Ref": "AWS::StackName"
        }
      }
    }
  },
  "Outputs": {
    "Bucket": {
      "Value": {
        "Fn::GetAtt": [
          "Bucket",
          "Arn"
        ]
      },
      "Export": {
        "Name": {
          "Fn::Sub": "${AWS::StackName}::Bucket"
        }
      }
    },
    "Module": {
      "Value": "LambdaSharp.DemoS3Bucket:1.0-DEV@<%MODULE_ORIGIN%>"
    },
    "ModuleChecksum": {
      "Value": "05661BE5E3BDC343E5CF566ED86C38EC"
    },
    "LambdaSharpTool": {
<<<<<<< HEAD
      "Value": "0.7.0.7"
=======
      "Value": "0.7.0.8"
>>>>>>> d95222c0
    },
    "LambdaSharpTier": {
      "Value": {
        "Fn::Select": [
          "0",
          {
            "Fn::Split": [
              "-",
              {
                "Ref": "DeploymentPrefix"
              }
            ]
          }
        ]
      }
    }
  },
  "Conditions": {
    "UseCoreServices": {
      "Fn::Equals": [
        {
          "Ref": "LambdaSharpCoreServices"
        },
        "Enabled"
      ]
    }
  },
  "Metadata": {
    "AWS::CloudFormation::Interface": {
      "ParameterLabels": {
        "Secrets": {
          "default": "Comma-separated list of additional KMS secret keys [String]"
        },
        "LambdaSharpCoreServices": {
          "default": "Integrate with LambdaSharp.Core services [String]"
        },
        "DeploymentBucketName": {
          "default": "Deployment S3 bucket name [String]"
        },
        "DeploymentPrefix": {
          "default": "Deployment tier prefix [String]"
        },
        "DeploymentPrefixLowercase": {
          "default": "Deployment tier prefix (lowercase) [String]"
        },
        "DeploymentRoot": {
          "default": "Root stack name for nested deployments, blank otherwise [String]"
        },
        "DeploymentChecksum": {
          "default": "CloudFormation template MD5 checksum [String]"
        }
      },
      "ParameterGroups": [
        {
          "Label": {
            "default": "LambdaSharp Module Options"
          },
          "Parameters": [
            "Secrets",
            "LambdaSharpCoreServices"
          ]
        },
        {
          "Label": {
            "default": "LambdaSharp Deployment Settings (DO NOT MODIFY)"
          },
          "Parameters": [
            "DeploymentBucketName",
            "DeploymentPrefix",
            "DeploymentPrefixLowercase",
            "DeploymentRoot",
            "DeploymentChecksum"
          ]
        }
      ]
    },
    "LambdaSharp::Manifest": {
      "Version": "2019-07-04",
      "Module": "LambdaSharp.DemoS3Bucket:1.0-DEV",
      "TemplateChecksum": "05661BE5E3BDC343E5CF566ED86C38EC",
      "Date": "2019-08-09T15:00:00Z",
      "CoreServicesVersion": "0.7.0",
      "ParameterSections": [
        {
          "Title": "LambdaSharp Module Options",
          "Parameters": [
            {
              "Name": "Secrets",
              "Type": "String",
              "Label": "Comma-separated list of additional KMS secret keys",
              "Default": ""
            },
            {
              "Name": "LambdaSharpCoreServices",
              "Type": "String",
              "Label": "Integrate with LambdaSharp.Core services",
              "Default": "Disabled",
              "AllowedValues": [
                "Disabled",
                "Enabled"
              ]
            }
          ]
        }
      ],
      "Git": {
        "Branch": "test-branch",
        "SHA": "0123456789ABCDEF0123456789ABCDEF01234567"
      },
      "Artifacts": [],
      "Dependencies": [],
      "ResourceTypes": [],
      "Outputs": [
        {
          "Name": "Bucket",
          "Type": "AWS::S3::Bucket"
        }
      ]
    },
    "LambdaSharp::NameMappings": {
      "Version": "2019-07-04",
      "ResourceNameMappings": {
        "ModuleRegistration": "Module::Registration"
      },
      "TypeNameMappings": {
        "Custom::LambdaSharpRegistrationModule": "LambdaSharp::Registration::Module"
      }
    }
  }
}<|MERGE_RESOLUTION|>--- conflicted
+++ resolved
@@ -81,11 +81,7 @@
       "Value": "05661BE5E3BDC343E5CF566ED86C38EC"
     },
     "LambdaSharpTool": {
-<<<<<<< HEAD
-      "Value": "0.7.0.7"
-=======
       "Value": "0.7.0.8"
->>>>>>> d95222c0
     },
     "LambdaSharpTier": {
       "Value": {
