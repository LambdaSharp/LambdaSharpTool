{
  "AWSTemplateFormatVersion": "2010-09-09",
  "Description": "LambdaSharp CloudFormation Test (v1.0-DEV)",
  "Parameters": {
    "Secrets": {
      "Type": "String",
      "Description": "Secret Keys (ARNs)",
      "Default": ""
    },
    "XRayTracing": {
      "Type": "String",
      "Description": "AWS X-Ray Tracing",
      "AllowedValues": [
        "Disabled",
        "RootModule",
        "AllModules"
      ],
      "Default": "Disabled"
    },
    "LambdaSharpCoreServices": {
      "Type": "String",
      "Description": "Use LambdaSharp.Core Services",
      "AllowedValues": [
        "Disabled",
        "Enabled"
      ],
      "Default": "Disabled"
    },
    "LambdaSharpCoreDeadLetterQueue": {
      "Type": "String",
      "Description": "Cross-module reference for LambdaSharp.Core::DeadLetterQueue",
      "AllowedPattern": "^.+$",
      "ConstraintDescription": "must either be a cross-module reference or a non-empty value",
      "Default": "$LambdaSharp-Core::DeadLetterQueue"
    },
    "DeploymentBucketName": {
      "Type": "String",
      "Description": "Deployment S3 Bucket Name"
    },
    "DeploymentPrefix": {
      "Type": "String",
      "Description": "Deployment Tier Prefix"
    },
    "DeploymentPrefixLowercase": {
      "Type": "String",
      "Description": "Deployment Tier Prefix (lowercase)"
    },
    "DeploymentRoot": {
      "Type": "String",
      "Description": "Root Stack Name",
      "Default": ""
    },
    "DeploymentChecksum": {
      "Type": "String",
      "Description": "Deployment Checksum",
<<<<<<< HEAD
      "Default": "56109F99F0C08903D7D3CD0730EE788A"
=======
      "Default": "DE23187DF5201B5A1E9A879D23E15D92"
>>>>>>> d211ec3c
    }
  },
  "Resources": {
    "Function": {
      "Type": "AWS::Lambda::Function",
      "Properties": {
        "Code": {
          "S3Bucket": {
            "Ref": "DeploymentBucketName"
          },
          "S3Key": "<%MODULE_ORIGIN%>/Test/TestModule/.artifacts/Function-DRYRUN.zip"
        },
        "DeadLetterConfig": {
          "TargetArn": {
            "Fn::If": [
              "UseCoreServices",
              {
                "Fn::If": [
                  "LambdaSharpCoreDeadLetterQueueIsImported",
                  {
                    "Fn::ImportValue": {
                      "Fn::Sub": [
                        "${DeploymentPrefix}${Import}",
                        {
                          "Import": {
                            "Fn::Select": [
                              "1",
                              {
                                "Fn::Split": [
                                  "$",
                                  {
                                    "Ref": "LambdaSharpCoreDeadLetterQueue"
                                  }
                                ]
                              }
                            ]
                          }
                        }
                      ]
                    }
                  },
                  {
                    "Ref": "LambdaSharpCoreDeadLetterQueue"
                  }
                ]
              },
              {
                "Ref": "AWS::NoValue"
              }
            ]
          }
        },
        "Description": "My function (v1.0-DEV)",
        "Environment": {
          "Variables": {
            "DEBUG_LOGGING_ENABLED": "false",
            "MODULE_ID": {
              "Ref": "AWS::StackName"
            },
            "MODULE_INFO": "Test.TestModule:1.0-DEV@<%MODULE_ORIGIN%>",
            "LAMBDA_NAME": "Function",
            "LAMBDA_RUNTIME": "dotnetcore3.1",
            "DEPLOYMENT_TIER": {
              "Fn::Select": [
                "0",
                {
                  "Fn::Split": [
                    "-",
                    {
                      "Ref": "DeploymentPrefix"
                    }
                  ]
                }
              ]
            },
            "DEPLOYMENTBUCKETNAME": {
              "Ref": "DeploymentBucketName"
            },
            "DEADLETTERQUEUE": {
              "Fn::If": [
                "UseCoreServices",
                {
                  "Fn::If": [
                    "LambdaSharpCoreDeadLetterQueueIsImported",
                    {
                      "Fn::ImportValue": {
                        "Fn::Sub": [
                          "${DeploymentPrefix}${Import}",
                          {
                            "Import": {
                              "Fn::Select": [
                                "1",
                                {
                                  "Fn::Split": [
                                    "$",
                                    {
                                      "Ref": "LambdaSharpCoreDeadLetterQueue"
                                    }
                                  ]
                                }
                              ]
                            }
                          }
                        ]
                      }
                    },
                    {
                      "Ref": "LambdaSharpCoreDeadLetterQueue"
                    }
                  ]
                },
                {
                  "Ref": "AWS::NoValue"
                }
              ]
            },
            "STR_MODULE_ROLE_DEADLETTERQUEUEPOLICY": {
              "Fn::If": [
                "UseCoreServices",
                {
                  "Ref": "ModuleRoleDeadLetterQueuePolicy"
                },
                {
                  "Ref": "AWS::NoValue"
                }
              ]
            },
            "STR_MODULE_ROLE_SECRETSPOLICY": {
              "Fn::If": [
                "ModuleRoleSecretsPolicyCondition",
                {
                  "Ref": "ModuleRoleSecretsPolicy"
                },
                {
                  "Ref": "AWS::NoValue"
                }
              ]
            }
          }
        },
        "Handler": "Function::LambdaSharpTestModule.Function.Function::FunctionHandlerAsync",
        "MemorySize": "128",
        "Role": {
          "Fn::GetAtt": [
            "ModuleRole",
            "Arn"
          ]
        },
        "Runtime": "dotnetcore3.1",
        "Timeout": "30",
        "TracingConfig": {
          "Mode": {
            "Fn::If": [
              "XRayIsEnabled",
              "Active",
              "PassThrough"
            ]
          }
        }
      }
    },
    "FunctionLogGroup": {
      "Type": "AWS::Logs::LogGroup",
      "Properties": {
        "LogGroupName": {
          "Fn::Sub": "/aws/lambda/${Function}"
        },
        "RetentionInDays": 30
      }
    },
    "ModuleRole": {
      "Type": "AWS::IAM::Role",
      "Properties": {
        "AssumeRolePolicyDocument": {
          "Version": "2012-10-17",
          "Statement": [
            {
              "Sid": "ModuleLambdaPrincipal",
              "Effect": "Allow",
              "Principal": {
                "Service": "lambda.amazonaws.com"
              },
              "Action": "sts:AssumeRole"
            }
          ]
        },
        "Policies": [
          {
            "PolicyDocument": {
              "Version": "2012-10-17",
              "Statement": [
                {
                  "Sid": "LogStream",
                  "Effect": "Allow",
                  "Action": [
                    "logs:CreateLogStream",
                    "logs:PutLogEvents"
                  ],
                  "Resource": "arn:aws:logs:*:*:*"
                },
                {
                  "Sid": "CloudFormation",
                  "Effect": "Allow",
                  "Action": [
                    "cloudformation:DescribeStacks"
                  ],
                  "Resource": {
                    "Ref": "AWS::StackId"
                  }
                },
                {
                  "Sid": "AWSXRay",
                  "Effect": "Allow",
                  "Action": [
                    "xray:GetSamplingRules",
                    "xray:GetSamplingStatisticSummaries",
                    "xray:GetSamplingTargets",
                    "xray:PutTelemetryRecords",
                    "xray:PutTraceSegments"
                  ],
                  "Resource": "*"
                },
                {
                  "Sid": "EventBus",
                  "Effect": "Allow",
                  "Action": [
                    "events:PutEvents"
                  ],
                  "Resource": {
                    "Fn::Sub": "arn:aws:events:${AWS::Region}:${AWS::AccountId}:event-bus/default"
                  }
                },
                {
                  "Sid": "DeploymentBucketReadOnly",
                  "Effect": "Allow",
                  "Action": [
                    "s3:GetObject"
                  ],
                  "Resource": {
                    "Fn::Sub": "arn:aws:s3:::${DeploymentBucketName}/<%MODULE_ORIGIN%>/Test/TestModule/.artifacts/*"
                  }
                }
              ]
            },
            "PolicyName": {
              "Fn::Sub": "${AWS::StackName}ModulePolicy"
            }
          }
        ]
      }
    },
    "ModuleRoleDeadLetterQueuePolicy": {
      "Type": "AWS::IAM::Policy",
      "Condition": "UseCoreServices",
      "Properties": {
        "PolicyDocument": {
          "Version": "2012-10-17",
          "Statement": [
            {
              "Sid": "DeadLetterQueue",
              "Effect": "Allow",
              "Action": [
                "sqs:SendMessage"
              ],
              "Resource": {
                "Fn::If": [
                  "UseCoreServices",
                  {
                    "Fn::If": [
                      "LambdaSharpCoreDeadLetterQueueIsImported",
                      {
                        "Fn::ImportValue": {
                          "Fn::Sub": [
                            "${DeploymentPrefix}${Import}",
                            {
                              "Import": {
                                "Fn::Select": [
                                  "1",
                                  {
                                    "Fn::Split": [
                                      "$",
                                      {
                                        "Ref": "LambdaSharpCoreDeadLetterQueue"
                                      }
                                    ]
                                  }
                                ]
                              }
                            }
                          ]
                        }
                      },
                      {
                        "Ref": "LambdaSharpCoreDeadLetterQueue"
                      }
                    ]
                  },
                  {
                    "Ref": "AWS::NoValue"
                  }
                ]
              }
            }
          ]
        },
        "PolicyName": {
          "Fn::Sub": "${AWS::StackName}ModuleRoleDeadLetterQueue"
        },
        "Roles": [
          {
            "Ref": "ModuleRole"
          }
        ]
      }
    },
    "ModuleRoleSecretsPolicy": {
      "Type": "AWS::IAM::Policy",
      "Condition": "ModuleRoleSecretsPolicyCondition",
      "Properties": {
        "PolicyDocument": {
          "Version": "2012-10-17",
          "Statement": [
            {
              "Sid": "Secrets",
              "Effect": "Allow",
              "Action": [
                "kms:Decrypt",
                "kms:Encrypt"
              ],
              "Resource": {
                "Fn::Split": [
                  ",",
                  {
                    "Ref": "Secrets"
                  }
                ]
              }
            }
          ]
        },
        "PolicyName": {
          "Fn::Sub": "${AWS::StackName}ModuleRoleSecrets"
        },
        "Roles": [
          {
            "Ref": "ModuleRole"
          }
        ]
      }
    }
  },
  "Outputs": {
    "ModuleInfo": {
      "Value": "Test.TestModule:1.0-DEV@<%MODULE_ORIGIN%>"
    },
    "ModuleChecksum": {
      "Value": {
        "Ref": "DeploymentChecksum"
      }
    },
    "LambdaSharpTool": {
<<<<<<< HEAD
      "Value": "0.8.0.0-rc1"
=======
      "Value": "0.8.0.0"
>>>>>>> d211ec3c
    },
    "LambdaSharpTier": {
      "Value": {
        "Fn::Select": [
          "0",
          {
            "Fn::Split": [
              "-",
              {
                "Ref": "DeploymentPrefix"
              }
            ]
          }
        ]
      }
    }
  },
  "Conditions": {
    "XRayIsEnabled": {
      "Fn::Not": [
        {
          "Fn::Equals": [
            {
              "Ref": "XRayTracing"
            },
            "Disabled"
          ]
        }
      ]
    },
    "UseCoreServices": {
      "Fn::Equals": [
        {
          "Ref": "LambdaSharpCoreServices"
        },
        "Enabled"
      ]
    },
    "LambdaSharpCoreDeadLetterQueueIsImported": {
      "Fn::And": [
        {
          "Fn::Not": [
            {
              "Fn::Equals": [
                {
                  "Ref": "LambdaSharpCoreDeadLetterQueue"
                },
                ""
              ]
            }
          ]
        },
        {
          "Fn::Equals": [
            {
              "Fn::Select": [
                "0",
                {
                  "Fn::Split": [
                    "$",
                    {
                      "Ref": "LambdaSharpCoreDeadLetterQueue"
                    }
                  ]
                }
              ]
            },
            ""
          ]
        }
      ]
    },
    "ModuleRoleSecretsPolicyCondition": {
      "Fn::Not": [
        {
          "Fn::Equals": [
            {
              "Ref": "Secrets"
            },
            ""
          ]
        }
      ]
    }
  },
  "Metadata": {
    "AWS::CloudFormation::Interface": {
      "ParameterLabels": {
        "Secrets": {
          "default": "Comma-separated list of additional KMS secret keys [String]"
        },
        "XRayTracing": {
          "default": "Enable AWS X-Ray tracing mode for module resources [String]"
        },
        "LambdaSharpCoreServices": {
          "default": "Integrate with LambdaSharp.Core services [String]"
        },
        "LambdaSharpCoreDeadLetterQueue": {
          "default": "DeadLetterQueue [String]"
        },
        "DeploymentBucketName": {
          "default": "Deployment S3 bucket name [String]"
        },
        "DeploymentPrefix": {
          "default": "Deployment tier prefix [String]"
        },
        "DeploymentPrefixLowercase": {
          "default": "Deployment tier prefix (lowercase) [String]"
        },
        "DeploymentRoot": {
          "default": "Root stack name for nested deployments, blank otherwise [String]"
        },
        "DeploymentChecksum": {
          "default": "CloudFormation template MD5 checksum [String]"
        }
      },
      "ParameterGroups": [
        {
          "Label": {
            "default": "LambdaSharp Module Options"
          },
          "Parameters": [
            "Secrets",
            "XRayTracing",
            "LambdaSharpCoreServices"
          ]
        },
        {
          "Label": {
            "default": "LambdaSharp.Core Imports"
          },
          "Parameters": [
            "LambdaSharpCoreDeadLetterQueue"
          ]
        },
        {
          "Label": {
            "default": "LambdaSharp Deployment Settings (DO NOT MODIFY)"
          },
          "Parameters": [
            "DeploymentBucketName",
            "DeploymentPrefix",
            "DeploymentPrefixLowercase",
            "DeploymentRoot",
            "DeploymentChecksum"
          ]
        }
      ]
    },
    "LambdaSharp::Manifest": {
      "Version": "2019-07-04",
      "Module": "Test.TestModule:1.0-DEV",
      "Description": "LambdaSharp CloudFormation Test",
<<<<<<< HEAD
      "TemplateChecksum": "56109F99F0C08903D7D3CD0730EE788A",
      "Date": "2019-08-09T15:00:00Z",
      "CoreServicesVersion": "0.8.0-rc1",
=======
      "TemplateChecksum": "DE23187DF5201B5A1E9A879D23E15D92",
      "Date": "2019-08-09T15:00:00Z",
      "CoreServicesVersion": "0.8.0",
>>>>>>> d211ec3c
      "ParameterSections": [
        {
          "Title": "LambdaSharp Module Options",
          "Parameters": [
            {
              "Name": "Secrets",
              "Type": "String",
              "Label": "Comma-separated list of additional KMS secret keys",
              "Default": ""
            },
            {
              "Name": "XRayTracing",
              "Type": "String",
              "Label": "Enable AWS X-Ray tracing mode for module resources",
              "Default": "Disabled",
              "AllowedValues": [
                "Disabled",
                "RootModule",
                "AllModules"
              ]
            },
            {
              "Name": "LambdaSharpCoreServices",
              "Type": "String",
              "Label": "Integrate with LambdaSharp.Core services",
              "Default": "Disabled",
              "AllowedValues": [
                "Disabled",
                "Enabled"
              ]
            }
          ]
        },
        {
          "Title": "LambdaSharp.Core Imports",
          "Parameters": [
            {
              "Name": "LambdaSharpCoreDeadLetterQueue",
              "Type": "String",
              "Label": "DeadLetterQueue",
              "Default": "$LambdaSharp-Core::DeadLetterQueue",
              "Import": "LambdaSharp.Core::DeadLetterQueue",
              "AllowedPattern": "^.+$",
              "ConstraintDescription": "must either be a cross-module reference or a non-empty value"
            }
          ]
        }
      ],
      "Git": {
        "Branch": "test-branch",
        "SHA": "0123456789ABCDEF0123456789ABCDEF01234567"
      },
      "Artifacts": [],
      "Dependencies": [],
      "ResourceTypes": [],
      "Outputs": []
    },
    "LambdaSharp::NameMappings": {
      "Version": "2019-07-04",
      "ResourceNameMappings": {
        "FunctionLogGroup": "Function::LogGroup",
        "ModuleRole": "Module::Role",
        "ModuleRoleDeadLetterQueuePolicy": "Module::Role::DeadLetterQueuePolicy",
        "ModuleRoleSecretsPolicy": "Module::Role::SecretsPolicy"
      },
      "TypeNameMappings": {}
    }
  }
}<|MERGE_RESOLUTION|>--- conflicted
+++ resolved
@@ -53,11 +53,7 @@
     "DeploymentChecksum": {
       "Type": "String",
       "Description": "Deployment Checksum",
-<<<<<<< HEAD
-      "Default": "56109F99F0C08903D7D3CD0730EE788A"
-=======
       "Default": "DE23187DF5201B5A1E9A879D23E15D92"
->>>>>>> d211ec3c
     }
   },
   "Resources": {
@@ -419,11 +415,7 @@
       }
     },
     "LambdaSharpTool": {
-<<<<<<< HEAD
-      "Value": "0.8.0.0-rc1"
-=======
       "Value": "0.8.0.0"
->>>>>>> d211ec3c
     },
     "LambdaSharpTier": {
       "Value": {
@@ -577,15 +569,9 @@
       "Version": "2019-07-04",
       "Module": "Test.TestModule:1.0-DEV",
       "Description": "LambdaSharp CloudFormation Test",
-<<<<<<< HEAD
-      "TemplateChecksum": "56109F99F0C08903D7D3CD0730EE788A",
-      "Date": "2019-08-09T15:00:00Z",
-      "CoreServicesVersion": "0.8.0-rc1",
-=======
       "TemplateChecksum": "DE23187DF5201B5A1E9A879D23E15D92",
       "Date": "2019-08-09T15:00:00Z",
       "CoreServicesVersion": "0.8.0",
->>>>>>> d211ec3c
       "ParameterSections": [
         {
           "Title": "LambdaSharp Module Options",
