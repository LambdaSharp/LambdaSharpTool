--- conflicted
+++ resolved
@@ -389,11 +389,7 @@
       "Value": "669F12635C538A5CF67507BA21CF0FC4"
     },
     "LambdaSharpTool": {
-<<<<<<< HEAD
-      "Value": "0.7.0.7"
-=======
       "Value": "0.7.0.8"
->>>>>>> d95222c0
     },
     "LambdaSharpTier": {
       "Value": {
