--- conflicted
+++ resolved
@@ -549,11 +549,7 @@
       "Value": "8E83D1ED984F095BB2B2B4AF85F350DA"
     },
     "LambdaSharpTool": {
-<<<<<<< HEAD
-      "Value": "0.7.0.7"
-=======
       "Value": "0.7.0.8"
->>>>>>> d95222c0
     },
     "LambdaSharpTier": {
       "Value": {
