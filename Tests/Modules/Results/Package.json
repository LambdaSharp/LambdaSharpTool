--- conflicted
+++ resolved
@@ -67,11 +67,7 @@
     "DeploymentChecksum": {
       "Type": "String",
       "Description": "Deployment Checksum",
-<<<<<<< HEAD
-      "Default": "07E4CE78D5635CAE637E59B06D233E38"
-=======
       "Default": "29458BF54E4CB98D203CDA9EB9D6FF82"
->>>>>>> 98d31a1a
     }
   },
   "Resources": {
@@ -842,11 +838,7 @@
       "Version": "2019-07-04",
       "Module": "Test.TestModule:1.0-DEV",
       "Description": "LambdaSharp CloudFormation Test",
-<<<<<<< HEAD
-      "TemplateChecksum": "07E4CE78D5635CAE637E59B06D233E38",
-=======
       "TemplateChecksum": "29458BF54E4CB98D203CDA9EB9D6FF82",
->>>>>>> 98d31a1a
       "Date": "2019-08-09T15:00:00Z",
       "CoreServicesVersion": "1",
       "ParameterSections": [
