--- conflicted
+++ resolved
@@ -38,11 +38,7 @@
       "Value": "B3BB53109F81B71FCD60D25725064F3C"
     },
     "LambdaSharpTool": {
-<<<<<<< HEAD
-      "Value": "0.7.0.7"
-=======
       "Value": "0.7.0.8"
->>>>>>> d95222c0
     },
     "LambdaSharpTier": {
       "Value": {
