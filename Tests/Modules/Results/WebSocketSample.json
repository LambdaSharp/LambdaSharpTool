--- conflicted
+++ resolved
@@ -1076,11 +1076,7 @@
       "Value": "5CB2FFCE5503768D2627F24ED3725B8B"
     },
     "LambdaSharpTool": {
-<<<<<<< HEAD
-      "Value": "0.7.0.7"
-=======
       "Value": "0.7.0.8"
->>>>>>> d95222c0
     },
     "LambdaSharpTier": {
       "Value": {
