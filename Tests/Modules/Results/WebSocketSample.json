--- conflicted
+++ resolved
@@ -66,11 +66,7 @@
     "DeploymentChecksum": {
       "Type": "String",
       "Description": "Deployment Checksum",
-<<<<<<< HEAD
-      "Default": "B4DEECB097933A8E1EF632F255CD8943"
-=======
       "Default": "8032E7EEF28EC36C56249DAE77C90766"
->>>>>>> d211ec3c
     }
   },
   "Resources": {
@@ -1120,11 +1116,7 @@
       }
     },
     "LambdaSharpTool": {
-<<<<<<< HEAD
-      "Value": "0.8.0.0-rc1"
-=======
       "Value": "0.8.0.0"
->>>>>>> d211ec3c
     },
     "LambdaSharpTier": {
       "Value": {
@@ -1353,15 +1345,9 @@
     "LambdaSharp::Manifest": {
       "Version": "2019-07-04",
       "Module": "Sample.WebSockets:1.0-DEV",
-<<<<<<< HEAD
-      "TemplateChecksum": "B4DEECB097933A8E1EF632F255CD8943",
-      "Date": "2019-08-09T15:00:00Z",
-      "CoreServicesVersion": "0.8.0-rc1",
-=======
       "TemplateChecksum": "8032E7EEF28EC36C56249DAE77C90766",
       "Date": "2019-08-09T15:00:00Z",
       "CoreServicesVersion": "0.8.0",
->>>>>>> d211ec3c
       "ParameterSections": [
         {
           "Title": "LambdaSharp Module Options",
