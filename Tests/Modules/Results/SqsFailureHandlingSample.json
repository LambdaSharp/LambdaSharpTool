{
  "AWSTemplateFormatVersion": "2010-09-09",
  "Description": "Module description (v1.0-DEV)",
  "Parameters": {
    "Secrets": {
      "Type": "String",
      "Description": "Secret Keys (ARNs)",
      "Default": ""
    },
    "XRayTracing": {
      "Type": "String",
      "Description": "AWS X-Ray Tracing",
      "AllowedValues": [
        "Disabled",
        "RootModule",
        "AllModules"
      ],
      "Default": "Disabled"
    },
    "LambdaSharpCoreServices": {
      "Type": "String",
      "Description": "Use LambdaSharp.Core Services",
      "AllowedValues": [
        "Disabled",
        "Enabled"
      ],
      "Default": "Disabled"
    },
    "LambdaSharpCoreDeadLetterQueue": {
      "Type": "String",
      "Description": "Cross-module reference for LambdaSharp.Core::DeadLetterQueue",
      "AllowedPattern": "^.+$",
      "ConstraintDescription": "must either be a cross-module reference or a non-empty value",
      "Default": "$LambdaSharp-Core::DeadLetterQueue"
    },
    "LambdaSharpCoreLoggingStream": {
      "Type": "String",
      "Description": "Cross-module reference for LambdaSharp.Core::LoggingStream",
      "AllowedPattern": "^.+$",
      "ConstraintDescription": "must either be a cross-module reference or a non-empty value",
      "Default": "$LambdaSharp-Core::LoggingStream"
    },
    "LambdaSharpCoreLoggingStreamRole": {
      "Type": "String",
      "Description": "Cross-module reference for LambdaSharp.Core::LoggingStreamRole",
      "AllowedPattern": "^.+$",
      "ConstraintDescription": "must either be a cross-module reference or a non-empty value",
      "Default": "$LambdaSharp-Core::LoggingStreamRole"
    },
    "DeploymentBucketName": {
      "Type": "String",
      "Description": "Deployment S3 Bucket Name"
    },
    "DeploymentPrefix": {
      "Type": "String",
      "Description": "Deployment Tier Prefix"
    },
    "DeploymentPrefixLowercase": {
      "Type": "String",
      "Description": "Deployment Tier Prefix (lowercase)"
    },
    "DeploymentRoot": {
      "Type": "String",
      "Description": "Root Stack Name",
      "Default": ""
    },
    "DeploymentChecksum": {
      "Type": "String",
      "Description": "Deployment Checksum",
      "Default": "AEF4F4F7A493B70206357778C20498CA"
    }
  },
  "Resources": {
    "SqsQueue": {
      "Type": "AWS::SQS::Queue",
      "Properties": {
        "VisibilityTimeout": "60",
        "RedrivePolicy": {
          "deadLetterTargetArn": {
            "Fn::GetAtt": [
              "SampleDLQ",
              "Arn"
            ]
          },
          "maxReceiveCount": "3"
        }
      }
    },
    "SampleDLQ": {
      "Type": "AWS::SQS::Queue",
      "Properties": {}
    },
    "SqsProducer": {
      "Type": "AWS::Lambda::Function",
      "Properties": {
        "Code": {
          "S3Bucket": {
            "Ref": "DeploymentBucketName"
          },
          "S3Key": "<%MODULE_ORIGIN%>/Sample/SqsHandler/.artifacts/SqsProducer-DRYRUN.zip"
        },
        "DeadLetterConfig": {
          "TargetArn": {
            "Fn::If": [
              "UseCoreServices",
              {
                "Fn::If": [
                  "LambdaSharpCoreDeadLetterQueueIsImported",
                  {
                    "Fn::ImportValue": {
                      "Fn::Sub": [
                        "${DeploymentPrefix}${Import}",
                        {
                          "Import": {
                            "Fn::Select": [
                              "1",
                              {
                                "Fn::Split": [
                                  "$",
                                  {
                                    "Ref": "LambdaSharpCoreDeadLetterQueue"
                                  }
                                ]
                              }
                            ]
                          }
                        }
                      ]
                    }
                  },
                  {
                    "Ref": "LambdaSharpCoreDeadLetterQueue"
                  }
                ]
              },
              {
                "Ref": "AWS::NoValue"
              }
            ]
          }
        },
        "Description": "This function produces numbers that are sent as messages to the SQS queue (v1.0-DEV)",
        "Environment": {
          "Variables": {
            "MODULE_ID": {
              "Ref": "AWS::StackName"
            },
            "MODULE_INFO": "Sample.SqsHandler:1.0-DEV",
            "LAMBDA_NAME": "SqsProducer",
            "LAMBDA_RUNTIME": "dotnetcore2.1",
            "DEPLOYMENTBUCKETNAME": {
              "Ref": "DeploymentBucketName"
            },
            "DEADLETTERQUEUE": {
              "Fn::If": [
                "UseCoreServices",
                {
                  "Fn::If": [
                    "LambdaSharpCoreDeadLetterQueueIsImported",
                    {
                      "Fn::ImportValue": {
                        "Fn::Sub": [
                          "${DeploymentPrefix}${Import}",
                          {
                            "Import": {
                              "Fn::Select": [
                                "1",
                                {
                                  "Fn::Split": [
                                    "$",
                                    {
                                      "Ref": "LambdaSharpCoreDeadLetterQueue"
                                    }
                                  ]
                                }
                              ]
                            }
                          }
                        ]
                      }
                    },
                    {
                      "Ref": "LambdaSharpCoreDeadLetterQueue"
                    }
                  ]
                },
                {
                  "Ref": "AWS::NoValue"
                }
              ]
            },
            "STR_SQSQUEUE": {
              "Fn::GetAtt": [
                "SqsQueue",
                "Arn"
              ]
            },
            "STR_MODULE_ROLE_DEADLETTERQUEUEPOLICY": {
              "Fn::If": [
                "UseCoreServices",
                {
                  "Ref": "ModuleRoleDeadLetterQueuePolicy"
                },
                {
                  "Ref": "AWS::NoValue"
                }
              ]
            },
            "STR_MODULE_ROLE_SECRETSPOLICY": {
              "Fn::If": [
                "ModuleRoleSecretsPolicyCondition",
                {
                  "Ref": "ModuleRoleSecretsPolicy"
                },
                {
                  "Ref": "AWS::NoValue"
                }
              ]
            }
          }
        },
        "Handler": "SqsProducer::SqsSample.Producer.Function::FunctionHandlerAsync",
        "MemorySize": "256",
        "Role": {
          "Fn::GetAtt": [
            "ModuleRole",
            "Arn"
          ]
        },
        "Runtime": "dotnetcore2.1",
        "Timeout": "30",
        "TracingConfig": {
          "Mode": {
            "Fn::If": [
              "XRayIsEnabled",
              "Active",
              "PassThrough"
            ]
          }
        }
      }
    },
    "SqsProducerLogGroup": {
      "Type": "AWS::Logs::LogGroup",
      "Properties": {
        "LogGroupName": {
          "Fn::Sub": "/aws/lambda/${SqsProducer}"
        },
        "RetentionInDays": 30
      }
    },
    "SqsConsumer": {
      "Type": "AWS::Lambda::Function",
      "Properties": {
        "Code": {
          "S3Bucket": {
            "Ref": "DeploymentBucketName"
          },
          "S3Key": "<%MODULE_ORIGIN%>/Sample/SqsHandler/.artifacts/SqsConsumer-DRYRUN.zip"
        },
        "DeadLetterConfig": {
          "TargetArn": {
            "Fn::If": [
              "UseCoreServices",
              {
                "Fn::If": [
                  "LambdaSharpCoreDeadLetterQueueIsImported",
                  {
                    "Fn::ImportValue": {
                      "Fn::Sub": [
                        "${DeploymentPrefix}${Import}",
                        {
                          "Import": {
                            "Fn::Select": [
                              "1",
                              {
                                "Fn::Split": [
                                  "$",
                                  {
                                    "Ref": "LambdaSharpCoreDeadLetterQueue"
                                  }
                                ]
                              }
                            ]
                          }
                        }
                      ]
                    }
                  },
                  {
                    "Ref": "LambdaSharpCoreDeadLetterQueue"
                  }
                ]
              },
              {
                "Ref": "AWS::NoValue"
              }
            ]
          }
        },
        "Description": "Consumes messages form SQS queue (v1.0-DEV)",
        "Environment": {
          "Variables": {
            "MODULE_ID": {
              "Ref": "AWS::StackName"
            },
            "MODULE_INFO": "Sample.SqsHandler:1.0-DEV",
            "LAMBDA_NAME": "SqsConsumer",
            "LAMBDA_RUNTIME": "dotnetcore2.1",
            "DEPLOYMENTBUCKETNAME": {
              "Ref": "DeploymentBucketName"
            },
            "DEADLETTERQUEUE": {
              "Fn::If": [
                "UseCoreServices",
                {
                  "Fn::If": [
                    "LambdaSharpCoreDeadLetterQueueIsImported",
                    {
                      "Fn::ImportValue": {
                        "Fn::Sub": [
                          "${DeploymentPrefix}${Import}",
                          {
                            "Import": {
                              "Fn::Select": [
                                "1",
                                {
                                  "Fn::Split": [
                                    "$",
                                    {
                                      "Ref": "LambdaSharpCoreDeadLetterQueue"
                                    }
                                  ]
                                }
                              ]
                            }
                          }
                        ]
                      }
                    },
                    {
                      "Ref": "LambdaSharpCoreDeadLetterQueue"
                    }
                  ]
                },
                {
                  "Ref": "AWS::NoValue"
                }
              ]
            },
            "STR_SQSQUEUE": {
              "Fn::GetAtt": [
                "SqsQueue",
                "Arn"
              ]
            },
            "STR_MODULE_ROLE_DEADLETTERQUEUEPOLICY": {
              "Fn::If": [
                "UseCoreServices",
                {
                  "Ref": "ModuleRoleDeadLetterQueuePolicy"
                },
                {
                  "Ref": "AWS::NoValue"
                }
              ]
            },
            "STR_MODULE_ROLE_SECRETSPOLICY": {
              "Fn::If": [
                "ModuleRoleSecretsPolicyCondition",
                {
                  "Ref": "ModuleRoleSecretsPolicy"
                },
                {
                  "Ref": "AWS::NoValue"
                }
              ]
            }
          }
        },
        "Handler": "SqsConsumer::SqsSample.Consumer.Function::FunctionHandlerAsync",
        "MemorySize": "256",
        "Role": {
          "Fn::GetAtt": [
            "ModuleRole",
            "Arn"
          ]
        },
        "Runtime": "dotnetcore2.1",
        "Timeout": "10",
        "TracingConfig": {
          "Mode": {
            "Fn::If": [
              "XRayIsEnabled",
              "Active",
              "PassThrough"
            ]
          }
        }
      }
    },
    "SqsConsumerLogGroup": {
      "Type": "AWS::Logs::LogGroup",
      "Properties": {
        "LogGroupName": {
          "Fn::Sub": "/aws/lambda/${SqsConsumer}"
        },
        "RetentionInDays": 30
      }
    },
    "ModuleRole": {
      "Type": "AWS::IAM::Role",
      "Properties": {
        "AssumeRolePolicyDocument": {
          "Version": "2012-10-17",
          "Statement": [
            {
              "Sid": "ModuleLambdaPrincipal",
              "Effect": "Allow",
              "Principal": {
                "Service": "lambda.amazonaws.com"
              },
              "Action": "sts:AssumeRole"
            }
          ]
        },
        "Policies": [
          {
            "PolicyDocument": {
              "Version": "2012-10-17",
              "Statement": [
                {
                  "Sid": "SqsQueue",
                  "Effect": "Allow",
                  "Action": [
                    "sqs:ChangeMessageVisibility",
                    "sqs:ChangeMessageVisibilityBatch",
                    "sqs:DeleteMessage",
                    "sqs:DeleteMessageBatch",
                    "sqs:GetQueueAttributes",
                    "sqs:GetQueueUrl",
                    "sqs:ListQueueTags",
                    "sqs:ReceiveMessage",
                    "sqs:SendMessage",
                    "sqs:SendMessageBatch"
                  ],
                  "Resource": {
                    "Fn::GetAtt": [
                      "SqsQueue",
                      "Arn"
                    ]
                  }
                },
                {
                  "Sid": "LogStream",
                  "Effect": "Allow",
                  "Action": [
                    "logs:CreateLogStream",
                    "logs:PutLogEvents"
                  ],
                  "Resource": "arn:aws:logs:*:*:*"
                },
                {
                  "Sid": "CloudFormation",
                  "Effect": "Allow",
                  "Action": [
                    "cloudformation:DescribeStacks"
                  ],
                  "Resource": {
                    "Ref": "AWS::StackId"
                  }
                },
                {
                  "Sid": "AWSXRay",
                  "Effect": "Allow",
                  "Action": [
                    "xray:GetSamplingRules",
                    "xray:GetSamplingStatisticSummaries",
                    "xray:GetSamplingTargets",
                    "xray:PutTelemetryRecords",
                    "xray:PutTraceSegments"
                  ],
                  "Resource": "*"
                },
                {
                  "Sid": "DeploymentBucketReadOnly",
                  "Effect": "Allow",
                  "Action": [
                    "s3:GetObject"
                  ],
                  "Resource": {
                    "Fn::Sub": "arn:aws:s3:::${DeploymentBucketName}/<%MODULE_ORIGIN%>/Sample/SqsHandler/.artifacts/*"
                  }
                }
              ]
            },
            "PolicyName": {
              "Fn::Sub": "${AWS::StackName}ModulePolicy"
            }
          }
        ]
      }
    },
    "ModuleRoleDeadLetterQueuePolicy": {
      "Type": "AWS::IAM::Policy",
      "Condition": "UseCoreServices",
      "Properties": {
        "PolicyDocument": {
          "Version": "2012-10-17",
          "Statement": [
            {
              "Sid": "DeadLetterQueue",
              "Effect": "Allow",
              "Action": [
                "sqs:SendMessage"
              ],
              "Resource": {
                "Fn::If": [
                  "UseCoreServices",
                  {
                    "Fn::If": [
                      "LambdaSharpCoreDeadLetterQueueIsImported",
                      {
                        "Fn::ImportValue": {
                          "Fn::Sub": [
                            "${DeploymentPrefix}${Import}",
                            {
                              "Import": {
                                "Fn::Select": [
                                  "1",
                                  {
                                    "Fn::Split": [
                                      "$",
                                      {
                                        "Ref": "LambdaSharpCoreDeadLetterQueue"
                                      }
                                    ]
                                  }
                                ]
                              }
                            }
                          ]
                        }
                      },
                      {
                        "Ref": "LambdaSharpCoreDeadLetterQueue"
                      }
                    ]
                  },
                  {
                    "Ref": "AWS::NoValue"
                  }
                ]
              }
            }
          ]
        },
        "PolicyName": {
          "Fn::Sub": "${AWS::StackName}ModuleRoleDeadLetterQueue"
        },
        "Roles": [
          {
            "Ref": "ModuleRole"
          }
        ]
      }
    },
    "ModuleRoleSecretsPolicy": {
      "Type": "AWS::IAM::Policy",
      "Condition": "ModuleRoleSecretsPolicyCondition",
      "Properties": {
        "PolicyDocument": {
          "Version": "2012-10-17",
          "Statement": [
            {
              "Sid": "Secrets",
              "Effect": "Allow",
              "Action": [
                "kms:Decrypt",
                "kms:Encrypt"
              ],
              "Resource": {
                "Fn::Split": [
                  ",",
                  {
                    "Ref": "Secrets"
                  }
                ]
              }
            }
          ]
        },
        "PolicyName": {
          "Fn::Sub": "${AWS::StackName}ModuleRoleSecrets"
        },
        "Roles": [
          {
            "Ref": "ModuleRole"
          }
        ]
      }
    },
    "ModuleRegistration": {
      "Type": "Custom::LambdaSharpRegistrationModule",
      "Condition": "UseCoreServices",
      "Properties": {
        "ServiceToken": {
          "Fn::ImportValue": {
            "Fn::Sub": "${DeploymentPrefix}LambdaSharp::Registration::Module"
          }
        },
        "ResourceType": "LambdaSharp::Registration::Module",
        "Module": "Sample.SqsHandler:1.0-DEV",
        "ModuleId": {
          "Ref": "AWS::StackName"
        }
      }
    },
    "SqsProducerRegistration": {
      "Type": "Custom::LambdaSharpRegistrationFunction",
      "Condition": "UseCoreServices",
      "Properties": {
        "ServiceToken": {
          "Fn::ImportValue": {
            "Fn::Sub": "${DeploymentPrefix}LambdaSharp::Registration::Function"
          }
        },
        "ResourceType": "LambdaSharp::Registration::Function",
        "ModuleId": {
          "Ref": "AWS::StackName"
        },
        "FunctionId": {
          "Ref": "SqsProducer"
        },
        "FunctionName": "SqsProducer",
        "FunctionLogGroupName": {
          "Fn::Sub": "/aws/lambda/${SqsProducer}"
        },
        "FunctionPlatform": "AWS Lambda",
        "FunctionFramework": "dotnetcore2.1",
        "FunctionLanguage": "csharp",
        "FunctionMaxMemory": "256",
        "FunctionMaxDuration": "30"
      },
      "DependsOn": [
        "ModuleRegistration"
      ]
    },
    "SqsProducerLogGroupSubscription": {
      "Type": "AWS::Logs::SubscriptionFilter",
      "Condition": "UseCoreServices",
      "Properties": {
        "DestinationArn": {
          "Fn::If": [
            "UseCoreServices",
            {
              "Fn::If": [
                "LambdaSharpCoreLoggingStreamIsImported",
                {
                  "Fn::ImportValue": {
                    "Fn::Sub": [
                      "${DeploymentPrefix}${Import}",
                      {
                        "Import": {
                          "Fn::Select": [
                            "1",
                            {
                              "Fn::Split": [
                                "$",
                                {
                                  "Ref": "LambdaSharpCoreLoggingStream"
                                }
                              ]
                            }
                          ]
                        }
                      }
                    ]
                  }
                },
                {
                  "Ref": "LambdaSharpCoreLoggingStream"
                }
              ]
            },
            {
              "Ref": "AWS::NoValue"
            }
          ]
        },
        "FilterPattern": "-\"*** \"",
        "LogGroupName": {
          "Ref": "SqsProducerLogGroup"
        },
        "RoleArn": {
          "Fn::If": [
            "UseCoreServices",
            {
              "Fn::If": [
                "LambdaSharpCoreLoggingStreamRoleIsImported",
                {
                  "Fn::ImportValue": {
                    "Fn::Sub": [
                      "${DeploymentPrefix}${Import}",
                      {
                        "Import": {
                          "Fn::Select": [
                            "1",
                            {
                              "Fn::Split": [
                                "$",
                                {
                                  "Ref": "LambdaSharpCoreLoggingStreamRole"
                                }
                              ]
                            }
                          ]
                        }
                      }
                    ]
                  }
                },
                {
                  "Ref": "LambdaSharpCoreLoggingStreamRole"
                }
              ]
            },
            {
              "Ref": "AWS::NoValue"
            }
          ]
        }
      }
    },
    "SqsConsumerRegistration": {
      "Type": "Custom::LambdaSharpRegistrationFunction",
      "Condition": "UseCoreServices",
      "Properties": {
        "ServiceToken": {
          "Fn::ImportValue": {
            "Fn::Sub": "${DeploymentPrefix}LambdaSharp::Registration::Function"
          }
        },
        "ResourceType": "LambdaSharp::Registration::Function",
        "ModuleId": {
          "Ref": "AWS::StackName"
        },
        "FunctionId": {
          "Ref": "SqsConsumer"
        },
        "FunctionName": "SqsConsumer",
        "FunctionLogGroupName": {
          "Fn::Sub": "/aws/lambda/${SqsConsumer}"
        },
        "FunctionPlatform": "AWS Lambda",
        "FunctionFramework": "dotnetcore2.1",
        "FunctionLanguage": "csharp",
        "FunctionMaxMemory": "256",
        "FunctionMaxDuration": "10"
      },
      "DependsOn": [
        "ModuleRegistration"
      ]
    },
    "SqsConsumerLogGroupSubscription": {
      "Type": "AWS::Logs::SubscriptionFilter",
      "Condition": "UseCoreServices",
      "Properties": {
        "DestinationArn": {
          "Fn::If": [
            "UseCoreServices",
            {
              "Fn::If": [
                "LambdaSharpCoreLoggingStreamIsImported",
                {
                  "Fn::ImportValue": {
                    "Fn::Sub": [
                      "${DeploymentPrefix}${Import}",
                      {
                        "Import": {
                          "Fn::Select": [
                            "1",
                            {
                              "Fn::Split": [
                                "$",
                                {
                                  "Ref": "LambdaSharpCoreLoggingStream"
                                }
                              ]
                            }
                          ]
                        }
                      }
                    ]
                  }
                },
                {
                  "Ref": "LambdaSharpCoreLoggingStream"
                }
              ]
            },
            {
              "Ref": "AWS::NoValue"
            }
          ]
        },
        "FilterPattern": "-\"*** \"",
        "LogGroupName": {
          "Ref": "SqsConsumerLogGroup"
        },
        "RoleArn": {
          "Fn::If": [
            "UseCoreServices",
            {
              "Fn::If": [
                "LambdaSharpCoreLoggingStreamRoleIsImported",
                {
                  "Fn::ImportValue": {
                    "Fn::Sub": [
                      "${DeploymentPrefix}${Import}",
                      {
                        "Import": {
                          "Fn::Select": [
                            "1",
                            {
                              "Fn::Split": [
                                "$",
                                {
                                  "Ref": "LambdaSharpCoreLoggingStreamRole"
                                }
                              ]
                            }
                          ]
                        }
                      }
                    ]
                  }
                },
                {
                  "Ref": "LambdaSharpCoreLoggingStreamRole"
                }
              ]
            },
            {
              "Ref": "AWS::NoValue"
            }
          ]
        }
      }
    },
    "SqsConsumerSource1EventMapping": {
      "Type": "AWS::Lambda::EventSourceMapping",
      "Properties": {
        "BatchSize": "10",
        "Enabled": true,
        "EventSourceArn": {
          "Fn::GetAtt": [
            "SqsQueue",
            "Arn"
          ]
        },
        "FunctionName": {
          "Ref": "SqsConsumer"
        }
      }
    }
  },
  "Outputs": {
    "Module": {
      "Value": "Sample.SqsHandler:1.0-DEV@<%MODULE_ORIGIN%>"
    },
    "ModuleChecksum": {
      "Value": "AEF4F4F7A493B70206357778C20498CA"
    },
    "LambdaSharpTool": {
<<<<<<< HEAD
      "Value": "0.7.0.7"
=======
      "Value": "0.7.0.8"
>>>>>>> d95222c0
    },
    "LambdaSharpTier": {
      "Value": {
        "Fn::Select": [
          "0",
          {
            "Fn::Split": [
              "-",
              {
                "Ref": "DeploymentPrefix"
              }
            ]
          }
        ]
      }
    }
  },
  "Conditions": {
    "XRayIsEnabled": {
      "Fn::Not": [
        {
          "Fn::Equals": [
            {
              "Ref": "XRayTracing"
            },
            "Disabled"
          ]
        }
      ]
    },
    "UseCoreServices": {
      "Fn::Equals": [
        {
          "Ref": "LambdaSharpCoreServices"
        },
        "Enabled"
      ]
    },
    "LambdaSharpCoreDeadLetterQueueIsImported": {
      "Fn::And": [
        {
          "Fn::Not": [
            {
              "Fn::Equals": [
                {
                  "Ref": "LambdaSharpCoreDeadLetterQueue"
                },
                ""
              ]
            }
          ]
        },
        {
          "Fn::Equals": [
            {
              "Fn::Select": [
                "0",
                {
                  "Fn::Split": [
                    "$",
                    {
                      "Ref": "LambdaSharpCoreDeadLetterQueue"
                    }
                  ]
                }
              ]
            },
            ""
          ]
        }
      ]
    },
    "LambdaSharpCoreLoggingStreamIsImported": {
      "Fn::And": [
        {
          "Fn::Not": [
            {
              "Fn::Equals": [
                {
                  "Ref": "LambdaSharpCoreLoggingStream"
                },
                ""
              ]
            }
          ]
        },
        {
          "Fn::Equals": [
            {
              "Fn::Select": [
                "0",
                {
                  "Fn::Split": [
                    "$",
                    {
                      "Ref": "LambdaSharpCoreLoggingStream"
                    }
                  ]
                }
              ]
            },
            ""
          ]
        }
      ]
    },
    "LambdaSharpCoreLoggingStreamRoleIsImported": {
      "Fn::And": [
        {
          "Fn::Not": [
            {
              "Fn::Equals": [
                {
                  "Ref": "LambdaSharpCoreLoggingStreamRole"
                },
                ""
              ]
            }
          ]
        },
        {
          "Fn::Equals": [
            {
              "Fn::Select": [
                "0",
                {
                  "Fn::Split": [
                    "$",
                    {
                      "Ref": "LambdaSharpCoreLoggingStreamRole"
                    }
                  ]
                }
              ]
            },
            ""
          ]
        }
      ]
    },
    "ModuleRoleSecretsPolicyCondition": {
      "Fn::Not": [
        {
          "Fn::Equals": [
            {
              "Ref": "Secrets"
            },
            ""
          ]
        }
      ]
    }
  },
  "Metadata": {
    "AWS::CloudFormation::Interface": {
      "ParameterLabels": {
        "Secrets": {
          "default": "Comma-separated list of additional KMS secret keys [String]"
        },
        "XRayTracing": {
          "default": "Enable AWS X-Ray tracing mode for module resources [String]"
        },
        "LambdaSharpCoreServices": {
          "default": "Integrate with LambdaSharp.Core services [String]"
        },
        "LambdaSharpCoreDeadLetterQueue": {
          "default": "DeadLetterQueue [String]"
        },
        "LambdaSharpCoreLoggingStream": {
          "default": "LoggingStream [String]"
        },
        "LambdaSharpCoreLoggingStreamRole": {
          "default": "LoggingStreamRole [String]"
        },
        "DeploymentBucketName": {
          "default": "Deployment S3 bucket name [String]"
        },
        "DeploymentPrefix": {
          "default": "Deployment tier prefix [String]"
        },
        "DeploymentPrefixLowercase": {
          "default": "Deployment tier prefix (lowercase) [String]"
        },
        "DeploymentRoot": {
          "default": "Root stack name for nested deployments, blank otherwise [String]"
        },
        "DeploymentChecksum": {
          "default": "CloudFormation template MD5 checksum [String]"
        }
      },
      "ParameterGroups": [
        {
          "Label": {
            "default": "LambdaSharp Module Options"
          },
          "Parameters": [
            "Secrets",
            "XRayTracing",
            "LambdaSharpCoreServices"
          ]
        },
        {
          "Label": {
            "default": "LambdaSharp.Core Imports"
          },
          "Parameters": [
            "LambdaSharpCoreDeadLetterQueue",
            "LambdaSharpCoreLoggingStream",
            "LambdaSharpCoreLoggingStreamRole"
          ]
        },
        {
          "Label": {
            "default": "LambdaSharp Deployment Settings (DO NOT MODIFY)"
          },
          "Parameters": [
            "DeploymentBucketName",
            "DeploymentPrefix",
            "DeploymentPrefixLowercase",
            "DeploymentRoot",
            "DeploymentChecksum"
          ]
        }
      ]
    },
    "LambdaSharp::Manifest": {
      "Version": "2019-07-04",
      "Module": "Sample.SqsHandler:1.0-DEV",
      "Description": "Module description",
      "TemplateChecksum": "AEF4F4F7A493B70206357778C20498CA",
      "Date": "2019-08-09T15:00:00Z",
      "CoreServicesVersion": "0.7.0",
      "ParameterSections": [
        {
          "Title": "LambdaSharp Module Options",
          "Parameters": [
            {
              "Name": "Secrets",
              "Type": "String",
              "Label": "Comma-separated list of additional KMS secret keys",
              "Default": ""
            },
            {
              "Name": "XRayTracing",
              "Type": "String",
              "Label": "Enable AWS X-Ray tracing mode for module resources",
              "Default": "Disabled",
              "AllowedValues": [
                "Disabled",
                "RootModule",
                "AllModules"
              ]
            },
            {
              "Name": "LambdaSharpCoreServices",
              "Type": "String",
              "Label": "Integrate with LambdaSharp.Core services",
              "Default": "Disabled",
              "AllowedValues": [
                "Disabled",
                "Enabled"
              ]
            }
          ]
        },
        {
          "Title": "LambdaSharp.Core Imports",
          "Parameters": [
            {
              "Name": "LambdaSharpCoreDeadLetterQueue",
              "Type": "String",
              "Label": "DeadLetterQueue",
              "Default": "$LambdaSharp-Core::DeadLetterQueue",
              "Import": "LambdaSharp.Core::DeadLetterQueue",
              "AllowedPattern": "^.+$",
              "ConstraintDescription": "must either be a cross-module reference or a non-empty value"
            },
            {
              "Name": "LambdaSharpCoreLoggingStream",
              "Type": "String",
              "Label": "LoggingStream",
              "Default": "$LambdaSharp-Core::LoggingStream",
              "Import": "LambdaSharp.Core::LoggingStream",
              "AllowedPattern": "^.+$",
              "ConstraintDescription": "must either be a cross-module reference or a non-empty value"
            },
            {
              "Name": "LambdaSharpCoreLoggingStreamRole",
              "Type": "String",
              "Label": "LoggingStreamRole",
              "Default": "$LambdaSharp-Core::LoggingStreamRole",
              "Import": "LambdaSharp.Core::LoggingStreamRole",
              "AllowedPattern": "^.+$",
              "ConstraintDescription": "must either be a cross-module reference or a non-empty value"
            }
          ]
        }
      ],
      "Git": {
        "Branch": "test-branch",
        "SHA": "0123456789ABCDEF0123456789ABCDEF01234567"
      },
      "Artifacts": [],
      "Dependencies": [],
      "ResourceTypes": [],
      "Outputs": []
    },
    "LambdaSharp::NameMappings": {
      "Version": "2019-07-04",
      "ResourceNameMappings": {
        "SqsProducerLogGroup": "SqsProducer::LogGroup",
        "SqsConsumerLogGroup": "SqsConsumer::LogGroup",
        "ModuleRole": "Module::Role",
        "ModuleRoleDeadLetterQueuePolicy": "Module::Role::DeadLetterQueuePolicy",
        "ModuleRoleSecretsPolicy": "Module::Role::SecretsPolicy",
        "ModuleRegistration": "Module::Registration",
        "SqsProducerRegistration": "SqsProducer::Registration",
        "SqsProducerLogGroupSubscription": "SqsProducer::LogGroupSubscription",
        "SqsConsumerRegistration": "SqsConsumer::Registration",
        "SqsConsumerLogGroupSubscription": "SqsConsumer::LogGroupSubscription",
        "SqsConsumerSource1EventMapping": "SqsConsumer::Source1EventMapping"
      },
      "TypeNameMappings": {
        "Custom::LambdaSharpRegistrationModule": "LambdaSharp::Registration::Module",
        "Custom::LambdaSharpRegistrationFunction": "LambdaSharp::Registration::Function"
      }
    }
  }
}<|MERGE_RESOLUTION|>--- conflicted
+++ resolved
@@ -873,11 +873,7 @@
       "Value": "AEF4F4F7A493B70206357778C20498CA"
     },
     "LambdaSharpTool": {
-<<<<<<< HEAD
-      "Value": "0.7.0.7"
-=======
       "Value": "0.7.0.8"
->>>>>>> d95222c0
     },
     "LambdaSharpTier": {
       "Value": {
