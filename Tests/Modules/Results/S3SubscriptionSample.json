--- conflicted
+++ resolved
@@ -754,11 +754,7 @@
       "Value": "7FF6E7337527BA3057A390B27D29E271"
     },
     "LambdaSharpTool": {
-<<<<<<< HEAD
-      "Value": "0.7.0.7"
-=======
       "Value": "0.7.0.8"
->>>>>>> d95222c0
     },
     "LambdaSharpTier": {
       "Value": {
