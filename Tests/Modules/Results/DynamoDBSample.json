{
  "AWSTemplateFormatVersion": "2010-09-09",
  "Description": "A sample module using Kinesis streams (v1.0-DEV)",
  "Parameters": {
    "Secrets": {
      "Type": "String",
      "Description": "Secret Keys (ARNs)",
      "Default": ""
    },
    "XRayTracing": {
      "Type": "String",
      "Description": "AWS X-Ray Tracing",
      "AllowedValues": [
        "Disabled",
        "RootModule",
        "AllModules"
      ],
      "Default": "Disabled"
    },
    "LambdaSharpCoreServices": {
      "Type": "String",
      "Description": "Use LambdaSharp.Core Services",
      "AllowedValues": [
        "Disabled",
        "Enabled"
      ],
      "Default": "Disabled"
    },
    "LambdaSharpCoreDeadLetterQueue": {
      "Type": "String",
      "Description": "Cross-module reference for LambdaSharp.Core::DeadLetterQueue",
      "AllowedPattern": "^.+$",
      "ConstraintDescription": "must either be a cross-module reference or a non-empty value",
      "Default": "$LambdaSharp-Core::DeadLetterQueue"
    },
    "LambdaSharpCoreLoggingStream": {
      "Type": "String",
      "Description": "Cross-module reference for LambdaSharp.Core::LoggingStream",
      "AllowedPattern": "^.+$",
      "ConstraintDescription": "must either be a cross-module reference or a non-empty value",
      "Default": "$LambdaSharp-Core::LoggingStream"
    },
    "LambdaSharpCoreLoggingStreamRole": {
      "Type": "String",
      "Description": "Cross-module reference for LambdaSharp.Core::LoggingStreamRole",
      "AllowedPattern": "^.+$",
      "ConstraintDescription": "must either be a cross-module reference or a non-empty value",
      "Default": "$LambdaSharp-Core::LoggingStreamRole"
    },
    "DeploymentBucketName": {
      "Type": "String",
      "Description": "Deployment S3 Bucket Name"
    },
    "DeploymentPrefix": {
      "Type": "String",
      "Description": "Deployment Tier Prefix"
    },
    "DeploymentPrefixLowercase": {
      "Type": "String",
      "Description": "Deployment Tier Prefix (lowercase)"
    },
    "DeploymentRoot": {
      "Type": "String",
      "Description": "Root Stack Name",
      "Default": ""
    },
    "DeploymentChecksum": {
      "Type": "String",
      "Description": "Deployment Checksum",
<<<<<<< HEAD
      "Default": "EB9A240A896D905F7BBD552ABB69936B"
=======
      "Default": "E1C87BB9CA290FF6B87687FAD27A42F8"
>>>>>>> d211ec3c
    }
  },
  "Resources": {
    "Table": {
      "Type": "AWS::DynamoDB::Table",
      "Properties": {
        "BillingMode": "PAY_PER_REQUEST",
        "AttributeDefinitions": [
          {
            "AttributeName": "MessageId",
            "AttributeType": "S"
          }
        ],
        "KeySchema": [
          {
            "AttributeName": "MessageId",
            "KeyType": "HASH"
          }
        ],
        "StreamSpecification": {
          "StreamViewType": "KEYS_ONLY"
        }
      }
    },
    "MyFunction": {
      "Type": "AWS::Lambda::Function",
      "Properties": {
        "Code": {
          "S3Bucket": {
            "Ref": "DeploymentBucketName"
          },
          "S3Key": "<%MODULE_ORIGIN%>/Sample/DynamoDB/.artifacts/MyFunction-DRYRUN.zip"
        },
        "DeadLetterConfig": {
          "TargetArn": {
            "Fn::If": [
              "UseCoreServices",
              {
                "Fn::If": [
                  "LambdaSharpCoreDeadLetterQueueIsImported",
                  {
                    "Fn::ImportValue": {
                      "Fn::Sub": [
                        "${DeploymentPrefix}${Import}",
                        {
                          "Import": {
                            "Fn::Select": [
                              "1",
                              {
                                "Fn::Split": [
                                  "$",
                                  {
                                    "Ref": "LambdaSharpCoreDeadLetterQueue"
                                  }
                                ]
                              }
                            ]
                          }
                        }
                      ]
                    }
                  },
                  {
                    "Ref": "LambdaSharpCoreDeadLetterQueue"
                  }
                ]
              },
              {
                "Ref": "AWS::NoValue"
              }
            ]
          }
        },
        "Description": "This function is invoked by a DynamoDB stream (v1.0-DEV)",
        "Environment": {
          "Variables": {
            "DEBUG_LOGGING_ENABLED": "false",
            "MODULE_ID": {
              "Ref": "AWS::StackName"
            },
            "MODULE_INFO": "Sample.DynamoDB:1.0-DEV@<%MODULE_ORIGIN%>",
            "LAMBDA_NAME": "MyFunction",
            "LAMBDA_RUNTIME": "dotnetcore3.1",
            "DEPLOYMENT_TIER": {
              "Fn::Select": [
                "0",
                {
                  "Fn::Split": [
                    "-",
                    {
                      "Ref": "DeploymentPrefix"
                    }
                  ]
                }
              ]
            },
            "DEPLOYMENTBUCKETNAME": {
              "Ref": "DeploymentBucketName"
            },
            "DEADLETTERQUEUE": {
              "Fn::If": [
                "UseCoreServices",
                {
                  "Fn::If": [
                    "LambdaSharpCoreDeadLetterQueueIsImported",
                    {
                      "Fn::ImportValue": {
                        "Fn::Sub": [
                          "${DeploymentPrefix}${Import}",
                          {
                            "Import": {
                              "Fn::Select": [
                                "1",
                                {
                                  "Fn::Split": [
                                    "$",
                                    {
                                      "Ref": "LambdaSharpCoreDeadLetterQueue"
                                    }
                                  ]
                                }
                              ]
                            }
                          }
                        ]
                      }
                    },
                    {
                      "Ref": "LambdaSharpCoreDeadLetterQueue"
                    }
                  ]
                },
                {
                  "Ref": "AWS::NoValue"
                }
              ]
            },
            "STR_TABLE": {
              "Fn::GetAtt": [
                "Table",
                "Arn"
              ]
            },
            "STR_MODULE_ROLE_DEADLETTERQUEUEPOLICY": {
              "Fn::If": [
                "UseCoreServices",
                {
                  "Ref": "ModuleRoleDeadLetterQueuePolicy"
                },
                {
                  "Ref": "AWS::NoValue"
                }
              ]
            },
            "STR_MODULE_ROLE_SECRETSPOLICY": {
              "Fn::If": [
                "ModuleRoleSecretsPolicyCondition",
                {
                  "Ref": "ModuleRoleSecretsPolicy"
                },
                {
                  "Ref": "AWS::NoValue"
                }
              ]
            }
          }
        },
        "Handler": "MyFunction::DynamoDBSample.MyFunction.Function::FunctionHandlerAsync",
        "MemorySize": "128",
        "Role": {
          "Fn::GetAtt": [
            "ModuleRole",
            "Arn"
          ]
        },
        "Runtime": "dotnetcore3.1",
        "Timeout": "15",
        "TracingConfig": {
          "Mode": {
            "Fn::If": [
              "XRayIsEnabled",
              "Active",
              "PassThrough"
            ]
          }
        }
      }
    },
    "MyFunctionLogGroup": {
      "Type": "AWS::Logs::LogGroup",
      "Properties": {
        "LogGroupName": {
          "Fn::Sub": "/aws/lambda/${MyFunction}"
        },
        "RetentionInDays": 30
      }
    },
    "ModuleRole": {
      "Type": "AWS::IAM::Role",
      "Properties": {
        "AssumeRolePolicyDocument": {
          "Version": "2012-10-17",
          "Statement": [
            {
              "Sid": "ModuleLambdaPrincipal",
              "Effect": "Allow",
              "Principal": {
                "Service": "lambda.amazonaws.com"
              },
              "Action": "sts:AssumeRole"
            }
          ]
        },
        "Policies": [
          {
            "PolicyDocument": {
              "Version": "2012-10-17",
              "Statement": [
                {
                  "Sid": "Table",
                  "Effect": "Allow",
                  "Action": [
                    "dynamodb:DescribeStream",
                    "dynamodb:GetRecords",
                    "dynamodb:GetShardIterator",
                    "dynamodb:ListStreams"
                  ],
                  "Resource": [
                    {
                      "Fn::GetAtt": [
                        "Table",
                        "Arn"
                      ]
                    },
                    {
                      "Fn::Join": [
                        "/",
                        [
                          {
                            "Fn::GetAtt": [
                              "Table",
                              "Arn"
                            ]
                          },
                          "stream/*"
                        ]
                      ]
                    },
                    {
                      "Fn::Join": [
                        "/",
                        [
                          {
                            "Fn::GetAtt": [
                              "Table",
                              "Arn"
                            ]
                          },
                          "index/*"
                        ]
                      ]
                    }
                  ]
                },
                {
                  "Sid": "LogStream",
                  "Effect": "Allow",
                  "Action": [
                    "logs:CreateLogStream",
                    "logs:PutLogEvents"
                  ],
                  "Resource": "arn:aws:logs:*:*:*"
                },
                {
                  "Sid": "CloudFormation",
                  "Effect": "Allow",
                  "Action": [
                    "cloudformation:DescribeStacks"
                  ],
                  "Resource": {
                    "Ref": "AWS::StackId"
                  }
                },
                {
                  "Sid": "AWSXRay",
                  "Effect": "Allow",
                  "Action": [
                    "xray:GetSamplingRules",
                    "xray:GetSamplingStatisticSummaries",
                    "xray:GetSamplingTargets",
                    "xray:PutTelemetryRecords",
                    "xray:PutTraceSegments"
                  ],
                  "Resource": "*"
                },
                {
                  "Sid": "EventBus",
                  "Effect": "Allow",
                  "Action": [
                    "events:PutEvents"
                  ],
                  "Resource": {
                    "Fn::Sub": "arn:aws:events:${AWS::Region}:${AWS::AccountId}:event-bus/default"
                  }
                },
                {
                  "Sid": "DeploymentBucketReadOnly",
                  "Effect": "Allow",
                  "Action": [
                    "s3:GetObject"
                  ],
                  "Resource": {
                    "Fn::Sub": "arn:aws:s3:::${DeploymentBucketName}/<%MODULE_ORIGIN%>/Sample/DynamoDB/.artifacts/*"
                  }
                }
              ]
            },
            "PolicyName": {
              "Fn::Sub": "${AWS::StackName}ModulePolicy"
            }
          }
        ]
      }
    },
    "ModuleRoleDeadLetterQueuePolicy": {
      "Type": "AWS::IAM::Policy",
      "Condition": "UseCoreServices",
      "Properties": {
        "PolicyDocument": {
          "Version": "2012-10-17",
          "Statement": [
            {
              "Sid": "DeadLetterQueue",
              "Effect": "Allow",
              "Action": [
                "sqs:SendMessage"
              ],
              "Resource": {
                "Fn::If": [
                  "UseCoreServices",
                  {
                    "Fn::If": [
                      "LambdaSharpCoreDeadLetterQueueIsImported",
                      {
                        "Fn::ImportValue": {
                          "Fn::Sub": [
                            "${DeploymentPrefix}${Import}",
                            {
                              "Import": {
                                "Fn::Select": [
                                  "1",
                                  {
                                    "Fn::Split": [
                                      "$",
                                      {
                                        "Ref": "LambdaSharpCoreDeadLetterQueue"
                                      }
                                    ]
                                  }
                                ]
                              }
                            }
                          ]
                        }
                      },
                      {
                        "Ref": "LambdaSharpCoreDeadLetterQueue"
                      }
                    ]
                  },
                  {
                    "Ref": "AWS::NoValue"
                  }
                ]
              }
            }
          ]
        },
        "PolicyName": {
          "Fn::Sub": "${AWS::StackName}ModuleRoleDeadLetterQueue"
        },
        "Roles": [
          {
            "Ref": "ModuleRole"
          }
        ]
      }
    },
    "ModuleRoleSecretsPolicy": {
      "Type": "AWS::IAM::Policy",
      "Condition": "ModuleRoleSecretsPolicyCondition",
      "Properties": {
        "PolicyDocument": {
          "Version": "2012-10-17",
          "Statement": [
            {
              "Sid": "Secrets",
              "Effect": "Allow",
              "Action": [
                "kms:Decrypt",
                "kms:Encrypt"
              ],
              "Resource": {
                "Fn::Split": [
                  ",",
                  {
                    "Ref": "Secrets"
                  }
                ]
              }
            }
          ]
        },
        "PolicyName": {
          "Fn::Sub": "${AWS::StackName}ModuleRoleSecrets"
        },
        "Roles": [
          {
            "Ref": "ModuleRole"
          }
        ]
      }
    },
    "ModuleRegistration": {
      "Type": "Custom::LambdaSharpRegistrationModule",
      "Condition": "UseCoreServices",
      "Properties": {
        "ServiceToken": {
          "Fn::ImportValue": {
            "Fn::Sub": "${DeploymentPrefix}LambdaSharp::Registration::Module"
          }
        },
        "ResourceType": "LambdaSharp::Registration::Module",
        "ModuleInfo": "Sample.DynamoDB:1.0-DEV@<%MODULE_ORIGIN%>",
        "ModuleId": {
          "Ref": "AWS::StackName"
        }
      }
    },
    "MyFunctionRegistration": {
      "Type": "Custom::LambdaSharpRegistrationFunction",
      "Condition": "UseCoreServices",
      "Properties": {
        "ServiceToken": {
          "Fn::ImportValue": {
            "Fn::Sub": "${DeploymentPrefix}LambdaSharp::Registration::Function"
          }
        },
        "ResourceType": "LambdaSharp::Registration::Function",
        "ModuleId": {
          "Ref": "AWS::StackName"
        },
        "FunctionId": {
          "Ref": "MyFunction"
        },
        "FunctionName": "MyFunction",
        "FunctionLogGroupName": {
          "Fn::Sub": "/aws/lambda/${MyFunction}"
        },
        "FunctionPlatform": "AWS Lambda",
        "FunctionFramework": "dotnetcore3.1",
        "FunctionLanguage": "csharp",
        "FunctionMaxMemory": "128",
        "FunctionMaxDuration": "15"
      },
      "DependsOn": [
        "ModuleRegistration"
      ]
    },
    "MyFunctionLogGroupSubscription": {
      "Type": "AWS::Logs::SubscriptionFilter",
      "Condition": "UseCoreServices",
      "Properties": {
        "DestinationArn": {
          "Fn::If": [
            "UseCoreServices",
            {
              "Fn::If": [
                "LambdaSharpCoreLoggingStreamIsImported",
                {
                  "Fn::ImportValue": {
                    "Fn::Sub": [
                      "${DeploymentPrefix}${Import}",
                      {
                        "Import": {
                          "Fn::Select": [
                            "1",
                            {
                              "Fn::Split": [
                                "$",
                                {
                                  "Ref": "LambdaSharpCoreLoggingStream"
                                }
                              ]
                            }
                          ]
                        }
                      }
                    ]
                  }
                },
                {
                  "Ref": "LambdaSharpCoreLoggingStream"
                }
              ]
            },
            {
              "Ref": "AWS::NoValue"
            }
          ]
        },
        "FilterPattern": "-\"*** \"",
        "LogGroupName": {
          "Ref": "MyFunctionLogGroup"
        },
        "RoleArn": {
          "Fn::If": [
            "UseCoreServices",
            {
              "Fn::If": [
                "LambdaSharpCoreLoggingStreamRoleIsImported",
                {
                  "Fn::ImportValue": {
                    "Fn::Sub": [
                      "${DeploymentPrefix}${Import}",
                      {
                        "Import": {
                          "Fn::Select": [
                            "1",
                            {
                              "Fn::Split": [
                                "$",
                                {
                                  "Ref": "LambdaSharpCoreLoggingStreamRole"
                                }
                              ]
                            }
                          ]
                        }
                      }
                    ]
                  }
                },
                {
                  "Ref": "LambdaSharpCoreLoggingStreamRole"
                }
              ]
            },
            {
              "Ref": "AWS::NoValue"
            }
          ]
        }
      }
    },
    "MyFunctionSource1EventMapping": {
      "Type": "AWS::Lambda::EventSourceMapping",
      "Properties": {
        "BatchSize": "15",
        "Enabled": true,
        "EventSourceArn": {
          "Fn::GetAtt": [
            "Table",
            "StreamArn"
          ]
        },
        "FunctionName": {
          "Ref": "MyFunction"
        },
        "StartingPosition": "LATEST"
      }
    }
  },
  "Outputs": {
    "ModuleInfo": {
      "Value": "Sample.DynamoDB:1.0-DEV@<%MODULE_ORIGIN%>"
    },
    "ModuleChecksum": {
      "Value": {
        "Ref": "DeploymentChecksum"
      }
    },
    "LambdaSharpTool": {
<<<<<<< HEAD
      "Value": "0.8.0.0-rc1"
=======
      "Value": "0.8.0.0"
>>>>>>> d211ec3c
    },
    "LambdaSharpTier": {
      "Value": {
        "Fn::Select": [
          "0",
          {
            "Fn::Split": [
              "-",
              {
                "Ref": "DeploymentPrefix"
              }
            ]
          }
        ]
      }
    }
  },
  "Conditions": {
    "XRayIsEnabled": {
      "Fn::Not": [
        {
          "Fn::Equals": [
            {
              "Ref": "XRayTracing"
            },
            "Disabled"
          ]
        }
      ]
    },
    "UseCoreServices": {
      "Fn::Equals": [
        {
          "Ref": "LambdaSharpCoreServices"
        },
        "Enabled"
      ]
    },
    "LambdaSharpCoreDeadLetterQueueIsImported": {
      "Fn::And": [
        {
          "Fn::Not": [
            {
              "Fn::Equals": [
                {
                  "Ref": "LambdaSharpCoreDeadLetterQueue"
                },
                ""
              ]
            }
          ]
        },
        {
          "Fn::Equals": [
            {
              "Fn::Select": [
                "0",
                {
                  "Fn::Split": [
                    "$",
                    {
                      "Ref": "LambdaSharpCoreDeadLetterQueue"
                    }
                  ]
                }
              ]
            },
            ""
          ]
        }
      ]
    },
    "LambdaSharpCoreLoggingStreamIsImported": {
      "Fn::And": [
        {
          "Fn::Not": [
            {
              "Fn::Equals": [
                {
                  "Ref": "LambdaSharpCoreLoggingStream"
                },
                ""
              ]
            }
          ]
        },
        {
          "Fn::Equals": [
            {
              "Fn::Select": [
                "0",
                {
                  "Fn::Split": [
                    "$",
                    {
                      "Ref": "LambdaSharpCoreLoggingStream"
                    }
                  ]
                }
              ]
            },
            ""
          ]
        }
      ]
    },
    "LambdaSharpCoreLoggingStreamRoleIsImported": {
      "Fn::And": [
        {
          "Fn::Not": [
            {
              "Fn::Equals": [
                {
                  "Ref": "LambdaSharpCoreLoggingStreamRole"
                },
                ""
              ]
            }
          ]
        },
        {
          "Fn::Equals": [
            {
              "Fn::Select": [
                "0",
                {
                  "Fn::Split": [
                    "$",
                    {
                      "Ref": "LambdaSharpCoreLoggingStreamRole"
                    }
                  ]
                }
              ]
            },
            ""
          ]
        }
      ]
    },
    "ModuleRoleSecretsPolicyCondition": {
      "Fn::Not": [
        {
          "Fn::Equals": [
            {
              "Ref": "Secrets"
            },
            ""
          ]
        }
      ]
    }
  },
  "Metadata": {
    "AWS::CloudFormation::Interface": {
      "ParameterLabels": {
        "Secrets": {
          "default": "Comma-separated list of additional KMS secret keys [String]"
        },
        "XRayTracing": {
          "default": "Enable AWS X-Ray tracing mode for module resources [String]"
        },
        "LambdaSharpCoreServices": {
          "default": "Integrate with LambdaSharp.Core services [String]"
        },
        "LambdaSharpCoreDeadLetterQueue": {
          "default": "DeadLetterQueue [String]"
        },
        "LambdaSharpCoreLoggingStream": {
          "default": "LoggingStream [String]"
        },
        "LambdaSharpCoreLoggingStreamRole": {
          "default": "LoggingStreamRole [String]"
        },
        "DeploymentBucketName": {
          "default": "Deployment S3 bucket name [String]"
        },
        "DeploymentPrefix": {
          "default": "Deployment tier prefix [String]"
        },
        "DeploymentPrefixLowercase": {
          "default": "Deployment tier prefix (lowercase) [String]"
        },
        "DeploymentRoot": {
          "default": "Root stack name for nested deployments, blank otherwise [String]"
        },
        "DeploymentChecksum": {
          "default": "CloudFormation template MD5 checksum [String]"
        }
      },
      "ParameterGroups": [
        {
          "Label": {
            "default": "LambdaSharp Module Options"
          },
          "Parameters": [
            "Secrets",
            "XRayTracing",
            "LambdaSharpCoreServices"
          ]
        },
        {
          "Label": {
            "default": "LambdaSharp.Core Imports"
          },
          "Parameters": [
            "LambdaSharpCoreDeadLetterQueue",
            "LambdaSharpCoreLoggingStream",
            "LambdaSharpCoreLoggingStreamRole"
          ]
        },
        {
          "Label": {
            "default": "LambdaSharp Deployment Settings (DO NOT MODIFY)"
          },
          "Parameters": [
            "DeploymentBucketName",
            "DeploymentPrefix",
            "DeploymentPrefixLowercase",
            "DeploymentRoot",
            "DeploymentChecksum"
          ]
        }
      ]
    },
    "LambdaSharp::Manifest": {
      "Version": "2019-07-04",
      "Module": "Sample.DynamoDB:1.0-DEV",
      "Description": "A sample module using Kinesis streams",
<<<<<<< HEAD
      "TemplateChecksum": "EB9A240A896D905F7BBD552ABB69936B",
      "Date": "2019-08-09T15:00:00Z",
      "CoreServicesVersion": "0.8.0-rc1",
=======
      "TemplateChecksum": "E1C87BB9CA290FF6B87687FAD27A42F8",
      "Date": "2019-08-09T15:00:00Z",
      "CoreServicesVersion": "0.8.0",
>>>>>>> d211ec3c
      "ParameterSections": [
        {
          "Title": "LambdaSharp Module Options",
          "Parameters": [
            {
              "Name": "Secrets",
              "Type": "String",
              "Label": "Comma-separated list of additional KMS secret keys",
              "Default": ""
            },
            {
              "Name": "XRayTracing",
              "Type": "String",
              "Label": "Enable AWS X-Ray tracing mode for module resources",
              "Default": "Disabled",
              "AllowedValues": [
                "Disabled",
                "RootModule",
                "AllModules"
              ]
            },
            {
              "Name": "LambdaSharpCoreServices",
              "Type": "String",
              "Label": "Integrate with LambdaSharp.Core services",
              "Default": "Disabled",
              "AllowedValues": [
                "Disabled",
                "Enabled"
              ]
            }
          ]
        },
        {
          "Title": "LambdaSharp.Core Imports",
          "Parameters": [
            {
              "Name": "LambdaSharpCoreDeadLetterQueue",
              "Type": "String",
              "Label": "DeadLetterQueue",
              "Default": "$LambdaSharp-Core::DeadLetterQueue",
              "Import": "LambdaSharp.Core::DeadLetterQueue",
              "AllowedPattern": "^.+$",
              "ConstraintDescription": "must either be a cross-module reference or a non-empty value"
            },
            {
              "Name": "LambdaSharpCoreLoggingStream",
              "Type": "String",
              "Label": "LoggingStream",
              "Default": "$LambdaSharp-Core::LoggingStream",
              "Import": "LambdaSharp.Core::LoggingStream",
              "AllowedPattern": "^.+$",
              "ConstraintDescription": "must either be a cross-module reference or a non-empty value"
            },
            {
              "Name": "LambdaSharpCoreLoggingStreamRole",
              "Type": "String",
              "Label": "LoggingStreamRole",
              "Default": "$LambdaSharp-Core::LoggingStreamRole",
              "Import": "LambdaSharp.Core::LoggingStreamRole",
              "AllowedPattern": "^.+$",
              "ConstraintDescription": "must either be a cross-module reference or a non-empty value"
            }
          ]
        }
      ],
      "Git": {
        "Branch": "test-branch",
        "SHA": "0123456789ABCDEF0123456789ABCDEF01234567"
      },
      "Artifacts": [],
      "Dependencies": [],
      "ResourceTypes": [],
      "Outputs": []
    },
    "LambdaSharp::NameMappings": {
      "Version": "2019-07-04",
      "ResourceNameMappings": {
        "MyFunctionLogGroup": "MyFunction::LogGroup",
        "ModuleRole": "Module::Role",
        "ModuleRoleDeadLetterQueuePolicy": "Module::Role::DeadLetterQueuePolicy",
        "ModuleRoleSecretsPolicy": "Module::Role::SecretsPolicy",
        "ModuleRegistration": "Module::Registration",
        "MyFunctionRegistration": "MyFunction::Registration",
        "MyFunctionLogGroupSubscription": "MyFunction::LogGroupSubscription",
        "MyFunctionSource1EventMapping": "MyFunction::Source1EventMapping"
      },
      "TypeNameMappings": {
        "Custom::LambdaSharpRegistrationModule": "LambdaSharp::Registration::Module",
        "Custom::LambdaSharpRegistrationFunction": "LambdaSharp::Registration::Function"
      }
    }
  }
}<|MERGE_RESOLUTION|>--- conflicted
+++ resolved
@@ -67,11 +67,7 @@
     "DeploymentChecksum": {
       "Type": "String",
       "Description": "Deployment Checksum",
-<<<<<<< HEAD
-      "Default": "EB9A240A896D905F7BBD552ABB69936B"
-=======
       "Default": "E1C87BB9CA290FF6B87687FAD27A42F8"
->>>>>>> d211ec3c
     }
   },
   "Resources": {
@@ -655,11 +651,7 @@
       }
     },
     "LambdaSharpTool": {
-<<<<<<< HEAD
-      "Value": "0.8.0.0-rc1"
-=======
       "Value": "0.8.0.0"
->>>>>>> d211ec3c
     },
     "LambdaSharpTier": {
       "Value": {
@@ -889,15 +881,9 @@
       "Version": "2019-07-04",
       "Module": "Sample.DynamoDB:1.0-DEV",
       "Description": "A sample module using Kinesis streams",
-<<<<<<< HEAD
-      "TemplateChecksum": "EB9A240A896D905F7BBD552ABB69936B",
-      "Date": "2019-08-09T15:00:00Z",
-      "CoreServicesVersion": "0.8.0-rc1",
-=======
       "TemplateChecksum": "E1C87BB9CA290FF6B87687FAD27A42F8",
       "Date": "2019-08-09T15:00:00Z",
       "CoreServicesVersion": "0.8.0",
->>>>>>> d211ec3c
       "ParameterSections": [
         {
           "Title": "LambdaSharp Module Options",
