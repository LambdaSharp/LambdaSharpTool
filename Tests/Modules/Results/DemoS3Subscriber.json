{
  "AWSTemplateFormatVersion": "2010-09-09",
  "Parameters": {
    "DemoS3BucketBucket": {
      "Type": "String",
      "Description": "Cross-module reference for Demo.S3Bucket::Bucket",
      "AllowedPattern": "^.+$",
      "ConstraintDescription": "must either be a cross-module reference or a non-empty value",
      "Default": "$Demo-S3Bucket::Bucket"
    },
    "Secrets": {
      "Type": "String",
      "Description": "Secret Keys (ARNs)",
      "Default": ""
    },
    "XRayTracing": {
      "Type": "String",
      "Description": "AWS X-Ray Tracing",
      "AllowedValues": [
        "Disabled",
        "RootModule",
        "AllModules"
      ],
      "Default": "Disabled"
    },
    "LambdaSharpCoreServices": {
      "Type": "String",
      "Description": "Use LambdaSharp.Core Services",
      "AllowedValues": [
        "Disabled",
        "Enabled"
      ],
      "Default": "Disabled"
    },
    "LambdaSharpCoreDeadLetterQueue": {
      "Type": "String",
      "Description": "Cross-module reference for LambdaSharp.Core::DeadLetterQueue",
      "AllowedPattern": "^.+$",
      "ConstraintDescription": "must either be a cross-module reference or a non-empty value",
      "Default": "$LambdaSharp-Core::DeadLetterQueue"
    },
    "LambdaSharpCoreLoggingStream": {
      "Type": "String",
      "Description": "Cross-module reference for LambdaSharp.Core::LoggingStream",
      "AllowedPattern": "^.+$",
      "ConstraintDescription": "must either be a cross-module reference or a non-empty value",
      "Default": "$LambdaSharp-Core::LoggingStream"
    },
    "LambdaSharpCoreLoggingStreamRole": {
      "Type": "String",
      "Description": "Cross-module reference for LambdaSharp.Core::LoggingStreamRole",
      "AllowedPattern": "^.+$",
      "ConstraintDescription": "must either be a cross-module reference or a non-empty value",
      "Default": "$LambdaSharp-Core::LoggingStreamRole"
    },
    "DeploymentBucketName": {
      "Type": "String",
      "Description": "Deployment S3 Bucket Name"
    },
    "DeploymentPrefix": {
      "Type": "String",
      "Description": "Deployment Tier Prefix"
    },
    "DeploymentPrefixLowercase": {
      "Type": "String",
      "Description": "Deployment Tier Prefix (lowercase)"
    },
    "DeploymentRoot": {
      "Type": "String",
      "Description": "Root Stack Name",
      "Default": ""
    },
    "DeploymentChecksum": {
      "Type": "String",
      "Description": "Deployment Checksum",
<<<<<<< HEAD
      "Default": "070258D2559CC13825C4D68F78FB1A99"
=======
      "Default": "21FF4001E19E7606D1762EBE0CBF5431"
>>>>>>> d211ec3c
    }
  },
  "Resources": {
    "Subscriber": {
      "Type": "AWS::Lambda::Function",
      "Properties": {
        "Code": {
          "S3Bucket": {
            "Ref": "DeploymentBucketName"
          },
          "S3Key": "<%MODULE_ORIGIN%>/LambdaSharp/DemoS3Subscriber/.artifacts/Subscriber-DRYRUN.zip"
        },
        "DeadLetterConfig": {
          "TargetArn": {
            "Fn::If": [
              "UseCoreServices",
              {
                "Fn::If": [
                  "LambdaSharpCoreDeadLetterQueueIsImported",
                  {
                    "Fn::ImportValue": {
                      "Fn::Sub": [
                        "${DeploymentPrefix}${Import}",
                        {
                          "Import": {
                            "Fn::Select": [
                              "1",
                              {
                                "Fn::Split": [
                                  "$",
                                  {
                                    "Ref": "LambdaSharpCoreDeadLetterQueue"
                                  }
                                ]
                              }
                            ]
                          }
                        }
                      ]
                    }
                  },
                  {
                    "Ref": "LambdaSharpCoreDeadLetterQueue"
                  }
                ]
              },
              {
                "Ref": "AWS::NoValue"
              }
            ]
          }
        },
        "Environment": {
          "Variables": {
            "DEBUG_LOGGING_ENABLED": "false",
            "MODULE_ID": {
              "Ref": "AWS::StackName"
            },
            "MODULE_INFO": "LambdaSharp.DemoS3Subscriber:1.0-DEV@<%MODULE_ORIGIN%>",
            "LAMBDA_NAME": "Subscriber",
            "LAMBDA_RUNTIME": "dotnetcore3.1",
            "DEPLOYMENT_TIER": {
              "Fn::Select": [
                "0",
                {
                  "Fn::Split": [
                    "-",
                    {
                      "Ref": "DeploymentPrefix"
                    }
                  ]
                }
              ]
            },
            "DEPLOYMENTBUCKETNAME": {
              "Ref": "DeploymentBucketName"
            },
            "DEADLETTERQUEUE": {
              "Fn::If": [
                "UseCoreServices",
                {
                  "Fn::If": [
                    "LambdaSharpCoreDeadLetterQueueIsImported",
                    {
                      "Fn::ImportValue": {
                        "Fn::Sub": [
                          "${DeploymentPrefix}${Import}",
                          {
                            "Import": {
                              "Fn::Select": [
                                "1",
                                {
                                  "Fn::Split": [
                                    "$",
                                    {
                                      "Ref": "LambdaSharpCoreDeadLetterQueue"
                                    }
                                  ]
                                }
                              ]
                            }
                          }
                        ]
                      }
                    },
                    {
                      "Ref": "LambdaSharpCoreDeadLetterQueue"
                    }
                  ]
                },
                {
                  "Ref": "AWS::NoValue"
                }
              ]
            },
            "STR_MODULE_ROLE_DEADLETTERQUEUEPOLICY": {
              "Fn::If": [
                "UseCoreServices",
                {
                  "Ref": "ModuleRoleDeadLetterQueuePolicy"
                },
                {
                  "Ref": "AWS::NoValue"
                }
              ]
            },
            "STR_MODULE_ROLE_SECRETSPOLICY": {
              "Fn::If": [
                "ModuleRoleSecretsPolicyCondition",
                {
                  "Ref": "ModuleRoleSecretsPolicy"
                },
                {
                  "Ref": "AWS::NoValue"
                }
              ]
            }
          }
        },
        "Handler": "Subscriber::DemoS3Subscriber.Subscriber.Function::FunctionHandlerAsync",
        "MemorySize": "128",
        "Role": {
          "Fn::GetAtt": [
            "ModuleRole",
            "Arn"
          ]
        },
        "Runtime": "dotnetcore3.1",
        "Timeout": "15",
        "TracingConfig": {
          "Mode": {
            "Fn::If": [
              "XRayIsEnabled",
              "Active",
              "PassThrough"
            ]
          }
        }
      }
    },
    "SubscriberLogGroup": {
      "Type": "AWS::Logs::LogGroup",
      "Properties": {
        "LogGroupName": {
          "Fn::Sub": "/aws/lambda/${Subscriber}"
        },
        "RetentionInDays": 30
      }
    },
    "ModuleRole": {
      "Type": "AWS::IAM::Role",
      "Properties": {
        "AssumeRolePolicyDocument": {
          "Version": "2012-10-17",
          "Statement": [
            {
              "Sid": "ModuleLambdaPrincipal",
              "Effect": "Allow",
              "Principal": {
                "Service": "lambda.amazonaws.com"
              },
              "Action": "sts:AssumeRole"
            }
          ]
        },
        "Policies": [
          {
            "PolicyDocument": {
              "Version": "2012-10-17",
              "Statement": [
                {
                  "Sid": "Bucket",
                  "Effect": "Allow",
                  "Action": [
                    "s3:*"
                  ],
                  "Resource": [
                    {
                      "Fn::If": [
                        "DemoS3BucketBucketIsImported",
                        {
                          "Fn::ImportValue": {
                            "Fn::Sub": [
                              "${DeploymentPrefix}${Import}",
                              {
                                "Import": {
                                  "Fn::Select": [
                                    "1",
                                    {
                                      "Fn::Split": [
                                        "$",
                                        {
                                          "Ref": "DemoS3BucketBucket"
                                        }
                                      ]
                                    }
                                  ]
                                }
                              }
                            ]
                          }
                        },
                        {
                          "Ref": "DemoS3BucketBucket"
                        }
                      ]
                    },
                    {
                      "Fn::Join": [
                        "",
                        [
                          {
                            "Fn::If": [
                              "DemoS3BucketBucketIsImported",
                              {
                                "Fn::ImportValue": {
                                  "Fn::Sub": [
                                    "${DeploymentPrefix}${Import}",
                                    {
                                      "Import": {
                                        "Fn::Select": [
                                          "1",
                                          {
                                            "Fn::Split": [
                                              "$",
                                              {
                                                "Ref": "DemoS3BucketBucket"
                                              }
                                            ]
                                          }
                                        ]
                                      }
                                    }
                                  ]
                                }
                              },
                              {
                                "Ref": "DemoS3BucketBucket"
                              }
                            ]
                          },
                          "/*"
                        ]
                      ]
                    }
                  ]
                },
                {
                  "Sid": "LogStream",
                  "Effect": "Allow",
                  "Action": [
                    "logs:CreateLogStream",
                    "logs:PutLogEvents"
                  ],
                  "Resource": "arn:aws:logs:*:*:*"
                },
                {
                  "Sid": "CloudFormation",
                  "Effect": "Allow",
                  "Action": [
                    "cloudformation:DescribeStacks"
                  ],
                  "Resource": {
                    "Ref": "AWS::StackId"
                  }
                },
                {
                  "Sid": "AWSXRay",
                  "Effect": "Allow",
                  "Action": [
                    "xray:GetSamplingRules",
                    "xray:GetSamplingStatisticSummaries",
                    "xray:GetSamplingTargets",
                    "xray:PutTelemetryRecords",
                    "xray:PutTraceSegments"
                  ],
                  "Resource": "*"
                },
                {
                  "Sid": "EventBus",
                  "Effect": "Allow",
                  "Action": [
                    "events:PutEvents"
                  ],
                  "Resource": {
                    "Fn::Sub": "arn:aws:events:${AWS::Region}:${AWS::AccountId}:event-bus/default"
                  }
                },
                {
                  "Sid": "DeploymentBucketReadOnly",
                  "Effect": "Allow",
                  "Action": [
                    "s3:GetObject"
                  ],
                  "Resource": {
                    "Fn::Sub": "arn:aws:s3:::${DeploymentBucketName}/<%MODULE_ORIGIN%>/LambdaSharp/DemoS3Subscriber/.artifacts/*"
                  }
                }
              ]
            },
            "PolicyName": {
              "Fn::Sub": "${AWS::StackName}ModulePolicy"
            }
          }
        ]
      }
    },
    "ModuleRoleDeadLetterQueuePolicy": {
      "Type": "AWS::IAM::Policy",
      "Condition": "UseCoreServices",
      "Properties": {
        "PolicyDocument": {
          "Version": "2012-10-17",
          "Statement": [
            {
              "Sid": "DeadLetterQueue",
              "Effect": "Allow",
              "Action": [
                "sqs:SendMessage"
              ],
              "Resource": {
                "Fn::If": [
                  "UseCoreServices",
                  {
                    "Fn::If": [
                      "LambdaSharpCoreDeadLetterQueueIsImported",
                      {
                        "Fn::ImportValue": {
                          "Fn::Sub": [
                            "${DeploymentPrefix}${Import}",
                            {
                              "Import": {
                                "Fn::Select": [
                                  "1",
                                  {
                                    "Fn::Split": [
                                      "$",
                                      {
                                        "Ref": "LambdaSharpCoreDeadLetterQueue"
                                      }
                                    ]
                                  }
                                ]
                              }
                            }
                          ]
                        }
                      },
                      {
                        "Ref": "LambdaSharpCoreDeadLetterQueue"
                      }
                    ]
                  },
                  {
                    "Ref": "AWS::NoValue"
                  }
                ]
              }
            }
          ]
        },
        "PolicyName": {
          "Fn::Sub": "${AWS::StackName}ModuleRoleDeadLetterQueue"
        },
        "Roles": [
          {
            "Ref": "ModuleRole"
          }
        ]
      }
    },
    "ModuleRoleSecretsPolicy": {
      "Type": "AWS::IAM::Policy",
      "Condition": "ModuleRoleSecretsPolicyCondition",
      "Properties": {
        "PolicyDocument": {
          "Version": "2012-10-17",
          "Statement": [
            {
              "Sid": "Secrets",
              "Effect": "Allow",
              "Action": [
                "kms:Decrypt",
                "kms:Encrypt"
              ],
              "Resource": {
                "Fn::Split": [
                  ",",
                  {
                    "Ref": "Secrets"
                  }
                ]
              }
            }
          ]
        },
        "PolicyName": {
          "Fn::Sub": "${AWS::StackName}ModuleRoleSecrets"
        },
        "Roles": [
          {
            "Ref": "ModuleRole"
          }
        ]
      }
    },
    "ModuleRegistration": {
      "Type": "Custom::LambdaSharpRegistrationModule",
      "Condition": "UseCoreServices",
      "Properties": {
        "ServiceToken": {
          "Fn::ImportValue": {
            "Fn::Sub": "${DeploymentPrefix}LambdaSharp::Registration::Module"
          }
        },
        "ResourceType": "LambdaSharp::Registration::Module",
        "ModuleInfo": "LambdaSharp.DemoS3Subscriber:1.0-DEV@<%MODULE_ORIGIN%>",
        "ModuleId": {
          "Ref": "AWS::StackName"
        }
      }
    },
    "SubscriberRegistration": {
      "Type": "Custom::LambdaSharpRegistrationFunction",
      "Condition": "UseCoreServices",
      "Properties": {
        "ServiceToken": {
          "Fn::ImportValue": {
            "Fn::Sub": "${DeploymentPrefix}LambdaSharp::Registration::Function"
          }
        },
        "ResourceType": "LambdaSharp::Registration::Function",
        "ModuleId": {
          "Ref": "AWS::StackName"
        },
        "FunctionId": {
          "Ref": "Subscriber"
        },
        "FunctionName": "Subscriber",
        "FunctionLogGroupName": {
          "Fn::Sub": "/aws/lambda/${Subscriber}"
        },
        "FunctionPlatform": "AWS Lambda",
        "FunctionFramework": "dotnetcore3.1",
        "FunctionLanguage": "csharp",
        "FunctionMaxMemory": "128",
        "FunctionMaxDuration": "15"
      },
      "DependsOn": [
        "ModuleRegistration"
      ]
    },
    "SubscriberLogGroupSubscription": {
      "Type": "AWS::Logs::SubscriptionFilter",
      "Condition": "UseCoreServices",
      "Properties": {
        "DestinationArn": {
          "Fn::If": [
            "UseCoreServices",
            {
              "Fn::If": [
                "LambdaSharpCoreLoggingStreamIsImported",
                {
                  "Fn::ImportValue": {
                    "Fn::Sub": [
                      "${DeploymentPrefix}${Import}",
                      {
                        "Import": {
                          "Fn::Select": [
                            "1",
                            {
                              "Fn::Split": [
                                "$",
                                {
                                  "Ref": "LambdaSharpCoreLoggingStream"
                                }
                              ]
                            }
                          ]
                        }
                      }
                    ]
                  }
                },
                {
                  "Ref": "LambdaSharpCoreLoggingStream"
                }
              ]
            },
            {
              "Ref": "AWS::NoValue"
            }
          ]
        },
        "FilterPattern": "-\"*** \"",
        "LogGroupName": {
          "Ref": "SubscriberLogGroup"
        },
        "RoleArn": {
          "Fn::If": [
            "UseCoreServices",
            {
              "Fn::If": [
                "LambdaSharpCoreLoggingStreamRoleIsImported",
                {
                  "Fn::ImportValue": {
                    "Fn::Sub": [
                      "${DeploymentPrefix}${Import}",
                      {
                        "Import": {
                          "Fn::Select": [
                            "1",
                            {
                              "Fn::Split": [
                                "$",
                                {
                                  "Ref": "LambdaSharpCoreLoggingStreamRole"
                                }
                              ]
                            }
                          ]
                        }
                      }
                    ]
                  }
                },
                {
                  "Ref": "LambdaSharpCoreLoggingStreamRole"
                }
              ]
            },
            {
              "Ref": "AWS::NoValue"
            }
          ]
        }
      }
    },
    "SubscriberSource1Permission": {
      "Type": "AWS::Lambda::Permission",
      "Properties": {
        "Action": "lambda:InvokeFunction",
        "FunctionName": {
          "Ref": "Subscriber"
        },
        "Principal": "s3.amazonaws.com",
        "SourceAccount": {
          "Ref": "AWS::AccountId"
        },
        "SourceArn": {
          "Fn::If": [
            "DemoS3BucketBucketIsImported",
            {
              "Fn::ImportValue": {
                "Fn::Sub": [
                  "${DeploymentPrefix}${Import}",
                  {
                    "Import": {
                      "Fn::Select": [
                        "1",
                        {
                          "Fn::Split": [
                            "$",
                            {
                              "Ref": "DemoS3BucketBucket"
                            }
                          ]
                        }
                      ]
                    }
                  }
                ]
              }
            },
            {
              "Ref": "DemoS3BucketBucket"
            }
          ]
        }
      }
    },
    "SubscriberSource1Subscription": {
      "Type": "Custom::LambdaSharpS3Subscription",
      "Properties": {
        "ServiceToken": {
          "Fn::ImportValue": {
            "Fn::Sub": "${DeploymentPrefix}LambdaSharp::S3::Subscription"
          }
        },
        "ResourceType": "LambdaSharp::S3::Subscription",
        "Bucket": {
          "Fn::If": [
            "DemoS3BucketBucketIsImported",
            {
              "Fn::ImportValue": {
                "Fn::Sub": [
                  "${DeploymentPrefix}${Import}",
                  {
                    "Import": {
                      "Fn::Select": [
                        "1",
                        {
                          "Fn::Split": [
                            "$",
                            {
                              "Ref": "DemoS3BucketBucket"
                            }
                          ]
                        }
                      ]
                    }
                  }
                ]
              }
            },
            {
              "Ref": "DemoS3BucketBucket"
            }
          ]
        },
        "Function": {
          "Fn::GetAtt": [
            "Subscriber",
            "Arn"
          ]
        },
        "Filters": [
          {
            "Events": [
              "s3:ObjectCreated:*"
            ]
          }
        ]
      },
      "DependsOn": [
        "SubscriberSource1Permission"
      ]
    }
  },
  "Outputs": {
    "ModuleInfo": {
      "Value": "LambdaSharp.DemoS3Subscriber:1.0-DEV@<%MODULE_ORIGIN%>"
    },
    "ModuleChecksum": {
      "Value": {
        "Ref": "DeploymentChecksum"
      }
    },
    "LambdaSharpTool": {
<<<<<<< HEAD
      "Value": "0.8.0.0-rc1"
=======
      "Value": "0.8.0.0"
>>>>>>> d211ec3c
    },
    "LambdaSharpTier": {
      "Value": {
        "Fn::Select": [
          "0",
          {
            "Fn::Split": [
              "-",
              {
                "Ref": "DeploymentPrefix"
              }
            ]
          }
        ]
      }
    }
  },
  "Conditions": {
    "DemoS3BucketBucketIsImported": {
      "Fn::And": [
        {
          "Fn::Not": [
            {
              "Fn::Equals": [
                {
                  "Ref": "DemoS3BucketBucket"
                },
                ""
              ]
            }
          ]
        },
        {
          "Fn::Equals": [
            {
              "Fn::Select": [
                "0",
                {
                  "Fn::Split": [
                    "$",
                    {
                      "Ref": "DemoS3BucketBucket"
                    }
                  ]
                }
              ]
            },
            ""
          ]
        }
      ]
    },
    "XRayIsEnabled": {
      "Fn::Not": [
        {
          "Fn::Equals": [
            {
              "Ref": "XRayTracing"
            },
            "Disabled"
          ]
        }
      ]
    },
    "UseCoreServices": {
      "Fn::Equals": [
        {
          "Ref": "LambdaSharpCoreServices"
        },
        "Enabled"
      ]
    },
    "LambdaSharpCoreDeadLetterQueueIsImported": {
      "Fn::And": [
        {
          "Fn::Not": [
            {
              "Fn::Equals": [
                {
                  "Ref": "LambdaSharpCoreDeadLetterQueue"
                },
                ""
              ]
            }
          ]
        },
        {
          "Fn::Equals": [
            {
              "Fn::Select": [
                "0",
                {
                  "Fn::Split": [
                    "$",
                    {
                      "Ref": "LambdaSharpCoreDeadLetterQueue"
                    }
                  ]
                }
              ]
            },
            ""
          ]
        }
      ]
    },
    "LambdaSharpCoreLoggingStreamIsImported": {
      "Fn::And": [
        {
          "Fn::Not": [
            {
              "Fn::Equals": [
                {
                  "Ref": "LambdaSharpCoreLoggingStream"
                },
                ""
              ]
            }
          ]
        },
        {
          "Fn::Equals": [
            {
              "Fn::Select": [
                "0",
                {
                  "Fn::Split": [
                    "$",
                    {
                      "Ref": "LambdaSharpCoreLoggingStream"
                    }
                  ]
                }
              ]
            },
            ""
          ]
        }
      ]
    },
    "LambdaSharpCoreLoggingStreamRoleIsImported": {
      "Fn::And": [
        {
          "Fn::Not": [
            {
              "Fn::Equals": [
                {
                  "Ref": "LambdaSharpCoreLoggingStreamRole"
                },
                ""
              ]
            }
          ]
        },
        {
          "Fn::Equals": [
            {
              "Fn::Select": [
                "0",
                {
                  "Fn::Split": [
                    "$",
                    {
                      "Ref": "LambdaSharpCoreLoggingStreamRole"
                    }
                  ]
                }
              ]
            },
            ""
          ]
        }
      ]
    },
    "ModuleRoleSecretsPolicyCondition": {
      "Fn::Not": [
        {
          "Fn::Equals": [
            {
              "Ref": "Secrets"
            },
            ""
          ]
        }
      ]
    }
  },
  "Metadata": {
    "AWS::CloudFormation::Interface": {
      "ParameterLabels": {
        "DemoS3BucketBucket": {
          "default": "Bucket [AWS::S3::Bucket]"
        },
        "Secrets": {
          "default": "Comma-separated list of additional KMS secret keys [String]"
        },
        "XRayTracing": {
          "default": "Enable AWS X-Ray tracing mode for module resources [String]"
        },
        "LambdaSharpCoreServices": {
          "default": "Integrate with LambdaSharp.Core services [String]"
        },
        "LambdaSharpCoreDeadLetterQueue": {
          "default": "DeadLetterQueue [String]"
        },
        "LambdaSharpCoreLoggingStream": {
          "default": "LoggingStream [String]"
        },
        "LambdaSharpCoreLoggingStreamRole": {
          "default": "LoggingStreamRole [String]"
        },
        "DeploymentBucketName": {
          "default": "Deployment S3 bucket name [String]"
        },
        "DeploymentPrefix": {
          "default": "Deployment tier prefix [String]"
        },
        "DeploymentPrefixLowercase": {
          "default": "Deployment tier prefix (lowercase) [String]"
        },
        "DeploymentRoot": {
          "default": "Root stack name for nested deployments, blank otherwise [String]"
        },
        "DeploymentChecksum": {
          "default": "CloudFormation template MD5 checksum [String]"
        }
      },
      "ParameterGroups": [
        {
          "Label": {
            "default": "Demo.S3Bucket Imports"
          },
          "Parameters": [
            "DemoS3BucketBucket"
          ]
        },
        {
          "Label": {
            "default": "LambdaSharp Module Options"
          },
          "Parameters": [
            "Secrets",
            "XRayTracing",
            "LambdaSharpCoreServices"
          ]
        },
        {
          "Label": {
            "default": "LambdaSharp.Core Imports"
          },
          "Parameters": [
            "LambdaSharpCoreDeadLetterQueue",
            "LambdaSharpCoreLoggingStream",
            "LambdaSharpCoreLoggingStreamRole"
          ]
        },
        {
          "Label": {
            "default": "LambdaSharp Deployment Settings (DO NOT MODIFY)"
          },
          "Parameters": [
            "DeploymentBucketName",
            "DeploymentPrefix",
            "DeploymentPrefixLowercase",
            "DeploymentRoot",
            "DeploymentChecksum"
          ]
        }
      ]
    },
    "LambdaSharp::Manifest": {
      "Version": "2019-07-04",
      "Module": "LambdaSharp.DemoS3Subscriber:1.0-DEV",
<<<<<<< HEAD
      "TemplateChecksum": "070258D2559CC13825C4D68F78FB1A99",
      "Date": "2019-08-09T15:00:00Z",
      "CoreServicesVersion": "0.8.0-rc1",
=======
      "TemplateChecksum": "21FF4001E19E7606D1762EBE0CBF5431",
      "Date": "2019-08-09T15:00:00Z",
      "CoreServicesVersion": "0.8.0",
>>>>>>> d211ec3c
      "ParameterSections": [
        {
          "Title": "Demo.S3Bucket Imports",
          "Parameters": [
            {
              "Name": "DemoS3BucketBucket",
              "Type": "AWS::S3::Bucket",
              "Label": "Bucket",
              "Default": "$Demo-S3Bucket::Bucket",
              "Import": "Demo.S3Bucket::Bucket",
              "AllowedPattern": "^.+$",
              "ConstraintDescription": "must either be a cross-module reference or a non-empty value"
            }
          ]
        },
        {
          "Title": "LambdaSharp Module Options",
          "Parameters": [
            {
              "Name": "Secrets",
              "Type": "String",
              "Label": "Comma-separated list of additional KMS secret keys",
              "Default": ""
            },
            {
              "Name": "XRayTracing",
              "Type": "String",
              "Label": "Enable AWS X-Ray tracing mode for module resources",
              "Default": "Disabled",
              "AllowedValues": [
                "Disabled",
                "RootModule",
                "AllModules"
              ]
            },
            {
              "Name": "LambdaSharpCoreServices",
              "Type": "String",
              "Label": "Integrate with LambdaSharp.Core services",
              "Default": "Disabled",
              "AllowedValues": [
                "Disabled",
                "Enabled"
              ]
            }
          ]
        },
        {
          "Title": "LambdaSharp.Core Imports",
          "Parameters": [
            {
              "Name": "LambdaSharpCoreDeadLetterQueue",
              "Type": "String",
              "Label": "DeadLetterQueue",
              "Default": "$LambdaSharp-Core::DeadLetterQueue",
              "Import": "LambdaSharp.Core::DeadLetterQueue",
              "AllowedPattern": "^.+$",
              "ConstraintDescription": "must either be a cross-module reference or a non-empty value"
            },
            {
              "Name": "LambdaSharpCoreLoggingStream",
              "Type": "String",
              "Label": "LoggingStream",
              "Default": "$LambdaSharp-Core::LoggingStream",
              "Import": "LambdaSharp.Core::LoggingStream",
              "AllowedPattern": "^.+$",
              "ConstraintDescription": "must either be a cross-module reference or a non-empty value"
            },
            {
              "Name": "LambdaSharpCoreLoggingStreamRole",
              "Type": "String",
              "Label": "LoggingStreamRole",
              "Default": "$LambdaSharp-Core::LoggingStreamRole",
              "Import": "LambdaSharp.Core::LoggingStreamRole",
              "AllowedPattern": "^.+$",
              "ConstraintDescription": "must either be a cross-module reference or a non-empty value"
            }
          ]
        }
      ],
      "Git": {
        "Branch": "test-branch",
        "SHA": "0123456789ABCDEF0123456789ABCDEF01234567"
      },
      "Artifacts": [],
      "Dependencies": [
        {
<<<<<<< HEAD
          "ModuleInfo": "LambdaSharp.S3.Subscriber:0.8.0-rc1@lambdasharp",
=======
          "ModuleInfo": "LambdaSharp.S3.Subscriber:0.8.0@lambdasharp",
>>>>>>> d211ec3c
          "Type": "Shared"
        }
      ],
      "ResourceTypes": [],
      "Outputs": []
    },
    "LambdaSharp::NameMappings": {
      "Version": "2019-07-04",
      "ResourceNameMappings": {
        "SubscriberLogGroup": "Subscriber::LogGroup",
        "ModuleRole": "Module::Role",
        "ModuleRoleDeadLetterQueuePolicy": "Module::Role::DeadLetterQueuePolicy",
        "ModuleRoleSecretsPolicy": "Module::Role::SecretsPolicy",
        "ModuleRegistration": "Module::Registration",
        "SubscriberRegistration": "Subscriber::Registration",
        "SubscriberLogGroupSubscription": "Subscriber::LogGroupSubscription",
        "SubscriberSource1Permission": "Subscriber::Source1Permission",
        "SubscriberSource1Subscription": "Subscriber::Source1Subscription"
      },
      "TypeNameMappings": {
        "Custom::LambdaSharpRegistrationModule": "LambdaSharp::Registration::Module",
        "Custom::LambdaSharpRegistrationFunction": "LambdaSharp::Registration::Function",
        "Custom::LambdaSharpS3Subscription": "LambdaSharp::S3::Subscription"
      }
    }
  }
}<|MERGE_RESOLUTION|>--- conflicted
+++ resolved
@@ -73,11 +73,7 @@
     "DeploymentChecksum": {
       "Type": "String",
       "Description": "Deployment Checksum",
-<<<<<<< HEAD
-      "Default": "070258D2559CC13825C4D68F78FB1A99"
-=======
       "Default": "21FF4001E19E7606D1762EBE0CBF5431"
->>>>>>> d211ec3c
     }
   },
   "Resources": {
@@ -747,11 +743,7 @@
       }
     },
     "LambdaSharpTool": {
-<<<<<<< HEAD
-      "Value": "0.8.0.0-rc1"
-=======
       "Value": "0.8.0.0"
->>>>>>> d211ec3c
     },
     "LambdaSharpTier": {
       "Value": {
@@ -1025,15 +1017,9 @@
     "LambdaSharp::Manifest": {
       "Version": "2019-07-04",
       "Module": "LambdaSharp.DemoS3Subscriber:1.0-DEV",
-<<<<<<< HEAD
-      "TemplateChecksum": "070258D2559CC13825C4D68F78FB1A99",
-      "Date": "2019-08-09T15:00:00Z",
-      "CoreServicesVersion": "0.8.0-rc1",
-=======
       "TemplateChecksum": "21FF4001E19E7606D1762EBE0CBF5431",
       "Date": "2019-08-09T15:00:00Z",
       "CoreServicesVersion": "0.8.0",
->>>>>>> d211ec3c
       "ParameterSections": [
         {
           "Title": "Demo.S3Bucket Imports",
@@ -1121,11 +1107,7 @@
       "Artifacts": [],
       "Dependencies": [
         {
-<<<<<<< HEAD
-          "ModuleInfo": "LambdaSharp.S3.Subscriber:0.8.0-rc1@lambdasharp",
-=======
           "ModuleInfo": "LambdaSharp.S3.Subscriber:0.8.0@lambdasharp",
->>>>>>> d211ec3c
           "Type": "Shared"
         }
       ],
