{
  "AWSTemplateFormatVersion": "2010-09-09",
  "Description": "LambdaSharp CloudFormation Test (v1.0-DEV)",
  "Parameters": {
    "Secrets": {
      "Type": "String",
      "Description": "Secret Keys (ARNs)",
      "Default": ""
    },
    "XRayTracing": {
      "Type": "String",
      "Description": "AWS X-Ray Tracing",
      "AllowedValues": [
        "Disabled",
        "RootModule",
        "AllModules"
      ],
      "Default": "Disabled"
    },
    "LambdaSharpCoreServices": {
      "Type": "String",
      "Description": "Use LambdaSharp.Core Services",
      "AllowedValues": [
        "Disabled",
        "Enabled"
      ],
      "Default": "Disabled"
    },
    "LambdaSharpCoreDeadLetterQueue": {
      "Type": "String",
      "Description": "Cross-module reference for LambdaSharp.Core::DeadLetterQueue",
      "AllowedPattern": "^.+$",
      "ConstraintDescription": "must either be a cross-module reference or a non-empty value",
      "Default": "$LambdaSharp-Core::DeadLetterQueue"
    },
    "LambdaSharpCoreLoggingStream": {
      "Type": "String",
      "Description": "Cross-module reference for LambdaSharp.Core::LoggingStream",
      "AllowedPattern": "^.+$",
      "ConstraintDescription": "must either be a cross-module reference or a non-empty value",
      "Default": "$LambdaSharp-Core::LoggingStream"
    },
    "LambdaSharpCoreLoggingStreamRole": {
      "Type": "String",
      "Description": "Cross-module reference for LambdaSharp.Core::LoggingStreamRole",
      "AllowedPattern": "^.+$",
      "ConstraintDescription": "must either be a cross-module reference or a non-empty value",
      "Default": "$LambdaSharp-Core::LoggingStreamRole"
    },
    "DeploymentBucketName": {
      "Type": "String",
      "Description": "Deployment S3 Bucket Name"
    },
    "DeploymentPrefix": {
      "Type": "String",
      "Description": "Deployment Tier Prefix"
    },
    "DeploymentPrefixLowercase": {
      "Type": "String",
      "Description": "Deployment Tier Prefix (lowercase)"
    },
    "DeploymentRoot": {
      "Type": "String",
      "Description": "Root Stack Name",
      "Default": ""
    },
    "DeploymentChecksum": {
      "Type": "String",
      "Description": "Deployment Checksum",
<<<<<<< HEAD
      "Default": "E3CB8F0B93B07FE60E5BB552E78C225D"
=======
      "Default": "177A3E0E8AEF5EEC723AC9E8F79F6497"
>>>>>>> d211ec3c
    }
  },
  "Resources": {
    "Function": {
      "Type": "AWS::Lambda::Function",
      "Properties": {
        "Code": {
          "S3Bucket": {
            "Ref": "DeploymentBucketName"
          },
          "S3Key": "<%MODULE_ORIGIN%>/Test/TestModule/.artifacts/Function-DRYRUN.zip"
        },
        "DeadLetterConfig": {
          "TargetArn": {
            "Fn::If": [
              "UseCoreServices",
              {
                "Fn::If": [
                  "LambdaSharpCoreDeadLetterQueueIsImported",
                  {
                    "Fn::ImportValue": {
                      "Fn::Sub": [
                        "${DeploymentPrefix}${Import}",
                        {
                          "Import": {
                            "Fn::Select": [
                              "1",
                              {
                                "Fn::Split": [
                                  "$",
                                  {
                                    "Ref": "LambdaSharpCoreDeadLetterQueue"
                                  }
                                ]
                              }
                            ]
                          }
                        }
                      ]
                    }
                  },
                  {
                    "Ref": "LambdaSharpCoreDeadLetterQueue"
                  }
                ]
              },
              {
                "Ref": "AWS::NoValue"
              }
            ]
          }
        },
        "Description": "My function (v1.0-DEV)",
        "Environment": {
          "Variables": {
            "DEBUG_LOGGING_ENABLED": "false",
            "MODULE_ID": {
              "Ref": "AWS::StackName"
            },
            "MODULE_INFO": "Test.TestModule:1.0-DEV@<%MODULE_ORIGIN%>",
            "LAMBDA_NAME": "Function",
            "LAMBDA_RUNTIME": "dotnetcore3.1",
            "DEPLOYMENT_TIER": {
              "Fn::Select": [
                "0",
                {
                  "Fn::Split": [
                    "-",
                    {
                      "Ref": "DeploymentPrefix"
                    }
                  ]
                }
              ]
            },
            "DEPLOYMENTBUCKETNAME": {
              "Ref": "DeploymentBucketName"
            },
            "DEADLETTERQUEUE": {
              "Fn::If": [
                "UseCoreServices",
                {
                  "Fn::If": [
                    "LambdaSharpCoreDeadLetterQueueIsImported",
                    {
                      "Fn::ImportValue": {
                        "Fn::Sub": [
                          "${DeploymentPrefix}${Import}",
                          {
                            "Import": {
                              "Fn::Select": [
                                "1",
                                {
                                  "Fn::Split": [
                                    "$",
                                    {
                                      "Ref": "LambdaSharpCoreDeadLetterQueue"
                                    }
                                  ]
                                }
                              ]
                            }
                          }
                        ]
                      }
                    },
                    {
                      "Ref": "LambdaSharpCoreDeadLetterQueue"
                    }
                  ]
                },
                {
                  "Ref": "AWS::NoValue"
                }
              ]
            },
            "STR_MODULE_ROLE_DEADLETTERQUEUEPOLICY": {
              "Fn::If": [
                "UseCoreServices",
                {
                  "Ref": "ModuleRoleDeadLetterQueuePolicy"
                },
                {
                  "Ref": "AWS::NoValue"
                }
              ]
            },
            "STR_MODULE_ROLE_SECRETSPOLICY": {
              "Fn::If": [
                "ModuleRoleSecretsPolicyCondition",
                {
                  "Ref": "ModuleRoleSecretsPolicy"
                },
                {
                  "Ref": "AWS::NoValue"
                }
              ]
            }
          }
        },
        "Handler": "Function::LambdaSharpTestModule.Function.Function::FunctionHandlerAsync",
        "MemorySize": "128",
        "Role": {
          "Fn::GetAtt": [
            "ModuleRole",
            "Arn"
          ]
        },
        "Runtime": "dotnetcore3.1",
        "Timeout": "30",
        "TracingConfig": {
          "Mode": {
            "Fn::If": [
              "XRayIsEnabled",
              "Active",
              "PassThrough"
            ]
          }
        }
      }
    },
    "FunctionLogGroup": {
      "Type": "AWS::Logs::LogGroup",
      "Properties": {
        "LogGroupName": {
          "Fn::Sub": "/aws/lambda/${Function}"
        },
        "RetentionInDays": 30
      }
    },
    "ModuleRole": {
      "Type": "AWS::IAM::Role",
      "Properties": {
        "AssumeRolePolicyDocument": {
          "Version": "2012-10-17",
          "Statement": [
            {
              "Sid": "ModuleLambdaPrincipal",
              "Effect": "Allow",
              "Principal": {
                "Service": "lambda.amazonaws.com"
              },
              "Action": "sts:AssumeRole"
            }
          ]
        },
        "Policies": [
          {
            "PolicyDocument": {
              "Version": "2012-10-17",
              "Statement": [
                {
                  "Sid": "LogStream",
                  "Effect": "Allow",
                  "Action": [
                    "logs:CreateLogStream",
                    "logs:PutLogEvents"
                  ],
                  "Resource": "arn:aws:logs:*:*:*"
                },
                {
                  "Sid": "CloudFormation",
                  "Effect": "Allow",
                  "Action": [
                    "cloudformation:DescribeStacks"
                  ],
                  "Resource": {
                    "Ref": "AWS::StackId"
                  }
                },
                {
                  "Sid": "AWSXRay",
                  "Effect": "Allow",
                  "Action": [
                    "xray:GetSamplingRules",
                    "xray:GetSamplingStatisticSummaries",
                    "xray:GetSamplingTargets",
                    "xray:PutTelemetryRecords",
                    "xray:PutTraceSegments"
                  ],
                  "Resource": "*"
                },
                {
                  "Sid": "EventBus",
                  "Effect": "Allow",
                  "Action": [
                    "events:PutEvents"
                  ],
                  "Resource": {
                    "Fn::Sub": "arn:aws:events:${AWS::Region}:${AWS::AccountId}:event-bus/default"
                  }
                },
                {
                  "Sid": "DeploymentBucketReadOnly",
                  "Effect": "Allow",
                  "Action": [
                    "s3:GetObject"
                  ],
                  "Resource": {
                    "Fn::Sub": "arn:aws:s3:::${DeploymentBucketName}/<%MODULE_ORIGIN%>/Test/TestModule/.artifacts/*"
                  }
                }
              ]
            },
            "PolicyName": {
              "Fn::Sub": "${AWS::StackName}ModulePolicy"
            }
          }
        ]
      }
    },
    "ModuleRoleDeadLetterQueuePolicy": {
      "Type": "AWS::IAM::Policy",
      "Condition": "UseCoreServices",
      "Properties": {
        "PolicyDocument": {
          "Version": "2012-10-17",
          "Statement": [
            {
              "Sid": "DeadLetterQueue",
              "Effect": "Allow",
              "Action": [
                "sqs:SendMessage"
              ],
              "Resource": {
                "Fn::If": [
                  "UseCoreServices",
                  {
                    "Fn::If": [
                      "LambdaSharpCoreDeadLetterQueueIsImported",
                      {
                        "Fn::ImportValue": {
                          "Fn::Sub": [
                            "${DeploymentPrefix}${Import}",
                            {
                              "Import": {
                                "Fn::Select": [
                                  "1",
                                  {
                                    "Fn::Split": [
                                      "$",
                                      {
                                        "Ref": "LambdaSharpCoreDeadLetterQueue"
                                      }
                                    ]
                                  }
                                ]
                              }
                            }
                          ]
                        }
                      },
                      {
                        "Ref": "LambdaSharpCoreDeadLetterQueue"
                      }
                    ]
                  },
                  {
                    "Ref": "AWS::NoValue"
                  }
                ]
              }
            }
          ]
        },
        "PolicyName": {
          "Fn::Sub": "${AWS::StackName}ModuleRoleDeadLetterQueue"
        },
        "Roles": [
          {
            "Ref": "ModuleRole"
          }
        ]
      }
    },
    "ModuleRoleSecretsPolicy": {
      "Type": "AWS::IAM::Policy",
      "Condition": "ModuleRoleSecretsPolicyCondition",
      "Properties": {
        "PolicyDocument": {
          "Version": "2012-10-17",
          "Statement": [
            {
              "Sid": "Secrets",
              "Effect": "Allow",
              "Action": [
                "kms:Decrypt",
                "kms:Encrypt"
              ],
              "Resource": {
                "Fn::Split": [
                  ",",
                  {
                    "Ref": "Secrets"
                  }
                ]
              }
            }
          ]
        },
        "PolicyName": {
          "Fn::Sub": "${AWS::StackName}ModuleRoleSecrets"
        },
        "Roles": [
          {
            "Ref": "ModuleRole"
          }
        ]
      }
    },
    "ModuleRegistration": {
      "Type": "Custom::LambdaSharpRegistrationModule",
      "Condition": "UseCoreServices",
      "Properties": {
        "ServiceToken": {
          "Fn::ImportValue": {
            "Fn::Sub": "${DeploymentPrefix}LambdaSharp::Registration::Module"
          }
        },
        "ResourceType": "LambdaSharp::Registration::Module",
        "ModuleInfo": "Test.TestModule:1.0-DEV@<%MODULE_ORIGIN%>",
        "ModuleId": {
          "Ref": "AWS::StackName"
        }
      }
    },
    "FunctionRegistration": {
      "Type": "Custom::LambdaSharpRegistrationFunction",
      "Condition": "UseCoreServices",
      "Properties": {
        "ServiceToken": {
          "Fn::ImportValue": {
            "Fn::Sub": "${DeploymentPrefix}LambdaSharp::Registration::Function"
          }
        },
        "ResourceType": "LambdaSharp::Registration::Function",
        "ModuleId": {
          "Ref": "AWS::StackName"
        },
        "FunctionId": {
          "Ref": "Function"
        },
        "FunctionName": "Function",
        "FunctionLogGroupName": {
          "Fn::Sub": "/aws/lambda/${Function}"
        },
        "FunctionPlatform": "AWS Lambda",
        "FunctionFramework": "dotnetcore3.1",
        "FunctionLanguage": "csharp",
        "FunctionMaxMemory": "128",
        "FunctionMaxDuration": "30"
      },
      "DependsOn": [
        "ModuleRegistration"
      ]
    },
    "FunctionLogGroupSubscription": {
      "Type": "AWS::Logs::SubscriptionFilter",
      "Condition": "UseCoreServices",
      "Properties": {
        "DestinationArn": {
          "Fn::If": [
            "UseCoreServices",
            {
              "Fn::If": [
                "LambdaSharpCoreLoggingStreamIsImported",
                {
                  "Fn::ImportValue": {
                    "Fn::Sub": [
                      "${DeploymentPrefix}${Import}",
                      {
                        "Import": {
                          "Fn::Select": [
                            "1",
                            {
                              "Fn::Split": [
                                "$",
                                {
                                  "Ref": "LambdaSharpCoreLoggingStream"
                                }
                              ]
                            }
                          ]
                        }
                      }
                    ]
                  }
                },
                {
                  "Ref": "LambdaSharpCoreLoggingStream"
                }
              ]
            },
            {
              "Ref": "AWS::NoValue"
            }
          ]
        },
        "FilterPattern": "-\"*** \"",
        "LogGroupName": {
          "Ref": "FunctionLogGroup"
        },
        "RoleArn": {
          "Fn::If": [
            "UseCoreServices",
            {
              "Fn::If": [
                "LambdaSharpCoreLoggingStreamRoleIsImported",
                {
                  "Fn::ImportValue": {
                    "Fn::Sub": [
                      "${DeploymentPrefix}${Import}",
                      {
                        "Import": {
                          "Fn::Select": [
                            "1",
                            {
                              "Fn::Split": [
                                "$",
                                {
                                  "Ref": "LambdaSharpCoreLoggingStreamRole"
                                }
                              ]
                            }
                          ]
                        }
                      }
                    ]
                  }
                },
                {
                  "Ref": "LambdaSharpCoreLoggingStreamRole"
                }
              ]
            },
            {
              "Ref": "AWS::NoValue"
            }
          ]
        }
      }
    },
    "FunctionSource1ScheduleEvent": {
      "Type": "AWS::Events::Rule",
      "Properties": {
        "ScheduleExpression": "rate(1 minute)",
        "Targets": [
          {
            "Arn": {
              "Fn::GetAtt": [
                "Function",
                "Arn"
              ]
            },
            "Id": "Function-1",
            "InputTransformer": {
              "InputPathsMap": {
                "id": "$.id",
                "time": "$.time"
              },
              "InputTemplate": "{\r\n    \"Id\": <id>,\r\n    \"Time\": <time>,\r\n    \"Name\": \"MyTimer\"\r\n}"
            }
          }
        ]
      }
    },
    "FunctionSource1Permission": {
      "Type": "AWS::Lambda::Permission",
      "Properties": {
        "Action": "lambda:InvokeFunction",
        "FunctionName": {
          "Ref": "Function"
        },
        "Principal": "events.amazonaws.com",
        "SourceArn": {
          "Fn::GetAtt": [
            "FunctionSource1ScheduleEvent",
            "Arn"
          ]
        }
      }
    }
  },
  "Outputs": {
    "ModuleInfo": {
      "Value": "Test.TestModule:1.0-DEV@<%MODULE_ORIGIN%>"
    },
    "ModuleChecksum": {
      "Value": {
        "Ref": "DeploymentChecksum"
      }
    },
    "LambdaSharpTool": {
<<<<<<< HEAD
      "Value": "0.8.0.0-rc1"
=======
      "Value": "0.8.0.0"
>>>>>>> d211ec3c
    },
    "LambdaSharpTier": {
      "Value": {
        "Fn::Select": [
          "0",
          {
            "Fn::Split": [
              "-",
              {
                "Ref": "DeploymentPrefix"
              }
            ]
          }
        ]
      }
    }
  },
  "Conditions": {
    "XRayIsEnabled": {
      "Fn::Not": [
        {
          "Fn::Equals": [
            {
              "Ref": "XRayTracing"
            },
            "Disabled"
          ]
        }
      ]
    },
    "UseCoreServices": {
      "Fn::Equals": [
        {
          "Ref": "LambdaSharpCoreServices"
        },
        "Enabled"
      ]
    },
    "LambdaSharpCoreDeadLetterQueueIsImported": {
      "Fn::And": [
        {
          "Fn::Not": [
            {
              "Fn::Equals": [
                {
                  "Ref": "LambdaSharpCoreDeadLetterQueue"
                },
                ""
              ]
            }
          ]
        },
        {
          "Fn::Equals": [
            {
              "Fn::Select": [
                "0",
                {
                  "Fn::Split": [
                    "$",
                    {
                      "Ref": "LambdaSharpCoreDeadLetterQueue"
                    }
                  ]
                }
              ]
            },
            ""
          ]
        }
      ]
    },
    "LambdaSharpCoreLoggingStreamIsImported": {
      "Fn::And": [
        {
          "Fn::Not": [
            {
              "Fn::Equals": [
                {
                  "Ref": "LambdaSharpCoreLoggingStream"
                },
                ""
              ]
            }
          ]
        },
        {
          "Fn::Equals": [
            {
              "Fn::Select": [
                "0",
                {
                  "Fn::Split": [
                    "$",
                    {
                      "Ref": "LambdaSharpCoreLoggingStream"
                    }
                  ]
                }
              ]
            },
            ""
          ]
        }
      ]
    },
    "LambdaSharpCoreLoggingStreamRoleIsImported": {
      "Fn::And": [
        {
          "Fn::Not": [
            {
              "Fn::Equals": [
                {
                  "Ref": "LambdaSharpCoreLoggingStreamRole"
                },
                ""
              ]
            }
          ]
        },
        {
          "Fn::Equals": [
            {
              "Fn::Select": [
                "0",
                {
                  "Fn::Split": [
                    "$",
                    {
                      "Ref": "LambdaSharpCoreLoggingStreamRole"
                    }
                  ]
                }
              ]
            },
            ""
          ]
        }
      ]
    },
    "ModuleRoleSecretsPolicyCondition": {
      "Fn::Not": [
        {
          "Fn::Equals": [
            {
              "Ref": "Secrets"
            },
            ""
          ]
        }
      ]
    }
  },
  "Metadata": {
    "AWS::CloudFormation::Interface": {
      "ParameterLabels": {
        "Secrets": {
          "default": "Comma-separated list of additional KMS secret keys [String]"
        },
        "XRayTracing": {
          "default": "Enable AWS X-Ray tracing mode for module resources [String]"
        },
        "LambdaSharpCoreServices": {
          "default": "Integrate with LambdaSharp.Core services [String]"
        },
        "LambdaSharpCoreDeadLetterQueue": {
          "default": "DeadLetterQueue [String]"
        },
        "LambdaSharpCoreLoggingStream": {
          "default": "LoggingStream [String]"
        },
        "LambdaSharpCoreLoggingStreamRole": {
          "default": "LoggingStreamRole [String]"
        },
        "DeploymentBucketName": {
          "default": "Deployment S3 bucket name [String]"
        },
        "DeploymentPrefix": {
          "default": "Deployment tier prefix [String]"
        },
        "DeploymentPrefixLowercase": {
          "default": "Deployment tier prefix (lowercase) [String]"
        },
        "DeploymentRoot": {
          "default": "Root stack name for nested deployments, blank otherwise [String]"
        },
        "DeploymentChecksum": {
          "default": "CloudFormation template MD5 checksum [String]"
        }
      },
      "ParameterGroups": [
        {
          "Label": {
            "default": "LambdaSharp Module Options"
          },
          "Parameters": [
            "Secrets",
            "XRayTracing",
            "LambdaSharpCoreServices"
          ]
        },
        {
          "Label": {
            "default": "LambdaSharp.Core Imports"
          },
          "Parameters": [
            "LambdaSharpCoreDeadLetterQueue",
            "LambdaSharpCoreLoggingStream",
            "LambdaSharpCoreLoggingStreamRole"
          ]
        },
        {
          "Label": {
            "default": "LambdaSharp Deployment Settings (DO NOT MODIFY)"
          },
          "Parameters": [
            "DeploymentBucketName",
            "DeploymentPrefix",
            "DeploymentPrefixLowercase",
            "DeploymentRoot",
            "DeploymentChecksum"
          ]
        }
      ]
    },
    "LambdaSharp::Manifest": {
      "Version": "2019-07-04",
      "Module": "Test.TestModule:1.0-DEV",
      "Description": "LambdaSharp CloudFormation Test",
<<<<<<< HEAD
      "TemplateChecksum": "E3CB8F0B93B07FE60E5BB552E78C225D",
      "Date": "2019-08-09T15:00:00Z",
      "CoreServicesVersion": "0.8.0-rc1",
=======
      "TemplateChecksum": "177A3E0E8AEF5EEC723AC9E8F79F6497",
      "Date": "2019-08-09T15:00:00Z",
      "CoreServicesVersion": "0.8.0",
>>>>>>> d211ec3c
      "ParameterSections": [
        {
          "Title": "LambdaSharp Module Options",
          "Parameters": [
            {
              "Name": "Secrets",
              "Type": "String",
              "Label": "Comma-separated list of additional KMS secret keys",
              "Default": ""
            },
            {
              "Name": "XRayTracing",
              "Type": "String",
              "Label": "Enable AWS X-Ray tracing mode for module resources",
              "Default": "Disabled",
              "AllowedValues": [
                "Disabled",
                "RootModule",
                "AllModules"
              ]
            },
            {
              "Name": "LambdaSharpCoreServices",
              "Type": "String",
              "Label": "Integrate with LambdaSharp.Core services",
              "Default": "Disabled",
              "AllowedValues": [
                "Disabled",
                "Enabled"
              ]
            }
          ]
        },
        {
          "Title": "LambdaSharp.Core Imports",
          "Parameters": [
            {
              "Name": "LambdaSharpCoreDeadLetterQueue",
              "Type": "String",
              "Label": "DeadLetterQueue",
              "Default": "$LambdaSharp-Core::DeadLetterQueue",
              "Import": "LambdaSharp.Core::DeadLetterQueue",
              "AllowedPattern": "^.+$",
              "ConstraintDescription": "must either be a cross-module reference or a non-empty value"
            },
            {
              "Name": "LambdaSharpCoreLoggingStream",
              "Type": "String",
              "Label": "LoggingStream",
              "Default": "$LambdaSharp-Core::LoggingStream",
              "Import": "LambdaSharp.Core::LoggingStream",
              "AllowedPattern": "^.+$",
              "ConstraintDescription": "must either be a cross-module reference or a non-empty value"
            },
            {
              "Name": "LambdaSharpCoreLoggingStreamRole",
              "Type": "String",
              "Label": "LoggingStreamRole",
              "Default": "$LambdaSharp-Core::LoggingStreamRole",
              "Import": "LambdaSharp.Core::LoggingStreamRole",
              "AllowedPattern": "^.+$",
              "ConstraintDescription": "must either be a cross-module reference or a non-empty value"
            }
          ]
        }
      ],
      "Git": {
        "Branch": "test-branch",
        "SHA": "0123456789ABCDEF0123456789ABCDEF01234567"
      },
      "Artifacts": [],
      "Dependencies": [],
      "ResourceTypes": [],
      "Outputs": []
    },
    "LambdaSharp::NameMappings": {
      "Version": "2019-07-04",
      "ResourceNameMappings": {
        "FunctionLogGroup": "Function::LogGroup",
        "ModuleRole": "Module::Role",
        "ModuleRoleDeadLetterQueuePolicy": "Module::Role::DeadLetterQueuePolicy",
        "ModuleRoleSecretsPolicy": "Module::Role::SecretsPolicy",
        "ModuleRegistration": "Module::Registration",
        "FunctionRegistration": "Function::Registration",
        "FunctionLogGroupSubscription": "Function::LogGroupSubscription",
        "FunctionSource1ScheduleEvent": "Function::Source1ScheduleEvent",
        "FunctionSource1Permission": "Function::Source1Permission"
      },
      "TypeNameMappings": {
        "Custom::LambdaSharpRegistrationModule": "LambdaSharp::Registration::Module",
        "Custom::LambdaSharpRegistrationFunction": "LambdaSharp::Registration::Function"
      }
    }
  }
}<|MERGE_RESOLUTION|>--- conflicted
+++ resolved
@@ -67,11 +67,7 @@
     "DeploymentChecksum": {
       "Type": "String",
       "Description": "Deployment Checksum",
-<<<<<<< HEAD
-      "Default": "E3CB8F0B93B07FE60E5BB552E78C225D"
-=======
       "Default": "177A3E0E8AEF5EEC723AC9E8F79F6497"
->>>>>>> d211ec3c
     }
   },
   "Resources": {
@@ -605,11 +601,7 @@
       }
     },
     "LambdaSharpTool": {
-<<<<<<< HEAD
-      "Value": "0.8.0.0-rc1"
-=======
       "Value": "0.8.0.0"
->>>>>>> d211ec3c
     },
     "LambdaSharpTier": {
       "Value": {
@@ -839,15 +831,9 @@
       "Version": "2019-07-04",
       "Module": "Test.TestModule:1.0-DEV",
       "Description": "LambdaSharp CloudFormation Test",
-<<<<<<< HEAD
-      "TemplateChecksum": "E3CB8F0B93B07FE60E5BB552E78C225D",
-      "Date": "2019-08-09T15:00:00Z",
-      "CoreServicesVersion": "0.8.0-rc1",
-=======
       "TemplateChecksum": "177A3E0E8AEF5EEC723AC9E8F79F6497",
       "Date": "2019-08-09T15:00:00Z",
       "CoreServicesVersion": "0.8.0",
->>>>>>> d211ec3c
       "ParameterSections": [
         {
           "Title": "LambdaSharp Module Options",
