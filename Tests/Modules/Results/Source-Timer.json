--- conflicted
+++ resolved
@@ -67,11 +67,7 @@
     "DeploymentChecksum": {
       "Type": "String",
       "Description": "Deployment Checksum",
-<<<<<<< HEAD
-      "Default": "6F2F5FD93057A7ECE46F87C8EC4D5254"
-=======
       "Default": "BEBE13BD2CE5FDE234EB306AB315DD29"
->>>>>>> 98d31a1a
     }
   },
   "Resources": {
@@ -823,11 +819,7 @@
       "Version": "2019-07-04",
       "Module": "Test.TestModule:1.0-DEV",
       "Description": "LambdaSharp CloudFormation Test",
-<<<<<<< HEAD
-      "TemplateChecksum": "6F2F5FD93057A7ECE46F87C8EC4D5254",
-=======
       "TemplateChecksum": "BEBE13BD2CE5FDE234EB306AB315DD29",
->>>>>>> 98d31a1a
       "Date": "2019-08-09T15:00:00Z",
       "CoreServicesVersion": "1",
       "ParameterSections": [
