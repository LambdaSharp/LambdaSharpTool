{
  "AWSTemplateFormatVersion": "2010-09-09",
  "Description": "LambdaSharp CloudFormation Test (v1.0-DEV)",
  "Parameters": {
    "ConditionalResourceInputParameterOrCreate": {
      "Type": "String",
      "Default": ""
    },
    "Secrets": {
      "Type": "String",
      "Description": "Secret Keys (ARNs)",
      "Default": ""
    },
    "XRayTracing": {
      "Type": "String",
      "Description": "AWS X-Ray Tracing",
      "AllowedValues": [
        "Disabled",
        "RootModule",
        "AllModules"
      ],
      "Default": "Disabled"
    },
    "LambdaSharpCoreServices": {
      "Type": "String",
      "Description": "Use LambdaSharp.Core Services",
      "AllowedValues": [
        "Disabled",
        "Enabled"
      ],
      "Default": "Disabled"
    },
    "LambdaSharpCoreDeadLetterQueue": {
      "Type": "String",
      "Description": "Cross-module reference for LambdaSharp.Core::DeadLetterQueue",
      "AllowedPattern": "^.+$",
      "ConstraintDescription": "must either be a cross-module reference or a non-empty value",
      "Default": "$LambdaSharp-Core::DeadLetterQueue"
    },
    "LambdaSharpCoreLoggingStream": {
      "Type": "String",
      "Description": "Cross-module reference for LambdaSharp.Core::LoggingStream",
      "AllowedPattern": "^.+$",
      "ConstraintDescription": "must either be a cross-module reference or a non-empty value",
      "Default": "$LambdaSharp-Core::LoggingStream"
    },
    "LambdaSharpCoreLoggingStreamRole": {
      "Type": "String",
      "Description": "Cross-module reference for LambdaSharp.Core::LoggingStreamRole",
      "AllowedPattern": "^.+$",
      "ConstraintDescription": "must either be a cross-module reference or a non-empty value",
      "Default": "$LambdaSharp-Core::LoggingStreamRole"
    },
    "DeploymentBucketName": {
      "Type": "String",
      "Description": "Deployment S3 Bucket Name"
    },
    "DeploymentPrefix": {
      "Type": "String",
      "Description": "Deployment Tier Prefix"
    },
    "DeploymentPrefixLowercase": {
      "Type": "String",
      "Description": "Deployment Tier Prefix (lowercase)"
    },
    "DeploymentRoot": {
      "Type": "String",
      "Description": "Root Stack Name",
      "Default": ""
    },
    "DeploymentChecksum": {
      "Type": "String",
      "Description": "Deployment Checksum",
<<<<<<< HEAD
      "Default": "6F61F352B54B7A45E17B45235F3AAE32"
=======
      "Default": "C6F4266AF8BB8B08FA10B56ACFEE4360"
>>>>>>> d211ec3c
    }
  },
  "Resources": {
    "Function": {
      "Type": "AWS::Lambda::Function",
      "Properties": {
        "Code": {
          "S3Bucket": {
            "Ref": "DeploymentBucketName"
          },
          "S3Key": "<%MODULE_ORIGIN%>/Test/TestModule/.artifacts/Function-DRYRUN.zip"
        },
        "DeadLetterConfig": {
          "TargetArn": {
            "Fn::If": [
              "UseCoreServices",
              {
                "Fn::If": [
                  "LambdaSharpCoreDeadLetterQueueIsImported",
                  {
                    "Fn::ImportValue": {
                      "Fn::Sub": [
                        "${DeploymentPrefix}${Import}",
                        {
                          "Import": {
                            "Fn::Select": [
                              "1",
                              {
                                "Fn::Split": [
                                  "$",
                                  {
                                    "Ref": "LambdaSharpCoreDeadLetterQueue"
                                  }
                                ]
                              }
                            ]
                          }
                        }
                      ]
                    }
                  },
                  {
                    "Ref": "LambdaSharpCoreDeadLetterQueue"
                  }
                ]
              },
              {
                "Ref": "AWS::NoValue"
              }
            ]
          }
        },
        "Description": "My function (v1.0-DEV)",
        "Environment": {
          "Variables": {
            "DEBUG_LOGGING_ENABLED": "false",
            "MODULE_ID": {
              "Ref": "AWS::StackName"
            },
            "MODULE_INFO": "Test.TestModule:1.0-DEV@<%MODULE_ORIGIN%>",
            "LAMBDA_NAME": "Function",
            "LAMBDA_RUNTIME": "dotnetcore3.1",
            "DEPLOYMENT_TIER": {
              "Fn::Select": [
                "0",
                {
                  "Fn::Split": [
                    "-",
                    {
                      "Ref": "DeploymentPrefix"
                    }
                  ]
                }
              ]
            },
            "DEPLOYMENTBUCKETNAME": {
              "Ref": "DeploymentBucketName"
            },
            "DEADLETTERQUEUE": {
              "Fn::If": [
                "UseCoreServices",
                {
                  "Fn::If": [
                    "LambdaSharpCoreDeadLetterQueueIsImported",
                    {
                      "Fn::ImportValue": {
                        "Fn::Sub": [
                          "${DeploymentPrefix}${Import}",
                          {
                            "Import": {
                              "Fn::Select": [
                                "1",
                                {
                                  "Fn::Split": [
                                    "$",
                                    {
                                      "Ref": "LambdaSharpCoreDeadLetterQueue"
                                    }
                                  ]
                                }
                              ]
                            }
                          }
                        ]
                      }
                    },
                    {
                      "Ref": "LambdaSharpCoreDeadLetterQueue"
                    }
                  ]
                },
                {
                  "Ref": "AWS::NoValue"
                }
              ]
            },
            "STR_CONDITIONALRESOURCEINPUTPARAMETERORCREATE": {
              "Ref": "ConditionalResourceInputParameterOrCreate"
            },
            "STR_MODULE_ROLE_DEADLETTERQUEUEPOLICY": {
              "Fn::If": [
                "UseCoreServices",
                {
                  "Ref": "ModuleRoleDeadLetterQueuePolicy"
                },
                {
                  "Ref": "AWS::NoValue"
                }
              ]
            },
            "STR_MODULE_ROLE_SECRETSPOLICY": {
              "Fn::If": [
                "ModuleRoleSecretsPolicyCondition",
                {
                  "Ref": "ModuleRoleSecretsPolicy"
                },
                {
                  "Ref": "AWS::NoValue"
                }
              ]
            }
          }
        },
        "Handler": "Function::LambdaSharpTestModule.Function.Function::FunctionHandlerAsync",
        "MemorySize": "128",
        "Role": {
          "Fn::GetAtt": [
            "ModuleRole",
            "Arn"
          ]
        },
        "Runtime": "dotnetcore3.1",
        "Timeout": "30",
        "TracingConfig": {
          "Mode": {
            "Fn::If": [
              "XRayIsEnabled",
              "Active",
              "PassThrough"
            ]
          }
        }
      }
    },
    "FunctionLogGroup": {
      "Type": "AWS::Logs::LogGroup",
      "Properties": {
        "LogGroupName": {
          "Fn::Sub": "/aws/lambda/${Function}"
        },
        "RetentionInDays": 30
      }
    },
    "ModuleRole": {
      "Type": "AWS::IAM::Role",
      "Properties": {
        "AssumeRolePolicyDocument": {
          "Version": "2012-10-17",
          "Statement": [
            {
              "Sid": "ModuleLambdaPrincipal",
              "Effect": "Allow",
              "Principal": {
                "Service": "lambda.amazonaws.com"
              },
              "Action": "sts:AssumeRole"
            }
          ]
        },
        "Policies": [
          {
            "PolicyDocument": {
              "Version": "2012-10-17",
              "Statement": [
                {
                  "Sid": "ConditionalResourceInputParameterOrCreate",
                  "Effect": "Allow",
                  "Action": [
                    "sns:Publish"
                  ],
                  "Resource": {
                    "Ref": "ConditionalResourceInputParameterOrCreate"
                  }
                },
                {
                  "Sid": "LogStream",
                  "Effect": "Allow",
                  "Action": [
                    "logs:CreateLogStream",
                    "logs:PutLogEvents"
                  ],
                  "Resource": "arn:aws:logs:*:*:*"
                },
                {
                  "Sid": "CloudFormation",
                  "Effect": "Allow",
                  "Action": [
                    "cloudformation:DescribeStacks"
                  ],
                  "Resource": {
                    "Ref": "AWS::StackId"
                  }
                },
                {
                  "Sid": "AWSXRay",
                  "Effect": "Allow",
                  "Action": [
                    "xray:GetSamplingRules",
                    "xray:GetSamplingStatisticSummaries",
                    "xray:GetSamplingTargets",
                    "xray:PutTelemetryRecords",
                    "xray:PutTraceSegments"
                  ],
                  "Resource": "*"
                },
                {
                  "Sid": "EventBus",
                  "Effect": "Allow",
                  "Action": [
                    "events:PutEvents"
                  ],
                  "Resource": {
                    "Fn::Sub": "arn:aws:events:${AWS::Region}:${AWS::AccountId}:event-bus/default"
                  }
                },
                {
                  "Sid": "DeploymentBucketReadOnly",
                  "Effect": "Allow",
                  "Action": [
                    "s3:GetObject"
                  ],
                  "Resource": {
                    "Fn::Sub": "arn:aws:s3:::${DeploymentBucketName}/<%MODULE_ORIGIN%>/Test/TestModule/.artifacts/*"
                  }
                }
              ]
            },
            "PolicyName": {
              "Fn::Sub": "${AWS::StackName}ModulePolicy"
            }
          }
        ]
      }
    },
    "ModuleRoleDeadLetterQueuePolicy": {
      "Type": "AWS::IAM::Policy",
      "Condition": "UseCoreServices",
      "Properties": {
        "PolicyDocument": {
          "Version": "2012-10-17",
          "Statement": [
            {
              "Sid": "DeadLetterQueue",
              "Effect": "Allow",
              "Action": [
                "sqs:SendMessage"
              ],
              "Resource": {
                "Fn::If": [
                  "UseCoreServices",
                  {
                    "Fn::If": [
                      "LambdaSharpCoreDeadLetterQueueIsImported",
                      {
                        "Fn::ImportValue": {
                          "Fn::Sub": [
                            "${DeploymentPrefix}${Import}",
                            {
                              "Import": {
                                "Fn::Select": [
                                  "1",
                                  {
                                    "Fn::Split": [
                                      "$",
                                      {
                                        "Ref": "LambdaSharpCoreDeadLetterQueue"
                                      }
                                    ]
                                  }
                                ]
                              }
                            }
                          ]
                        }
                      },
                      {
                        "Ref": "LambdaSharpCoreDeadLetterQueue"
                      }
                    ]
                  },
                  {
                    "Ref": "AWS::NoValue"
                  }
                ]
              }
            }
          ]
        },
        "PolicyName": {
          "Fn::Sub": "${AWS::StackName}ModuleRoleDeadLetterQueue"
        },
        "Roles": [
          {
            "Ref": "ModuleRole"
          }
        ]
      }
    },
    "ModuleRoleSecretsPolicy": {
      "Type": "AWS::IAM::Policy",
      "Condition": "ModuleRoleSecretsPolicyCondition",
      "Properties": {
        "PolicyDocument": {
          "Version": "2012-10-17",
          "Statement": [
            {
              "Sid": "Secrets",
              "Effect": "Allow",
              "Action": [
                "kms:Decrypt",
                "kms:Encrypt"
              ],
              "Resource": {
                "Fn::Split": [
                  ",",
                  {
                    "Ref": "Secrets"
                  }
                ]
              }
            }
          ]
        },
        "PolicyName": {
          "Fn::Sub": "${AWS::StackName}ModuleRoleSecrets"
        },
        "Roles": [
          {
            "Ref": "ModuleRole"
          }
        ]
      }
    },
    "ModuleRegistration": {
      "Type": "Custom::LambdaSharpRegistrationModule",
      "Condition": "UseCoreServices",
      "Properties": {
        "ServiceToken": {
          "Fn::ImportValue": {
            "Fn::Sub": "${DeploymentPrefix}LambdaSharp::Registration::Module"
          }
        },
        "ResourceType": "LambdaSharp::Registration::Module",
        "ModuleInfo": "Test.TestModule:1.0-DEV@<%MODULE_ORIGIN%>",
        "ModuleId": {
          "Ref": "AWS::StackName"
        }
      }
    },
    "FunctionRegistration": {
      "Type": "Custom::LambdaSharpRegistrationFunction",
      "Condition": "UseCoreServices",
      "Properties": {
        "ServiceToken": {
          "Fn::ImportValue": {
            "Fn::Sub": "${DeploymentPrefix}LambdaSharp::Registration::Function"
          }
        },
        "ResourceType": "LambdaSharp::Registration::Function",
        "ModuleId": {
          "Ref": "AWS::StackName"
        },
        "FunctionId": {
          "Ref": "Function"
        },
        "FunctionName": "Function",
        "FunctionLogGroupName": {
          "Fn::Sub": "/aws/lambda/${Function}"
        },
        "FunctionPlatform": "AWS Lambda",
        "FunctionFramework": "dotnetcore3.1",
        "FunctionLanguage": "csharp",
        "FunctionMaxMemory": "128",
        "FunctionMaxDuration": "30"
      },
      "DependsOn": [
        "ModuleRegistration"
      ]
    },
    "FunctionLogGroupSubscription": {
      "Type": "AWS::Logs::SubscriptionFilter",
      "Condition": "UseCoreServices",
      "Properties": {
        "DestinationArn": {
          "Fn::If": [
            "UseCoreServices",
            {
              "Fn::If": [
                "LambdaSharpCoreLoggingStreamIsImported",
                {
                  "Fn::ImportValue": {
                    "Fn::Sub": [
                      "${DeploymentPrefix}${Import}",
                      {
                        "Import": {
                          "Fn::Select": [
                            "1",
                            {
                              "Fn::Split": [
                                "$",
                                {
                                  "Ref": "LambdaSharpCoreLoggingStream"
                                }
                              ]
                            }
                          ]
                        }
                      }
                    ]
                  }
                },
                {
                  "Ref": "LambdaSharpCoreLoggingStream"
                }
              ]
            },
            {
              "Ref": "AWS::NoValue"
            }
          ]
        },
        "FilterPattern": "-\"*** \"",
        "LogGroupName": {
          "Ref": "FunctionLogGroup"
        },
        "RoleArn": {
          "Fn::If": [
            "UseCoreServices",
            {
              "Fn::If": [
                "LambdaSharpCoreLoggingStreamRoleIsImported",
                {
                  "Fn::ImportValue": {
                    "Fn::Sub": [
                      "${DeploymentPrefix}${Import}",
                      {
                        "Import": {
                          "Fn::Select": [
                            "1",
                            {
                              "Fn::Split": [
                                "$",
                                {
                                  "Ref": "LambdaSharpCoreLoggingStreamRole"
                                }
                              ]
                            }
                          ]
                        }
                      }
                    ]
                  }
                },
                {
                  "Ref": "LambdaSharpCoreLoggingStreamRole"
                }
              ]
            },
            {
              "Ref": "AWS::NoValue"
            }
          ]
        }
      }
    }
  },
  "Outputs": {
    "ModuleInfo": {
      "Value": "Test.TestModule:1.0-DEV@<%MODULE_ORIGIN%>"
    },
    "ModuleChecksum": {
      "Value": {
        "Ref": "DeploymentChecksum"
      }
    },
    "LambdaSharpTool": {
<<<<<<< HEAD
      "Value": "0.8.0.0-rc1"
=======
      "Value": "0.8.0.0"
>>>>>>> d211ec3c
    },
    "LambdaSharpTier": {
      "Value": {
        "Fn::Select": [
          "0",
          {
            "Fn::Split": [
              "-",
              {
                "Ref": "DeploymentPrefix"
              }
            ]
          }
        ]
      }
    }
  },
  "Conditions": {
    "XRayIsEnabled": {
      "Fn::Not": [
        {
          "Fn::Equals": [
            {
              "Ref": "XRayTracing"
            },
            "Disabled"
          ]
        }
      ]
    },
    "UseCoreServices": {
      "Fn::Equals": [
        {
          "Ref": "LambdaSharpCoreServices"
        },
        "Enabled"
      ]
    },
    "LambdaSharpCoreDeadLetterQueueIsImported": {
      "Fn::And": [
        {
          "Fn::Not": [
            {
              "Fn::Equals": [
                {
                  "Ref": "LambdaSharpCoreDeadLetterQueue"
                },
                ""
              ]
            }
          ]
        },
        {
          "Fn::Equals": [
            {
              "Fn::Select": [
                "0",
                {
                  "Fn::Split": [
                    "$",
                    {
                      "Ref": "LambdaSharpCoreDeadLetterQueue"
                    }
                  ]
                }
              ]
            },
            ""
          ]
        }
      ]
    },
    "LambdaSharpCoreLoggingStreamIsImported": {
      "Fn::And": [
        {
          "Fn::Not": [
            {
              "Fn::Equals": [
                {
                  "Ref": "LambdaSharpCoreLoggingStream"
                },
                ""
              ]
            }
          ]
        },
        {
          "Fn::Equals": [
            {
              "Fn::Select": [
                "0",
                {
                  "Fn::Split": [
                    "$",
                    {
                      "Ref": "LambdaSharpCoreLoggingStream"
                    }
                  ]
                }
              ]
            },
            ""
          ]
        }
      ]
    },
    "LambdaSharpCoreLoggingStreamRoleIsImported": {
      "Fn::And": [
        {
          "Fn::Not": [
            {
              "Fn::Equals": [
                {
                  "Ref": "LambdaSharpCoreLoggingStreamRole"
                },
                ""
              ]
            }
          ]
        },
        {
          "Fn::Equals": [
            {
              "Fn::Select": [
                "0",
                {
                  "Fn::Split": [
                    "$",
                    {
                      "Ref": "LambdaSharpCoreLoggingStreamRole"
                    }
                  ]
                }
              ]
            },
            ""
          ]
        }
      ]
    },
    "ModuleRoleSecretsPolicyCondition": {
      "Fn::Not": [
        {
          "Fn::Equals": [
            {
              "Ref": "Secrets"
            },
            ""
          ]
        }
      ]
    }
  },
  "Metadata": {
    "AWS::CloudFormation::Interface": {
      "ParameterLabels": {
        "Secrets": {
          "default": "Comma-separated list of additional KMS secret keys [String]"
        },
        "XRayTracing": {
          "default": "Enable AWS X-Ray tracing mode for module resources [String]"
        },
        "LambdaSharpCoreServices": {
          "default": "Integrate with LambdaSharp.Core services [String]"
        },
        "LambdaSharpCoreDeadLetterQueue": {
          "default": "DeadLetterQueue [String]"
        },
        "LambdaSharpCoreLoggingStream": {
          "default": "LoggingStream [String]"
        },
        "LambdaSharpCoreLoggingStreamRole": {
          "default": "LoggingStreamRole [String]"
        },
        "DeploymentBucketName": {
          "default": "Deployment S3 bucket name [String]"
        },
        "DeploymentPrefix": {
          "default": "Deployment tier prefix [String]"
        },
        "DeploymentPrefixLowercase": {
          "default": "Deployment tier prefix (lowercase) [String]"
        },
        "DeploymentRoot": {
          "default": "Root stack name for nested deployments, blank otherwise [String]"
        },
        "DeploymentChecksum": {
          "default": "CloudFormation template MD5 checksum [String]"
        }
      },
      "ParameterGroups": [
        {
          "Label": {
            "default": "Resource Input Parameters"
          },
          "Parameters": [
            "ConditionalResourceInputParameterOrCreate"
          ]
        },
        {
          "Label": {
            "default": "LambdaSharp Module Options"
          },
          "Parameters": [
            "Secrets",
            "XRayTracing",
            "LambdaSharpCoreServices"
          ]
        },
        {
          "Label": {
            "default": "LambdaSharp.Core Imports"
          },
          "Parameters": [
            "LambdaSharpCoreDeadLetterQueue",
            "LambdaSharpCoreLoggingStream",
            "LambdaSharpCoreLoggingStreamRole"
          ]
        },
        {
          "Label": {
            "default": "LambdaSharp Deployment Settings (DO NOT MODIFY)"
          },
          "Parameters": [
            "DeploymentBucketName",
            "DeploymentPrefix",
            "DeploymentPrefixLowercase",
            "DeploymentRoot",
            "DeploymentChecksum"
          ]
        }
      ]
    },
    "LambdaSharp::Manifest": {
      "Version": "2019-07-04",
      "Module": "Test.TestModule:1.0-DEV",
      "Description": "LambdaSharp CloudFormation Test",
<<<<<<< HEAD
      "TemplateChecksum": "6F61F352B54B7A45E17B45235F3AAE32",
      "Date": "2019-08-09T15:00:00Z",
      "CoreServicesVersion": "0.8.0-rc1",
=======
      "TemplateChecksum": "C6F4266AF8BB8B08FA10B56ACFEE4360",
      "Date": "2019-08-09T15:00:00Z",
      "CoreServicesVersion": "0.8.0",
>>>>>>> d211ec3c
      "ParameterSections": [
        {
          "Title": "Resource Input Parameters",
          "Parameters": [
            {
              "Name": "ConditionalResourceInputParameterOrCreate",
              "Type": "AWS::SNS::Topic",
              "Default": ""
            }
          ]
        },
        {
          "Title": "LambdaSharp Module Options",
          "Parameters": [
            {
              "Name": "Secrets",
              "Type": "String",
              "Label": "Comma-separated list of additional KMS secret keys",
              "Default": ""
            },
            {
              "Name": "XRayTracing",
              "Type": "String",
              "Label": "Enable AWS X-Ray tracing mode for module resources",
              "Default": "Disabled",
              "AllowedValues": [
                "Disabled",
                "RootModule",
                "AllModules"
              ]
            },
            {
              "Name": "LambdaSharpCoreServices",
              "Type": "String",
              "Label": "Integrate with LambdaSharp.Core services",
              "Default": "Disabled",
              "AllowedValues": [
                "Disabled",
                "Enabled"
              ]
            }
          ]
        },
        {
          "Title": "LambdaSharp.Core Imports",
          "Parameters": [
            {
              "Name": "LambdaSharpCoreDeadLetterQueue",
              "Type": "String",
              "Label": "DeadLetterQueue",
              "Default": "$LambdaSharp-Core::DeadLetterQueue",
              "Import": "LambdaSharp.Core::DeadLetterQueue",
              "AllowedPattern": "^.+$",
              "ConstraintDescription": "must either be a cross-module reference or a non-empty value"
            },
            {
              "Name": "LambdaSharpCoreLoggingStream",
              "Type": "String",
              "Label": "LoggingStream",
              "Default": "$LambdaSharp-Core::LoggingStream",
              "Import": "LambdaSharp.Core::LoggingStream",
              "AllowedPattern": "^.+$",
              "ConstraintDescription": "must either be a cross-module reference or a non-empty value"
            },
            {
              "Name": "LambdaSharpCoreLoggingStreamRole",
              "Type": "String",
              "Label": "LoggingStreamRole",
              "Default": "$LambdaSharp-Core::LoggingStreamRole",
              "Import": "LambdaSharp.Core::LoggingStreamRole",
              "AllowedPattern": "^.+$",
              "ConstraintDescription": "must either be a cross-module reference or a non-empty value"
            }
          ]
        }
      ],
      "Git": {
        "Branch": "test-branch",
        "SHA": "0123456789ABCDEF0123456789ABCDEF01234567"
      },
      "Artifacts": [],
      "Dependencies": [],
      "ResourceTypes": [],
      "Outputs": []
    },
    "LambdaSharp::NameMappings": {
      "Version": "2019-07-04",
      "ResourceNameMappings": {
        "FunctionLogGroup": "Function::LogGroup",
        "ModuleRole": "Module::Role",
        "ModuleRoleDeadLetterQueuePolicy": "Module::Role::DeadLetterQueuePolicy",
        "ModuleRoleSecretsPolicy": "Module::Role::SecretsPolicy",
        "ModuleRegistration": "Module::Registration",
        "FunctionRegistration": "Function::Registration",
        "FunctionLogGroupSubscription": "Function::LogGroupSubscription"
      },
      "TypeNameMappings": {
        "Custom::LambdaSharpRegistrationModule": "LambdaSharp::Registration::Module",
        "Custom::LambdaSharpRegistrationFunction": "LambdaSharp::Registration::Function"
      }
    }
  }
}<|MERGE_RESOLUTION|>--- conflicted
+++ resolved
@@ -71,11 +71,7 @@
     "DeploymentChecksum": {
       "Type": "String",
       "Description": "Deployment Checksum",
-<<<<<<< HEAD
-      "Default": "6F61F352B54B7A45E17B45235F3AAE32"
-=======
       "Default": "C6F4266AF8BB8B08FA10B56ACFEE4360"
->>>>>>> d211ec3c
     }
   },
   "Resources": {
@@ -582,11 +578,7 @@
       }
     },
     "LambdaSharpTool": {
-<<<<<<< HEAD
-      "Value": "0.8.0.0-rc1"
-=======
       "Value": "0.8.0.0"
->>>>>>> d211ec3c
     },
     "LambdaSharpTier": {
       "Value": {
@@ -824,15 +816,9 @@
       "Version": "2019-07-04",
       "Module": "Test.TestModule:1.0-DEV",
       "Description": "LambdaSharp CloudFormation Test",
-<<<<<<< HEAD
-      "TemplateChecksum": "6F61F352B54B7A45E17B45235F3AAE32",
-      "Date": "2019-08-09T15:00:00Z",
-      "CoreServicesVersion": "0.8.0-rc1",
-=======
       "TemplateChecksum": "C6F4266AF8BB8B08FA10B56ACFEE4360",
       "Date": "2019-08-09T15:00:00Z",
       "CoreServicesVersion": "0.8.0",
->>>>>>> d211ec3c
       "ParameterSections": [
         {
           "Title": "Resource Input Parameters",
