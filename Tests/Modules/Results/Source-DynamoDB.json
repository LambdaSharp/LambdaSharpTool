--- conflicted
+++ resolved
@@ -71,11 +71,7 @@
     "DeploymentChecksum": {
       "Type": "String",
       "Description": "Deployment Checksum",
-<<<<<<< HEAD
-      "Default": "945535326C6EB2BC6B973783299C422F"
-=======
       "Default": "F4B403B35769E1492E16D52660C91BDE"
->>>>>>> 98d31a1a
     }
   },
   "Resources": {
@@ -939,11 +935,7 @@
       "Version": "2019-07-04",
       "Module": "Test.TestModule:1.0-DEV",
       "Description": "LambdaSharp CloudFormation Test",
-<<<<<<< HEAD
-      "TemplateChecksum": "945535326C6EB2BC6B973783299C422F",
-=======
       "TemplateChecksum": "F4B403B35769E1492E16D52660C91BDE",
->>>>>>> 98d31a1a
       "Date": "2019-08-09T15:00:00Z",
       "CoreServicesVersion": "1",
       "ParameterSections": [
