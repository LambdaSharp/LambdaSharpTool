--- conflicted
+++ resolved
@@ -680,11 +680,7 @@
       "Value": "BB570D207688FD3D39A44EA63323EDF1"
     },
     "LambdaSharpTool": {
-<<<<<<< HEAD
-      "Value": "0.7.0.7"
-=======
       "Value": "0.7.0.8"
->>>>>>> d95222c0
     },
     "LambdaSharpTier": {
       "Value": {
