{
  "AWSTemplateFormatVersion": "2010-09-09",
  "Description": "LambdaSharp CloudFormation Test (v1.0-DEV)",
  "Parameters": {
    "RootDomainName": {
      "Type": "String",
      "Default": "example.org"
    },
    "Secrets": {
      "Type": "String",
      "Description": "Secret Keys (ARNs)",
      "Default": ""
    },
    "LambdaSharpCoreServices": {
      "Type": "String",
      "Description": "Use LambdaSharp.Core Services",
      "AllowedValues": [
        "Disabled",
        "Enabled"
      ],
      "Default": "Disabled"
    },
    "DeploymentBucketName": {
      "Type": "String",
      "Description": "Deployment S3 Bucket Name"
    },
    "DeploymentPrefix": {
      "Type": "String",
      "Description": "Deployment Tier Prefix"
    },
    "DeploymentPrefixLowercase": {
      "Type": "String",
      "Description": "Deployment Tier Prefix (lowercase)"
    },
    "DeploymentRoot": {
      "Type": "String",
      "Description": "Root Stack Name",
      "Default": ""
    },
    "DeploymentChecksum": {
      "Type": "String",
      "Description": "Deployment Checksum",
<<<<<<< HEAD
      "Default": "D5F366A115A44782366EE444FC8B1F5E"
=======
      "Default": "DF14A1A951A56E21A2EBFCAFCA54AB66"
>>>>>>> d211ec3c
    }
  },
  "Resources": {
    "MyQueue": {
      "Type": "AWS::SQS::Queue",
      "Properties": {}
    },
    "MyResource": {
      "Type": "Custom::Handler",
      "Properties": {
        "Result1": {
          "Fn::Sub": [
            "www.${Domain}",
            {
              "Domain": {
                "Ref": "RootDomainName"
              }
            }
          ]
        },
        "Result2": {
          "Fn::Sub": "arn:aws:ec2:${AWS::Region}:${AWS::AccountId}"
        },
        "Result3": {
          "Fn::Sub": "${MyQueue}/*"
        },
        "Result4": {
          "Fn::Sub": "${MyQueue.Arn}/*"
        },
        "Result5": "Value: Hello,World",
        "Result6": {
          "Fn::Sub": [
            "Value: ${P0}",
            {
              "P0": {
                "Fn::Join": [
                  ",",
                  [
                    "Queue ARN",
                    {
                      "Fn::GetAtt": [
                        "MyQueue",
                        "Arn"
                      ]
                    }
                  ]
                ]
              }
            }
          ]
        }
      }
    },
    "ModuleRegistration": {
      "Type": "Custom::LambdaSharpRegistrationModule",
      "Condition": "UseCoreServices",
      "Properties": {
        "ServiceToken": {
          "Fn::ImportValue": {
            "Fn::Sub": "${DeploymentPrefix}LambdaSharp::Registration::Module"
          }
        },
        "ResourceType": "LambdaSharp::Registration::Module",
        "ModuleInfo": "Test.TestModule:1.0-DEV@<%MODULE_ORIGIN%>",
        "ModuleId": {
          "Ref": "AWS::StackName"
        }
      }
    }
  },
  "Outputs": {
    "ModuleInfo": {
      "Value": "Test.TestModule:1.0-DEV@<%MODULE_ORIGIN%>"
    },
    "ModuleChecksum": {
      "Value": {
        "Ref": "DeploymentChecksum"
      }
    },
    "LambdaSharpTool": {
<<<<<<< HEAD
      "Value": "0.8.0.0-rc1"
=======
      "Value": "0.8.0.0"
>>>>>>> d211ec3c
    },
    "LambdaSharpTier": {
      "Value": {
        "Fn::Select": [
          "0",
          {
            "Fn::Split": [
              "-",
              {
                "Ref": "DeploymentPrefix"
              }
            ]
          }
        ]
      }
    }
  },
  "Conditions": {
    "UseCoreServices": {
      "Fn::Equals": [
        {
          "Ref": "LambdaSharpCoreServices"
        },
        "Enabled"
      ]
    }
  },
  "Metadata": {
    "AWS::CloudFormation::Interface": {
      "ParameterLabels": {
        "Secrets": {
          "default": "Comma-separated list of additional KMS secret keys [String]"
        },
        "LambdaSharpCoreServices": {
          "default": "Integrate with LambdaSharp.Core services [String]"
        },
        "DeploymentBucketName": {
          "default": "Deployment S3 bucket name [String]"
        },
        "DeploymentPrefix": {
          "default": "Deployment tier prefix [String]"
        },
        "DeploymentPrefixLowercase": {
          "default": "Deployment tier prefix (lowercase) [String]"
        },
        "DeploymentRoot": {
          "default": "Root stack name for nested deployments, blank otherwise [String]"
        },
        "DeploymentChecksum": {
          "default": "CloudFormation template MD5 checksum [String]"
        }
      },
      "ParameterGroups": [
        {
          "Label": {
            "default": "Module Settings"
          },
          "Parameters": [
            "RootDomainName"
          ]
        },
        {
          "Label": {
            "default": "LambdaSharp Module Options"
          },
          "Parameters": [
            "Secrets",
            "LambdaSharpCoreServices"
          ]
        },
        {
          "Label": {
            "default": "LambdaSharp Deployment Settings (DO NOT MODIFY)"
          },
          "Parameters": [
            "DeploymentBucketName",
            "DeploymentPrefix",
            "DeploymentPrefixLowercase",
            "DeploymentRoot",
            "DeploymentChecksum"
          ]
        }
      ]
    },
    "LambdaSharp::Manifest": {
      "Version": "2019-07-04",
      "Module": "Test.TestModule:1.0-DEV",
      "Description": "LambdaSharp CloudFormation Test",
<<<<<<< HEAD
      "TemplateChecksum": "D5F366A115A44782366EE444FC8B1F5E",
      "Date": "2019-08-09T15:00:00Z",
      "CoreServicesVersion": "0.8.0-rc1",
=======
      "TemplateChecksum": "DF14A1A951A56E21A2EBFCAFCA54AB66",
      "Date": "2019-08-09T15:00:00Z",
      "CoreServicesVersion": "0.8.0",
>>>>>>> d211ec3c
      "ParameterSections": [
        {
          "Title": "Module Settings",
          "Parameters": [
            {
              "Name": "RootDomainName",
              "Type": "String",
              "Default": "example.org"
            }
          ]
        },
        {
          "Title": "LambdaSharp Module Options",
          "Parameters": [
            {
              "Name": "Secrets",
              "Type": "String",
              "Label": "Comma-separated list of additional KMS secret keys",
              "Default": ""
            },
            {
              "Name": "LambdaSharpCoreServices",
              "Type": "String",
              "Label": "Integrate with LambdaSharp.Core services",
              "Default": "Disabled",
              "AllowedValues": [
                "Disabled",
                "Enabled"
              ]
            }
          ]
        }
      ],
      "Git": {
        "Branch": "test-branch",
        "SHA": "0123456789ABCDEF0123456789ABCDEF01234567"
      },
      "Artifacts": [],
      "Dependencies": [],
      "ResourceTypes": [],
      "Outputs": []
    },
    "LambdaSharp::NameMappings": {
      "Version": "2019-07-04",
      "ResourceNameMappings": {
        "ModuleRegistration": "Module::Registration"
      },
      "TypeNameMappings": {
        "Custom::LambdaSharpRegistrationModule": "LambdaSharp::Registration::Module"
      }
    }
  }
}<|MERGE_RESOLUTION|>--- conflicted
+++ resolved
@@ -40,11 +40,7 @@
     "DeploymentChecksum": {
       "Type": "String",
       "Description": "Deployment Checksum",
-<<<<<<< HEAD
-      "Default": "D5F366A115A44782366EE444FC8B1F5E"
-=======
       "Default": "DF14A1A951A56E21A2EBFCAFCA54AB66"
->>>>>>> d211ec3c
     }
   },
   "Resources": {
@@ -125,11 +121,7 @@
       }
     },
     "LambdaSharpTool": {
-<<<<<<< HEAD
-      "Value": "0.8.0.0-rc1"
-=======
       "Value": "0.8.0.0"
->>>>>>> d211ec3c
     },
     "LambdaSharpTier": {
       "Value": {
@@ -218,15 +210,9 @@
       "Version": "2019-07-04",
       "Module": "Test.TestModule:1.0-DEV",
       "Description": "LambdaSharp CloudFormation Test",
-<<<<<<< HEAD
-      "TemplateChecksum": "D5F366A115A44782366EE444FC8B1F5E",
-      "Date": "2019-08-09T15:00:00Z",
-      "CoreServicesVersion": "0.8.0-rc1",
-=======
       "TemplateChecksum": "DF14A1A951A56E21A2EBFCAFCA54AB66",
       "Date": "2019-08-09T15:00:00Z",
       "CoreServicesVersion": "0.8.0",
->>>>>>> d211ec3c
       "ParameterSections": [
         {
           "Title": "Module Settings",
