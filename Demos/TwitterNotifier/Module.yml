# LambdaSharp (λ#)
# Copyright (C) 2018-2019
# lambdasharp.net
#
# Licensed under the Apache License, Version 2.0 (the "License");
# you may not use this file except in compliance with the License.
# You may obtain a copy of the License at
#
#     http://www.apache.org/licenses/LICENSE-2.0
#
# Unless required by applicable law or agreed to in writing, software
# distributed under the License is distributed on an "AS IS" BASIS,
# WITHOUT WARRANTIES OR CONDITIONS OF ANY KIND, either express or implied.
# See the License for the specific language governing permissions and
# limitations under the License.

Module: Demo.TwitterNotifier
Description: Listen for specific tweets and publish to an email address via SNS topic
Items:

  # Parameters
  - Parameter: TwitterApiKey
    Description: This parameter sets the encrypted API key for accessing Twitter
    Section: Twitter Settings
    Label: API Key
    Type: Secret

  - Parameter: TwitterApiSecretKey
    Description: This parameter sets the encrypted secret API key for accessing Twitter
    Section: Twitter Settings
    Label: API Secret Key
    Type: Secret

  - Parameter: TwitterQuery
    Scope: NotifyFunction
    Description: This parameter sets the search query for finding tweets
    Section: Twitter Settings
    Label: Search query
    AllowedPattern: .+
    ConstraintDescription: Search query must be a non-empty string

  - Parameter: TwitterLanguageFilter
    Scope: NotifyFunction
    Description: This parameter is a comma-delimited list of ISO 639-1 language filters for tweets (empty value disables filter)
    Section: Twitter Settings
    Label: ISO 639-1 Language filters
    Default: en

  - Parameter: TwitterSentimentFilter
    Scope: NotifyFunction
    Description: "This parameter sets the sentiment filter (one of: SKIP, POSITIVE, NEUTRAL, NEGATIVE, MIXED, ALL)"
    AllowedValues:
      - SKIP
      - POSITIVE
      - NEUTRAL
      - NEGATIVE
      - MIXED
      - ALL
    Default: SKIP

  - Parameter: NotificationEmail
    Description: This parameter sets the notification email for found tweets
    Section: Notification Settings
    Label: Email address to NotifyFunction with found tweets
    AllowedPattern: .+@.+
    ConstraintDescription: Must be a valid email address

  # Resources
  - Nested: TwitterNotify
<<<<<<< HEAD
    Module: LambdaSharp.Twitter.Query:0.8-rc1@lambdasharp
=======
    Module: LambdaSharp.Twitter.Query:0.8@lambdasharp
>>>>>>> d211ec3c
    Parameters:
      TwitterApiKey: !Ref TwitterApiKey
      TwitterApiSecretKey: !Ref TwitterApiSecretKey
      TwitterQuery: !Ref TwitterQuery
      TwitterLanguageFilter: !Ref TwitterLanguageFilter
      TwitterSentimentFilter: !Ref TwitterSentimentFilter
      Secrets: !Ref Secrets

  - Resource: TwitterNotifyTopic
    Type: AWS::SNS::Topic
    Allow: Subscribe
    Value: !GetAtt TwitterNotify.Outputs.TweetTopic

  - Resource: FoundTopic
    Scope: NotifyFunction
    Type: AWS::SNS::Topic
    Allow: Publish
    Properties:
      Subscription:
        - Protocol: email
          Endpoint: !Ref NotificationEmail

  - Function: NotifyFunction
    Memory: 256
    Timeout: 30
    Sources:
      - Topic: TwitterNotifyTopic<|MERGE_RESOLUTION|>--- conflicted
+++ resolved
@@ -67,11 +67,7 @@
 
   # Resources
   - Nested: TwitterNotify
-<<<<<<< HEAD
-    Module: LambdaSharp.Twitter.Query:0.8-rc1@lambdasharp
-=======
     Module: LambdaSharp.Twitter.Query:0.8@lambdasharp
->>>>>>> d211ec3c
     Parameters:
       TwitterApiKey: !Ref TwitterApiKey
       TwitterApiSecretKey: !Ref TwitterApiSecretKey
