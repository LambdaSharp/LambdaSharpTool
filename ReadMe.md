﻿![λ#](src/DocFx/images/LambdaSharpLogo.png)

# LambdaSharp - Serverless .NET on AWS

**[Read what's new in the 0.6 "Favorinus" release.](https://lambdasharp.net/articles/ReleaseNotes-Favorinus.html)**

λ# is a command line tool and a framework for serverless application development. λ# uses a simple declarative syntax to generate sophisticated CloudFormation templates that provide simple, yet flexible, deployment options.

The objective of λ# is to accelerate the development pace of serverless solutions while helping developers adhere consistently to best practices to create scalable, observable, and modular systems.

## Give a Star! :star:

<<<<<<< HEAD
If you like or are using this project, please give it a star. Make sure to also check out the [documentation site](https://lambdasharp.net). Thanks!
=======
If you like or are using this project, please give it a star. Make sure to also check out the [documentation site](https://lambdasharp.net/). Thanks!
>>>>>>> da268958

![λ# CLI](src/DocFx/images/LashAnsiColor-WIP.gif)

## Install λ# CLI

The λ# CLI is installed as a .NET Global Tool.

```bash
dotnet tool install -g LambdaSharp.Tool
```

Once installed, the λ# CLI needs to be configured.
```bash
lash config
```

Finally, a deployment tier must be initialized with the λ# Core.
```bash
lash init --tier Sandbox
```

## Deploy a λ# Module

Creating modules with Lambda functions and deploying them only requires a few steps.

```bash
# Create a new λ# module
lash new module MySampleModule

# Add a function to the λ# module
lash new function MyFunction

# Deploy the λ# module
lash deploy
```

The λ# CLI uses a YAML file to compile the C# projects, upload assets, and deploy the CloudFormation stack in one step. The YAML file describes the entire module including the inputs, outputs, variables, resources, and functions.

```yaml
Module: MySampleModule
Items:

 - Function: MyFunction
   Memory: 128
   Timeout: 30
```

The C# project contains the Lambda handler.

```csharp
namespace MySampleModule.MyFunction {

    public class FunctionRequest {

        // add request fields
    }

    public class FunctionResponse {

        // add response fields
    }

    public class Function : ALambdaFunction<FunctionRequest, FunctionResponse> {

        //--- Methods ---
        public override Task InitializeAsync(LambdaConfig config)
            => Task.CompletedTask;

        public override async Task<FunctionResponse> ProcessMessageAsync(FunctionRequest request) {

            // add business logic

            return new FunctionResponse();
        }
    }
}
```

## Learn More

### Getting Started

1. [Setup λ#](https://lambdasharp.net/articles/Setup.html)

### Articles

1. [λ# — A Compiler for CloudFormation](https://medium.com/mindtouch-engineering/%CE%BB-a-compiler-for-cloudformation-b35744e49d6c)
1. [λ# — v0.5 Release Notes](https://medium.com/mindtouch-engineering/%CE%BB-news-0-5-rc1-released-906bdfc059a)
1. [λ# — v0.5.0.1 Release Notes](https://medium.com/mindtouch-engineering/%CE%BB-v0-5-0-1-release-notes-f07966ace1c5)
1. [λ# — v0.5.0.2 Release Notes](https://medium.com/mindtouch-engineering/%CE%BB-v0-5-0-2-release-notes-69458b35bddd)
1. [λ# — v0.5.0.3 Release Notes](https://medium.com/mindtouch-engineering/%CE%BB-v0-5-0-3-release-notes-9d27082609c5)
1. [λ# — Constructors/Destructors for CloudFormation](https://medium.com/mindtouch-engineering/constructors-destructors-for-cloudformation-stacks-233de1b1fcca)

### Samples

1. [Create a Static Website with CloudFormation](https://github.com/LambdaSharp/StaticWebsite-Sample)
1. [Create Animated GIFs from Videos with AWS Lambda](https://github.com/LambdaSharp/GifMaker-Sample)
1. [Create a Web Chat with API Gateway Websockets](https://github.com/LambdaSharp/WebSocketsChat-Sample)
1. [Misc. λ# Samples](Samples/)

### References

<<<<<<< HEAD
1. [λ# CLI Reference](https://lambdasharp.net/cli/ReadMe.html)
1. [λ# .NET SDK Reference](https://lambdasharp.net/sdk/index.html)
1. [λ# Module Reference](https://lambdasharp.net/module/Module.html)
=======
1. [λ# CLI Reference](https://lambdasharp.net/cli/Index.html)
1. [λ# .NET SDK Reference](https://lambdasharp.net/sdk/Index.html)
1. [λ# Syntax Reference](https://lambdasharp.net/syntax/Index.html)
>>>>>>> da268958
1. [λ# Module IAM Short-hands](src/LambdaSharp.Tool/Resources/IAM-Mappings.yml)
1. Modules
    1. [LambdaSharp.Core](https://lambdasharp.net/modules/LambdaSharp-Core.html)
    1. [LambdaSharp.S3.IO](https://lambdasharp.net/modules/LambdaSharp-S3-IO.html)
    1. [LambdaSharp.S3.Subscriber](https://lambdasharp.net/modules/LambdaSharp-S3-Subscriber.html)
    1. [LambdaSharp.Twitter.Query](https://lambdasharp.net/modules/LambdaSharp-Twitter-Query.html)
1. Resource Types
    1. [LambdaSharp::S3::EmptyBucket](https://lambdasharp.net/modules/LambdaSharp-S3-EmptyBucket.html)
    1. [LambdaSharp::S3::Subscription](https://lambdasharp.net/modules/LambdaSharp-S3-Subscription.html)
    1. [LambdaSharp::S3::Unzip](https://lambdasharp.net/modules/LambdaSharp-S3-Unzip.html)
    1. [LambdaSharp::S3::WriteJson](https://lambdasharp.net/modules/LambdaSharp-S3-WriteJson.html)

## License

> Copyright (c) 2018,2019 MindTouch
>
> Licensed under the Apache License, Version 2.0 (the "License");
> you may not use this file except in compliance with the License.
> You may obtain a copy of the License at
>
> http://www.apache.org/licenses/LICENSE-2.0
>
> Unless required by applicable law or agreed to in writing, software
> distributed under the License is distributed on an "AS IS" BASIS,
> WITHOUT WARRANTIES OR CONDITIONS OF ANY KIND, either express or implied.
> See the License for the specific language governing permissions and
> limitations under the License.<|MERGE_RESOLUTION|>--- conflicted
+++ resolved
@@ -10,11 +10,7 @@
 
 ## Give a Star! :star:
 
-<<<<<<< HEAD
 If you like or are using this project, please give it a star. Make sure to also check out the [documentation site](https://lambdasharp.net). Thanks!
-=======
-If you like or are using this project, please give it a star. Make sure to also check out the [documentation site](https://lambdasharp.net/). Thanks!
->>>>>>> da268958
 
 ![λ# CLI](src/DocFx/images/LashAnsiColor-WIP.gif)
 
@@ -117,15 +113,9 @@
 
 ### References
 
-<<<<<<< HEAD
-1. [λ# CLI Reference](https://lambdasharp.net/cli/ReadMe.html)
-1. [λ# .NET SDK Reference](https://lambdasharp.net/sdk/index.html)
-1. [λ# Module Reference](https://lambdasharp.net/module/Module.html)
-=======
 1. [λ# CLI Reference](https://lambdasharp.net/cli/Index.html)
 1. [λ# .NET SDK Reference](https://lambdasharp.net/sdk/Index.html)
 1. [λ# Syntax Reference](https://lambdasharp.net/syntax/Index.html)
->>>>>>> da268958
 1. [λ# Module IAM Short-hands](src/LambdaSharp.Tool/Resources/IAM-Mappings.yml)
 1. Modules
     1. [LambdaSharp.Core](https://lambdasharp.net/modules/LambdaSharp-Core.html)
