--- conflicted
+++ resolved
@@ -25,11 +25,7 @@
     [JsonConverter(typeof(CloudFormationLiteralConverter))]
     public class CloudFormationLiteral : ACloudFormationExpression {
 
-<<<<<<< HEAD
-        // TODO: support different literal types (e.g. string, number)
-=======
         // TODO (2021-03-27, bjorg): support different literal types (e.g. string, number)
->>>>>>> 55761e4b
 
         //--- Constructors ---
         public CloudFormationLiteral(string value) => Value = value ?? throw new ArgumentNullException(nameof(value));
