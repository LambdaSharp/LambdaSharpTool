--- conflicted
+++ resolved
@@ -129,11 +129,7 @@
                 // read property
                 var key = reader.GetString();
                 reader.Read();
-<<<<<<< HEAD
-                var value =  Read(ref reader);
-=======
                 var value = Read(ref reader);
->>>>>>> 98d31a1a
 
                 // don't store elements where the key is null
                 if(key is not null) {
