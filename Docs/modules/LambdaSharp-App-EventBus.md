---
title: LambdaSharp.App.EventBus - LambdaSharp Module
description: Documentation for LambdaSharp.App.EventBus module
keywords: module, app, event bus, documentation, overview
---

# Module: LambdaSharp.App.EventBus
_Version:_ [!include[LAMBDASHARP_VERSION](../version.txt)]

## Overview

The _LambdaSharp.App.EventBus_ module is used by the `App` declaration to create an API Gateway WebSocket proxy for CloudWatch EventBridge. The proxy is only created if the app has at least one event source. When created, the proxy manages event pattern subscriptions to forwarded events. The proxy uses the same notation as CloudWatch EventBridge to describe event patterns. This design promotes a unified way to work with CloudWatch events both in the backend and frontend. Access to the EventBus API is secured by an API key that is computed from the CloudFormation stack identifier and the app version identifier. Using the `DevMode` parameter, the EventBus API can be configured for more lenient access and a simplified API key, which allows for accessing it from _localhost_.

## Resource Types

This module defines no resource types.


## Parameters

<dl>

<dt><code>AppVersionId</code></dt>
<dd>

The <code>AppVersionId</code> parameter specifies the app version identifier. This value is used to construct the complete API key.

<i>Required</i>: Yes

<i>Type:</i> String
</dd>

<dt><code>DevMode</code></dt>
<dd>

The <code>DevMode</code> parameter specifies if the app EventBus API should run with relaxed API key constraints and enables debug logging. The value must be one of <code>Enabled</code> or <code>Disabled</code>. Default value is <code>Disabled</code>.

<i>Required</i>: No

<i>Type:</i> String

The <code>DevMode</code> parameter must have one of the following values:
<dl>

<dt><code>Disabled</code></dt>
<dd>

The API key is based on teh CloudFormation stack identifier and the app version identifier. Debug logging is disabled in the app.
</dd>

</dl>
</dd>

<dt><code>Enabled</code></dt>
<dd>

The API key is solely based on the CloudFormation stack identifer. Debug logging is enabled in the app.
</dd>

</dl>


## Output Values

<dl>

<dt><code>ApiKey</code></dt>
<dd>

The <code>ApiKey</code> output contains the CloudFormation stack identifier portion of the API key.

<i>Type:</i> String
</dd>

<dt><code>EventTopicArn</code></dt>
<dd>

The <code>EventTopicArn</code> output contains the SNS topic ARN for broadcasting events to the app event bus.

<i>Type:</i> AWS::SNS::Topic
</dd>

<dt><code>Url</code></dt>
<dd>

The <code>Url</code> output contains the URL of the api endpoint used by the <code>LambdaSharpEventBusClient</code>.

<i>Type:</i> String
</dd>

<<<<<<< HEAD
<dt><code>EventTopicArn</code></dt>
<dd>

The <code>EventTopicArn</code> output contains the SNS topic ARN for broadcasting events to the app event bus.

<i>Type:</i> AWS::SNS::Topic
=======
<dt><code>WebSocketApiId</code></dt>
<dd>

The <code>WebSocketApiId</code> output contains the ID of the WebSocket API.

<i>Type:</i> AWS::ApiGatewayV2::Api
>>>>>>> ef1472f5
</dd>

</dl>

## WebSocket API

The WebSocket API endpoint can be found in the `Url` output value of the nested stack. The WebSocket API manages the broadcasting of subscribed EventBridge events to clients. Each client can have an arbitrary number of subscription rules using the [EventBridge pattern](https://docs.aws.amazon.com/eventbridge/latest/userguide/filtering-examples-structure.html) notation.

Note that events must first be published to WebSocket SNS topic before they can be subscribed to. The ARN of the SNS topic can be found in the `EventTopicArn` output value of the nested stack.

### Authentication

The WebSocket API expects a `header` query parameter in the request to validate access to the API. The value of the `header` query parameter is a base64 encoded JSON document.

#### Header Document

```json
{
    "Host": "string",
    "ApiKey": "string",
    "Id": "guid"
}
```

#### Header Properties

<dl>

<dt><code>Host</code></dt>
<dd>

The WebSocket domain name.

<i>Required:</i> Yes

<i>Type:</i> String
</dd>

<dt><code>ApiKey</code></dt>
<dd>

The API key to authorize access to the WebSocket. The API key is computed by concatenating <code>AppVersionId</code> with the colon character (i.e. <code>':'</code>) and the CloudFormation stack identifier, and then applying a base 64 encoding to the result. When <code>DevMode</code> is enabled, the API key only uses the CloudFormation stack identifier.

<i>Required:</i> Yes

<i>Type:</i> String
</dd>

<dt><code>Id</code></dt>
<dd>

The app instance ID or session ID. Must be a unique GUID.

<i>Required:</i> Yes

<i>Type:</i> GUID
</dd>

</dl>

#### Sample Header Encoding

The following example illustrates how to encode the JSON header into a query parameter.

**Original header document:**
```json
{
    "Host": "acme.execute-api.us-west-2.amazonaws.com",
    "ApiKey": "ZWU4OTc0MjAtODgzNi0xMWViLWFmMmMtMDIxZTQ5Njc5YTBi",
    "Id": "4a114560-fa5b-4f94-a462-69fbaf432b86"
}
```

**Encoded header value:**
```
wss://acme.execute-api.us-west-2.amazonaws.com/LATEST/?header=ewogICAgIkhvc3QiOiAiYWNtZS5leGVjdXRlLWFwaS51cy13ZXN0LTIuYW1hem9uYXdzLmNvbSIsCiAgICAiQXBpS2V5IjogIlpXVTRPVGMwTWpBdE9EZ3pOaTB4TVdWaUxXRm1NbU10TURJeFpUUTVOamM1WVRCaSIsCiAgICAiSWQiOiAiNGExMTQ1NjAtZmE1Yi00Zjk0LWE0NjItNjlmYmFmNDMyYjg2Igp9Cg==
```

### Protocol

The WebSocket protocol has two types of interactions: actions and notifications. _Actions_ are similar to requests in that each action has exactly one response, called acknowledgements. _Acknowledgements_ are correlated to actions by the `RequestId` property. _Notifications_ can occur at any time and are commonly  triggered by a subscription rule.

### Action Syntax

Each request must have a `Action` property with a known value. The `Action` property indicates the shape of the request. In addition, must have a `RequestId` property to correlate responses from the WebSocket with their requests.

```json
{
    "Action": "string",
    "RequestId": "guid"
}
```

#### Properties

The following properties are required for all requests.

<dl>

<dt><code>Action</code></dt>
<dd>

The name of the action to invoke.

<i>Required:</i> Yes

<i>Type:</i> String
</dd>

<dt><code>RequestId</code></dt>
<dd>

The unique identifier for the request.

<i>Required:</i> Yes

<i>Type:</i> GUID
</dd>

</dl>

#### Acknowledge: Success

A response to an action has `Ack` as its `Action` value. The `RequestId` must be used to correlate a response to an earlier request. The order in which responses are sent back is non-deterministic and the client must be able to associate responses correctly to pending requests.

A successful acknowledge response has `Ok` as its `Status` value.

```json
{
    "Action": "Ack",
    "RequestId": "guid",
    "Status": "Ok"
}
```

<dl>

<dt><code>Action</code></dt>
<dd>

The value is always <code>Ack</code>.

<i>Type:</i> String
</dd>

<dt><code>RequestId</code></dt>
<dd>

The unique identifier for the request correlating it to a matching <em>Action</em>.

<i>Type:</i> GUID
</dd>

<dt><code>Status</code></dt>
<dd>

The value is always <code>Ok</code>.

<i>Type:</i> String
</dd>

<<<<<<< HEAD
</dl>


#### Acknowledge: Error

A response to an action has `Ack` as its `Action` value. The `RequestId` must be used to correlate a response to an earlier request. The order in which responses are sent back is non-deterministic and the client must be able to associate responses correctly to pending requests.

A failed acknowledge response has `Error` as its `Status` value. In addition, the `Message` property contains a description of the error.

```json
{
    "Action": "Ack",
    "RequestId": "guid",
    "Status": "Error",
    "Message": "string"
}
```

<dl>

<dt><code>Action</code></dt>
<dd>

The value is always <code>Ack</code>.

<i>Type:</i> String
</dd>

<dt><code>Message</code></dt>
<dd>

A description of the error that occurred.

<i>Type:</i> String
</dd>

<dt><code>RequestId</code></dt>
<dd>

The unique identifier for the request correlating it to a matching <em>Action</em>.

<i>Type:</i> GUID
</dd>

<dt><code>Status</code></dt>
<dd>

The value is always <code>Error</code>.

<i>Type:</i> String
</dd>

</dl>

### Action: Hello

The `Hello` action must be sent by the client as soon as the connection is opened. Failure to send the `Hello` action will cause the connection to be automatically closed by the WebSocket API.

```json
{
    "Action": "Hello",
    "RequestId": "guid"
}
```

### Action: Subscribe

The `Subscribe` action is used to create or update a subscription rule. The subscription rule has an <a href="https://docs.aws.amazon.com/eventbridge/latest/userguide/filtering-examples-structure.html">EventBridge pattern</a> to describe which events should be sent to the client.

Note that only events published to the `EventTopicArn` SNS topic can be subscribed to.

```json
{
    "Action": "Subscribe",
    "RequestId": "guid",
    "Rule": "string",
    "Pattern": "pattern"
}
```

#### Properties

The following properties are in addition to the default request properties.

<dl>

<dt><code>Rule</code></dt>
<dd>

The name of the subscription rule to create or update.

<i>Required:</i> Yes

<i>Type:</i> String
</dd>

<dt><code>Pattern</code></dt>
<dd>

The <a href="https://docs.aws.amazon.com/eventbridge/latest/userguide/filtering-examples-structure.html">EventBridge pattern</a> describing the events to subscribe to.

Note that only events published to the <code>EventTopicArn</code> SNS topic can be subscribed to.

<i>Required:</i> Yes

<i>Type:</i> <a href="https://docs.aws.amazon.com/eventbridge/latest/userguide/filtering-examples-structure.html">EventBridge pattern</a> as a JSON string
</dd>

</dl>

### Action: Unsubscribe

The `Unsubscribe` action is used to delete a subscription rule.

```json
{
    "Action": "Unsubscribe",
    "RequestId": "guid",
    "Rule": "string"
}
```

#### Properties

The following properties are in addition to the default request properties.

<dl>

<dt><code>Rule</code></dt>
<dd>

The name of the subscription rule to delete.

<i>Required:</i> Yes

<i>Type:</i> String
</dd>

</dl>

=======
</dl>


#### Acknowledge: Error

A response to an action has `Ack` as its `Action` value. The `RequestId` must be used to correlate a response to an earlier request. The order in which responses are sent back is non-deterministic and the client must be able to associate responses correctly to pending requests.

A failed acknowledge response has `Error` as its `Status` value. In addition, the `Message` property contains a description of the error.

```json
{
    "Action": "Ack",
    "RequestId": "guid",
    "Status": "Error",
    "Message": "string"
}
```

<dl>

<dt><code>Action</code></dt>
<dd>

The value is always <code>Ack</code>.

<i>Type:</i> String
</dd>

<dt><code>Message</code></dt>
<dd>

A description of the error that occurred.

<i>Type:</i> String
</dd>

<dt><code>RequestId</code></dt>
<dd>

The unique identifier for the request correlating it to a matching <em>Action</em>.

<i>Type:</i> GUID
</dd>

<dt><code>Status</code></dt>
<dd>

The value is always <code>Error</code>.

<i>Type:</i> String
</dd>

</dl>

### Action: Hello

The `Hello` action must be sent by the client as soon as the connection is opened. Failure to send the `Hello` action will cause the connection to be automatically closed by the WebSocket API.

```json
{
    "Action": "Hello",
    "RequestId": "guid"
}
```

### Action: Subscribe

The `Subscribe` action is used to create or update a subscription rule. The subscription rule has an <a href="https://docs.aws.amazon.com/eventbridge/latest/userguide/filtering-examples-structure.html">EventBridge pattern</a> to describe which events should be sent to the client.

Note that only events published to the `EventTopicArn` SNS topic can be subscribed to.

```json
{
    "Action": "Subscribe",
    "RequestId": "guid",
    "Rule": "string",
    "Pattern": "pattern"
}
```

#### Properties

The following properties are in addition to the default request properties.

<dl>

<dt><code>Rule</code></dt>
<dd>

The name of the subscription rule to create or update.

<i>Required:</i> Yes

<i>Type:</i> String
</dd>

<dt><code>Pattern</code></dt>
<dd>

The <a href="https://docs.aws.amazon.com/eventbridge/latest/userguide/filtering-examples-structure.html">EventBridge pattern</a> describing the events to subscribe to.

Note that only events published to the <code>EventTopicArn</code> SNS topic can be subscribed to.

<i>Required:</i> Yes

<i>Type:</i> <a href="https://docs.aws.amazon.com/eventbridge/latest/userguide/filtering-examples-structure.html">EventBridge pattern</a> as a JSON string
</dd>

</dl>

### Action: Unsubscribe

The `Unsubscribe` action is used to delete a subscription rule.

```json
{
    "Action": "Unsubscribe",
    "RequestId": "guid",
    "Rule": "string"
}
```

#### Properties

The following properties are in addition to the default request properties.

<dl>

<dt><code>Rule</code></dt>
<dd>

The name of the subscription rule to delete.

<i>Required:</i> Yes

<i>Type:</i> String
</dd>

</dl>

>>>>>>> ef1472f5
### Notification: Event

An event notification has `Event` as its `Action` value. The WebSocket API sends this notification when an EventBridge event published to `EventTopicArn` matches one or more subscription rules.

```json
{
  "Action": "Event",
  "Rules": [ "string" ],
  "Source": "string",
  "Type": "string",
  "Event": "json",
  "RequestId": "guid"
}
```

#### Properties

<dl>

<dt><code>Action</code></dt>
<dd>

The value is always <code>Event</code>.

<i>Type:</i> String
</dd>

<dt><code>Event</code></dt>
<dd>

The <a href="https://docs.aws.amazon.com/eventbridge/latest/userguide/aws-events.html">EventBridge event</a> payload that matched the subscription rule.

<i>Type:</i> <a href="https://docs.aws.amazon.com/eventbridge/latest/userguide/aws-events.html">EventBridge event</a> as a JSON string
</dd>

<dt><code>RequestId</code></dt>
<dd>

The unique identifier for the request.

<i>Type:</i> GUID
</dd>

<dt><code>Rules</code></dt>
<dd>

A list of subscription rules that were matched by the event.

<i>Type:</i> List of String
</dd>

<dt><code>Source</code></dt>
<dd>

The value of the <code>source</code> property from the EventBridge event.

<i>Type:</i> String
</dd>

<dt><code>Type</code></dt>
<dd>

The value of the <code>detail-type</code> property from the EventBridge event.

<i>Type:</i> String
</dd>

</dl>

**Sample EventBridge event:**
```json
{
  "version": "0",
  "id": "6a7e8feb-b491-4cf7-a9f1-bf3703467718",
  "detail-type": "EC2 Instance State-change Notification",
  "source": "aws.ec2",
  "account": "111122223333",
  "time": "2017-12-22T18:43:48Z",
  "region": "us-west-1",
  "resources": [
    "arn:aws:ec2:us-west-1:123456789012:instance/i-1234567890abcdef0"
  ],
  "detail": {
    "instance-id": "i-1234567890abcdef0",
    "state": "terminated"
  }
}
```

### Notification: KeepAlive

A keep-alive notification has `KeepAlive` as its `Action` value. The WebSocket API sends this notification periodically to keep the WebSocket connection alive.

```json
{
  "Action": "KeepAlive",
  "RequestId": "guid"
}
```

<dl>

<dt><code>Action</code></dt>
<dd>

The value is always <code>KeepAlive</code>.

<i>Type:</i> String
</dd>

<dt><code>RequestId</code></dt>
<dd>

The unique identifier for the request.

<i>Type:</i> GUID
</dd>

</dl><|MERGE_RESOLUTION|>--- conflicted
+++ resolved
@@ -88,21 +88,12 @@
 <i>Type:</i> String
 </dd>
 
-<<<<<<< HEAD
-<dt><code>EventTopicArn</code></dt>
-<dd>
-
-The <code>EventTopicArn</code> output contains the SNS topic ARN for broadcasting events to the app event bus.
-
-<i>Type:</i> AWS::SNS::Topic
-=======
 <dt><code>WebSocketApiId</code></dt>
 <dd>
 
 The <code>WebSocketApiId</code> output contains the ID of the WebSocket API.
 
 <i>Type:</i> AWS::ApiGatewayV2::Api
->>>>>>> ef1472f5
 </dd>
 
 </dl>
@@ -264,7 +255,6 @@
 <i>Type:</i> String
 </dd>
 
-<<<<<<< HEAD
 </dl>
 
 
@@ -405,148 +395,6 @@
 
 </dl>
 
-=======
-</dl>
-
-
-#### Acknowledge: Error
-
-A response to an action has `Ack` as its `Action` value. The `RequestId` must be used to correlate a response to an earlier request. The order in which responses are sent back is non-deterministic and the client must be able to associate responses correctly to pending requests.
-
-A failed acknowledge response has `Error` as its `Status` value. In addition, the `Message` property contains a description of the error.
-
-```json
-{
-    "Action": "Ack",
-    "RequestId": "guid",
-    "Status": "Error",
-    "Message": "string"
-}
-```
-
-<dl>
-
-<dt><code>Action</code></dt>
-<dd>
-
-The value is always <code>Ack</code>.
-
-<i>Type:</i> String
-</dd>
-
-<dt><code>Message</code></dt>
-<dd>
-
-A description of the error that occurred.
-
-<i>Type:</i> String
-</dd>
-
-<dt><code>RequestId</code></dt>
-<dd>
-
-The unique identifier for the request correlating it to a matching <em>Action</em>.
-
-<i>Type:</i> GUID
-</dd>
-
-<dt><code>Status</code></dt>
-<dd>
-
-The value is always <code>Error</code>.
-
-<i>Type:</i> String
-</dd>
-
-</dl>
-
-### Action: Hello
-
-The `Hello` action must be sent by the client as soon as the connection is opened. Failure to send the `Hello` action will cause the connection to be automatically closed by the WebSocket API.
-
-```json
-{
-    "Action": "Hello",
-    "RequestId": "guid"
-}
-```
-
-### Action: Subscribe
-
-The `Subscribe` action is used to create or update a subscription rule. The subscription rule has an <a href="https://docs.aws.amazon.com/eventbridge/latest/userguide/filtering-examples-structure.html">EventBridge pattern</a> to describe which events should be sent to the client.
-
-Note that only events published to the `EventTopicArn` SNS topic can be subscribed to.
-
-```json
-{
-    "Action": "Subscribe",
-    "RequestId": "guid",
-    "Rule": "string",
-    "Pattern": "pattern"
-}
-```
-
-#### Properties
-
-The following properties are in addition to the default request properties.
-
-<dl>
-
-<dt><code>Rule</code></dt>
-<dd>
-
-The name of the subscription rule to create or update.
-
-<i>Required:</i> Yes
-
-<i>Type:</i> String
-</dd>
-
-<dt><code>Pattern</code></dt>
-<dd>
-
-The <a href="https://docs.aws.amazon.com/eventbridge/latest/userguide/filtering-examples-structure.html">EventBridge pattern</a> describing the events to subscribe to.
-
-Note that only events published to the <code>EventTopicArn</code> SNS topic can be subscribed to.
-
-<i>Required:</i> Yes
-
-<i>Type:</i> <a href="https://docs.aws.amazon.com/eventbridge/latest/userguide/filtering-examples-structure.html">EventBridge pattern</a> as a JSON string
-</dd>
-
-</dl>
-
-### Action: Unsubscribe
-
-The `Unsubscribe` action is used to delete a subscription rule.
-
-```json
-{
-    "Action": "Unsubscribe",
-    "RequestId": "guid",
-    "Rule": "string"
-}
-```
-
-#### Properties
-
-The following properties are in addition to the default request properties.
-
-<dl>
-
-<dt><code>Rule</code></dt>
-<dd>
-
-The name of the subscription rule to delete.
-
-<i>Required:</i> Yes
-
-<i>Type:</i> String
-</dd>
-
-</dl>
-
->>>>>>> ef1472f5
 ### Notification: Event
 
 An event notification has `Event` as its `Action` value. The WebSocket API sends this notification when an EventBridge event published to `EventTopicArn` matches one or more subscription rules.
