--- conflicted
+++ resolved
@@ -146,13 +146,9 @@
 #### Features
 
 * CLI
-<<<<<<< HEAD
-  * Added `--force-refresh`
-=======
   * Added automatic, daily refresh of CloudFormation specification to surface latest capabilities. Use `--force-refresh` option to check for new CloudFormation specification more frequently.
   * Added caching of AWS profile information used for building, publishing, and deploying modules. Use `--force-refresh` option to bypass cache.
   * Removed `util download-cloudformation-spec` command since it is no longer needed to CloudFormation specification.
->>>>>>> 849042c5
 
 ### (v0.8.2.1) - 2021-02-17
 
