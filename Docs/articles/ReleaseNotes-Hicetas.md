--- conflicted
+++ resolved
@@ -145,14 +145,11 @@
 
 #### Features
 
-<<<<<<< HEAD
+* CLI
+  * Enabled detailed CloudWatch metrics for WebSocket deployments.
+
 * Syntax
   * Added pragma for overriding `Module::WebSocket.ApiKeySelectionExpression`.
-=======
-* CLI
-  * Enabled detailed CloudWatch metrics for WebSocket deployments.
->>>>>>> 8e801e9f
-
 ### (v0.8.0.5) - 2020-07-02
 
 #### Features
