/*
 * LambdaSharp (λ#)
 * Copyright (C) 2018-2020
 * lambdasharp.net
 *
 * Licensed under the Apache License, Version 2.0 (the "License");
 * you may not use this file except in compliance with the License.
 * You may obtain a copy of the License at
 *
 *     http://www.apache.org/licenses/LICENSE-2.0
 *
 * Unless required by applicable law or agreed to in writing, software
 * distributed under the License is distributed on an "AS IS" BASIS,
 * WITHOUT WARRANTIES OR CONDITIONS OF ANY KIND, either express or implied.
 * See the License for the specific language governing permissions and
 * limitations under the License.
 */

using System.Collections.Generic;

namespace LambdaSharp.Tool.Model.AST {

    public class ModuleItemNode {

        //--- Class Fields ---
        public static readonly Dictionary<string, IEnumerable<string>> FieldCombinations = new Dictionary<string, IEnumerable<string>> {

            // leaf nodes
            ["Parameter"] = new[] {
                "Allow",
                "AllowedPattern",
                "AllowedValues",
                "ConstraintDescription",
                "Default",
                "DefaultAttribute",
                "DeletionPolicy",
                "Description",
                "EncryptionContext",
                "Label",
                "MaxLength",
                "MaxValue",
                "MinLength",
                "MinValue",
                "NoEcho",
                "Pragmas",
                "Properties",
                "Scope",
                "Section",
                "Type"
            },
            ["Import"] = new[] {
                "Allow",
                "Description",
                "EncryptionContext",
                "Module",
                "Scope",
                "Type"
            },
            ["Condition"] = new[] {
                "Description",
                "Value"
            },
            ["Nested"] = new[] {
                "DependsOn",
                "Description",
                "Module",
                "Parameters"
            },
            ["Function"] = new[] {
                "Description",
                "Environment",
                "Handler",
                "If",
                "Language",
                "Memory",
                "Pragmas",
                "Project",
                "Properties",
                "Runtime",
                "Scope",
                "Sources",
                "Timeout",
                "VPC"
            },
            ["Mapping"] = new[] {
                "Description",
                "Value"
            },
            ["Variable"] = new[] {
                "Description",
                "EncryptionContext",
                "Scope",
                "Type",
                "Value"
            },
            ["Resource"] = new[] {
                "Allow",
                "DefaultAttribute",
                "DeletionPolicy",
                "DependsOn",
                "Description",
                "If",
                "Pragmas",
                "Properties",
                "Scope",
                "Type",
                "Value"
            },
            ["Package"] = new[] {
                "Description",
                "Files",
                "Scope",
                "Build"
            },
            ["ResourceType"] = new[] {
                "Attributes",
                "Description",
                "Handler",
                "Properties"
            },
            ["Macro"] = new[] {
                "Description",
                "Handler"
            },

            // nodes with optional nested items
            ["Group"] = new[] {
                "Items",
                "Description"
            }
        };

        //--- Properties ---

        /*
         * Parameter: string
         * Description: string
         * Section: string
         * Label: string
         * Type: string
         * Scope: string -or- list<string>
         * NoEcho: bool
         * Default: string
         * ConstraintDescription: string
         * AllowedPattern: string
         * AllowedValues: list<string>
         * MaxLength: int
         * MaxValue: int
         * MinLength: int
         * MinValue: int
         * Allow: string or list<string>
         * Properties: map
         * EncryptionContext: map
         * Pragmas: list<any>
<<<<<<< HEAD
         * DefaultAttribute: string
=======
         * DeletionPolicy: string
>>>>>>> 1e630079
         */
        public string Parameter { get; set; }
        public string Section { get; set; }
        public string Label { get; set; }
        public string Description { get; set; }
        public string Type { get; set; }
        public object Scope { get; set; }
        public bool? NoEcho { get; set; }
        public string Default { get; set; }
        public string ConstraintDescription { get; set; }
        public string AllowedPattern { get; set; }
        public IList<string> AllowedValues { get; set; }
        public int? MaxLength { get; set; }
        public int? MaxValue { get; set; }
        public int? MinLength { get; set; }
        public int? MinValue { get; set; }
        public object Allow { get; set; }
        public object Properties { get; set; }
        public IDictionary<string, string> EncryptionContext { get; set; }
        public IList<object> Pragmas { get; set; }
<<<<<<< HEAD
        public string DefaultAttribute { get; set; }
=======
        public string DeletionPolicy { get; set; }
>>>>>>> 1e630079

        /*
         * Import: string
         * Description: string
         * Type: string
         * Scope: string -or- list<string>
         * Allow: string or list<string>
         * Module: string
         * EncryptionContext: map
         */
        public string Import { get; set; }
        public string Module { get; set; }

        /*
         * Variable: string
         * Description: string
         * Type: string
         * Scope: string -or- list<string>
         * Value: any
         * EncryptionContext: map
         */
        public string Variable { get; set; }
        public object Value { get; set; }

        /*
         * Group: string
         * Description: string
         * Items: list<Item>
         */
        public string Group { get; set; }
        public IList<ModuleItemNode> Items { get; set; }

        /*
         * Condition: string
         * Description: string
         * Value: any
         */
        public string Condition { get; set; }

        /*
         * Resource: string
         * Description: string
         * If: string -or- expression
         * Type: string
         * Scope: string -or- list<string>
         * Allow: string or list<string>
         * Value: any
         * DependsOn: string -or- list<string>
         * Properties: map
         * DefaultAttribute: string
         * Pragmas: list<any>
         * DeletionPolicy: string
         */
        public string Resource { get; set; }
        public object If { get; set; }
        public object DependsOn { get; set; }

        /*
         * Nested: string
         * Description: string
         * Module: string
         * DependsOn: string -or- list<string>
         * Parameters: map
         */
        public string Nested { get; set; }
        public IDictionary<string, object> Parameters { get; set; }

        /*
         * Package: string
         * Description: string
         * Scope: string -or- list<string>
         * Files: string
         * Build: string
         */
        public string Package { get; set; }
        public string Files { get; set; }
        public string Build { get; set; }

        /*
         * Function: string
         * Description: string
         * Scope: string -or- list<string>
         * If: string
         * Memory: int
         * Timeout: int
         * Project: string
         * Runtime: string
         * Language: string
         * Handler: string
         * VPC:
         *   SubnetIds: string -or- list<string>
         *   SecurityGroupIds: string -or- list<string>
         * Environment: map
         * Properties: map
         * Sources: list<function-source>
         * Pragmas: list<any>
         */
        public string Function { get; set; }
        public string Memory { get; set; }
        public string Timeout { get; set; }
        public string Project { get; set; }
        public string Runtime { get; set; }
        public string Language { get; set; }
        public Dictionary<string, object> Environment { get; set; }
        public IList<FunctionSourceNode> Sources { get; set; }

        /*
         * Mapping: string
         * Description: string
         * Value: object
         */
         public string Mapping { get; set; }

        /*
         * ResourceType: string
         * Description: string
         * Handler: string
         * Properties: list
         * Attributes: list
         */
        public string ResourceType { get; set; }
        public string Handler { get; set; }
        public object Attributes { get; set; }

        /*
         * Macro: string
         * Description: string
         * Handler: object
         */
        public string Macro { get; set; }
    }
}<|MERGE_RESOLUTION|>--- conflicted
+++ resolved
@@ -152,11 +152,8 @@
          * Properties: map
          * EncryptionContext: map
          * Pragmas: list<any>
-<<<<<<< HEAD
          * DefaultAttribute: string
-=======
          * DeletionPolicy: string
->>>>>>> 1e630079
          */
         public string Parameter { get; set; }
         public string Section { get; set; }
@@ -177,11 +174,8 @@
         public object Properties { get; set; }
         public IDictionary<string, string> EncryptionContext { get; set; }
         public IList<object> Pragmas { get; set; }
-<<<<<<< HEAD
         public string DefaultAttribute { get; set; }
-=======
         public string DeletionPolicy { get; set; }
->>>>>>> 1e630079
 
         /*
          * Import: string
