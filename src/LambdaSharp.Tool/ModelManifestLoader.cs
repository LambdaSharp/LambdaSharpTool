/*
 * LambdaSharp (λ#)
 * Copyright (C) 2018-2020
 * lambdasharp.net
 *
 * Licensed under the Apache License, Version 2.0 (the "License");
 * you may not use this file except in compliance with the License.
 * You may obtain a copy of the License at
 *
 *     http://www.apache.org/licenses/LICENSE-2.0
 *
 * Unless required by applicable law or agreed to in writing, software
 * distributed under the License is distributed on an "AS IS" BASIS,
 * WITHOUT WARRANTIES OR CONDITIONS OF ANY KIND, either express or implied.
 * See the License for the specific language governing permissions and
 * limitations under the License.
 */

using System;
using System.Collections.Generic;
using System.Diagnostics;
using System.IO;
using System.Linq;
using System.Net;
using System.Net.Http;
using System.Threading.Tasks;
using Amazon;
using Amazon.CloudFormation;
using Amazon.CloudFormation.Model;
using Amazon.S3;
using Amazon.S3.Model;
using LambdaSharp.Tool.Internal;
using LambdaSharp.Tool.Model;
using Newtonsoft.Json;
using Newtonsoft.Json.Linq;

namespace LambdaSharp.Tool {

    public class ModelManifestLoader : AModelProcessor {

        //--- Types ---
        private class DependencyRecord {

            //--- Properties ---
            public ModuleInfo DependencyOwner { get; set; }
            public ModuleManifest Manifest { get; set; }
            public ModuleLocation ModuleLocation { get; set; }
            public ModuleManifestDependencyType Type { get; set; }
        }

        //--- Class Fields ---
        private static HttpClient _httpClient = new HttpClient();

        //--- Constructors --
        public ModelManifestLoader(Settings settings, string sourceFilename) : base(settings, sourceFilename) { }

        //--- Fields ---
        private Dictionary<string, IAmazonS3> _s3ClientByBucketName = new Dictionary<string, IAmazonS3>();

        //--- Methods ---
        public bool TryLoadFromFile(string filepath, out ModuleManifest manifest) {
            JObject cloudformation;
            try {

                // load cloudformation template
                var template = File.ReadAllText(filepath);
                cloudformation = JObject.Parse(template);
            } catch(Exception) {
                LogError($"invalid CloudFormation template: {filepath}");
                manifest = null;
                cloudformation = null;
                return false;
            }

            // extract manifest
            manifest = GetManifest(cloudformation);
            return manifest != null;
        }

        public async Task<ModuleManifest> LoadManifestFromLocationAsync(ModuleLocation moduleLocation, bool errorIfMissing = true, bool allowCaching = false) {
            var stopwatch = Stopwatch.StartNew();
            var cached = false;
            try {
                var cachedManifest = Path.Combine(Settings.GetOriginCacheDirectory(moduleLocation.ModuleInfo), moduleLocation.ModuleInfo.Version.ToString());
                if(allowCaching && Settings.AllowCaching && !moduleLocation.ModuleInfo.Version.IsPreRelease && File.Exists(cachedManifest)) {
                    cached = true;
                    return JsonConvert.DeserializeObject<ModuleManifest>(await File.ReadAllTextAsync(cachedManifest));
                }

                // download cloudformation template
                var cloudformationText = await GetS3ObjectContentsAsync(moduleLocation.SourceBucketName, moduleLocation.ModuleTemplateKey);
                if(cloudformationText == null) {
                    if(errorIfMissing) {
                        LogError($"could not load CloudFormation template for {moduleLocation.ModuleInfo}");
                    }
                    return null;
                }

                // extract manifest
                var cloudformation = JsonConvert.DeserializeObject<JObject>(cloudformationText);
                var manifest = GetManifest(cloudformation);
                if(manifest == null) {
                    return null;
                }

                // validate manifest
                if(manifest.Version != ModuleManifest.CurrentVersion) {
                    LogError($"Incompatible LambdaSharp manifest version (found: {manifest.Version ?? "<null>"}, expected: {ModuleManifest.CurrentVersion})");
                    return null;
                }
                return manifest;
            } finally {
                LogInfoPerformance($"LoadManifestFromLocationAsync() for {moduleLocation.ModuleInfo}", stopwatch.Elapsed, cached);
            }
        }

        public Task<ModuleLocation> ResolveInfoToLocationAsync(ModuleInfo moduleInfo, ModuleManifestDependencyType dependencyType, bool allowImport, bool showError, bool allowCaching = false)
            => ResolveInfoToLocationAsync(moduleInfo, moduleInfo.Origin, dependencyType, allowImport, showError, allowCaching);

        public async Task<ModuleLocation> ResolveInfoToLocationAsync(
            ModuleInfo moduleInfo,
            string originBucketName,
            ModuleManifestDependencyType dependencyType,
            bool allowImport,
            bool showError,
            bool allowCaching = false
        ) {
            if(originBucketName == null) {
                throw new ArgumentNullException(nameof(originBucketName));
            }
            LogInfoVerbose($"... resolving module {moduleInfo}");
            var stopwatch = Stopwatch.StartNew();
            var cached = false;
            try {

                // check if a cached manifest matches
                var cachedDirectory = Path.Combine(Settings.GetOriginCacheDirectory(moduleInfo));
                if(allowCaching && Settings.AllowCaching && Directory.Exists(cachedDirectory)) {
                    var foundCached = Directory.GetFiles(cachedDirectory)
                        .Select(found => VersionInfo.Parse(Path.GetFileName(found)))
                        .Where(version => (moduleInfo.Version == null) || version.IsGreaterOrEqualThanVersion(moduleInfo.Version, strict: true));

                    // NOTE (2019-08-12, bjorg): unless the module is shared, we filter the list of found versions to
                    //  only contain versions that meet the module version constraint; for shared modules, we want to
                    //  keep the latest version that is compatible with the tool and is equal-or-greater than the
                    //  module version constraint.
                    if((dependencyType != ModuleManifestDependencyType.Shared) && (moduleInfo.Version != null)) {
                        foundCached = foundCached.Where(version => version.MatchesConstraint(moduleInfo.Version)).ToList();
                    }

                    // attempt to identify the newest module version compatible with the tool
                    ModuleManifest manifest = null;
                    var match = VersionInfo.FindLatestMatchingVersion(foundCached, moduleInfo.Version, candidate => {
                        var candidateManifestText = File.ReadAllText(Path.Combine(Settings.GetOriginCacheDirectory(moduleInfo), candidate.ToString()));
                        manifest = JsonConvert.DeserializeObject<ModuleManifest>(candidateManifestText);

                        // check if module is compatible with this tool
                        return VersionInfo.IsModuleCoreVersionCompatibleWithToolVersion(manifest.CoreServicesVersion, Settings.ToolVersion);
                    });
                    if(manifest != null) {
                        cached = true;

                        // TODO (2019-10-08, bjorg): what source bucket name should be used for cached manifests?
                        return MakeModuleLocation(Settings.DeploymentBucketName, manifest);
                    }
                }

                // check if module can be found in the deployment bucket
                var result = await FindNewestModuleVersionAsync(Settings.DeploymentBucketName);

                // check if the origin bucket needs to be checked
                if(
                    allowImport
                    && (Settings.DeploymentBucketName != originBucketName)
                    && (

                        // no version has been found
                        (result.Version == null)

                        // no module version constraint was given; the ultimate floating version
                        || (moduleInfo.Version == null)

                        // the module version constraint is for a pre-release; we always prefer the origin version then
                        || moduleInfo.Version.IsPreRelease

                        // the module version constraint is floating; we need to check if origin has a newer version
                        || moduleInfo.Version.HasFloatingConstraints
                    )
                ) {
                    var originResult = await FindNewestModuleVersionAsync(originBucketName);

                    // check if module found at origin should be kept instead
                    if(
                        (originResult.Version != null)
                        && (
                            (result.Version == null)
                            || (moduleInfo.Version?.IsPreRelease ?? false)
                            || originResult.Version.IsGreaterThanVersion(result.Version)
                        )
                    ) {
                        result = originResult;
                    }
                }

                // check if a module was found
                if(result.Version == null) {

                    // could not find a matching version
                    var versionConstraint = (moduleInfo.Version != null)
                        ? $"v{moduleInfo.Version} or later"
                        : "any released version";
                    if(showError) {
                        if(allowImport) {
                            LogError($"could not find module '{moduleInfo}' ({versionConstraint})");
                        } else {
                            LogError($"missing module dependency must be imported explicitly '{moduleInfo}' ({versionConstraint})");
                        }
                    }
                    return null;
                }
                LogInfoVerbose($"... selected module {moduleInfo.WithVersion(result.Version)} from {result.Origin}");

                // cache found version
                Directory.CreateDirectory(cachedDirectory);
                await File.WriteAllTextAsync(Path.Combine(cachedDirectory, result.Version.ToString()), JsonConvert.SerializeObject(result.Manifest));
                return MakeModuleLocation(result.Origin, result.Manifest);
            } finally {
                LogInfoPerformance($"ResolveInfoToLocationAsync() for {moduleInfo}", stopwatch.Elapsed, cached);
            }

            async Task<(string Origin, VersionInfo Version, ModuleManifest Manifest)> FindNewestModuleVersionAsync(string bucketName) {

                // enumerate versions in bucket
                var found = await FindModuleVersionsAsync(bucketName);
                if(!found.Any()) {
                    return (Origin: bucketName, Version: null, Manifest: null);
                }

                // NOTE (2019-08-12, bjorg): if the module is nested, we filter the list of found versions to
                //  only contain versions that meet the module version constraint; for shared modules, we want to
                //  keep the latest version that is compatible with the tool and is equal-or-greater than the
                //  module version constraint.
                if((dependencyType == ModuleManifestDependencyType.Nested) && (moduleInfo.Version != null)) {
                    found = found.Where(version => {
                        var result = version.MatchesConstraint(moduleInfo.Version);
                        if(!result) {
                            LogInfoVerbose($"... rejected v{version}: does not match version constraint {moduleInfo.Version}");
                        }
                        return result;
                    }).ToList();
                }

                // attempt to identify the newest module version compatible with the tool
                ModuleManifest manifest = null;
                var match = VersionInfo.FindLatestMatchingVersion(found, moduleInfo.Version, candidate => {
                    var candidateModuleInfo = new ModuleInfo(moduleInfo.Namespace, moduleInfo.Name, candidate, moduleInfo.Origin);
                    var candidateManifestText = GetS3ObjectContentsAsync(bucketName, candidateModuleInfo.VersionPath).GetAwaiter().GetResult();
                    manifest = JsonConvert.DeserializeObject<ModuleManifest>(candidateManifestText);

                    // check if module is compatible with this tool
<<<<<<< HEAD
                    return VersionInfo.IsModuleCoreVersionCompatibleWithToolVersion(manifest.CoreServicesVersion, Settings.ToolVersion);
=======
                    var result = manifest.CoreServicesVersion.IsCoreServicesCompatible(Settings.ToolVersion);
                    if(!result) {
                        LogInfoVerbose($"... rejected v{candidate}: it not compatible with tool version {Settings.ToolVersion}");
                    }
                    return result;
>>>>>>> 04ea1bf9
                });
                return (Origin: bucketName, Version: match, Manifest: manifest);
            }

            async Task<IEnumerable<VersionInfo>> FindModuleVersionsAsync(string bucketName) {

                // get bucket region specific S3 client
                var s3Client = await GetS3ClientByBucketNameAsync(bucketName);
                if(s3Client == null) {

                    // nothing to do; GetS3ClientByBucketName already emitted an error
                    return new List<VersionInfo>();
                }

                // enumerate versions in bucket
                var versions = new List<VersionInfo>();
                var request = new ListObjectsV2Request {
                    BucketName = bucketName,
                    Prefix = $"{moduleInfo.Origin ?? Settings.DeploymentBucketName}/{moduleInfo.Namespace}/{moduleInfo.Name}/",
                    Delimiter = "/",
                    MaxKeys = 100,
                    RequestPayer = RequestPayer.Requester
                };
                do {
                    try {
                        var response = await s3Client.ListObjectsV2Async(request);
                        versions.AddRange(response.S3Objects
                            .Select(s3Object => s3Object.Key.Substring(request.Prefix.Length))
                            .Select(found => VersionInfo.Parse(found))
                            .Where(version => (moduleInfo.Version == null) || version.IsGreaterOrEqualThanVersion(moduleInfo.Version, strict: true))
                        );
                        request.ContinuationToken = response.NextContinuationToken;
                    } catch(AmazonS3Exception e) when(e.Message == "Access Denied") {
                        break;
                    }
                } while(request.ContinuationToken != null);
                LogInfoVerbose($"... found {versions.Count} version{((versions.Count == 1) ? "" : "s")} in {bucketName} [{s3Client.Config.RegionEndpoint.SystemName}]");
                return versions;
            }

            ModuleLocation MakeModuleLocation(string sourceBucketName, ModuleManifest manifest)
                => new ModuleLocation(sourceBucketName, manifest.ModuleInfo, manifest.TemplateChecksum);
        }

        public async Task<IEnumerable<(ModuleManifest Manifest, ModuleLocation ModuleLocation, ModuleManifestDependencyType Type)>> DiscoverAllDependenciesAsync(
            ModuleManifest manifest,
            bool checkExisting,
            bool allowImport,
            bool allowDependencyUpgrades
        ) {
            var deployments = new List<DependencyRecord>();
            var existing = new List<DependencyRecord>();
            var inProgress = new List<DependencyRecord>();

            // create a topological sort of dependencies
            await Recurse(manifest);
            return deployments.Select(record => (record.Manifest, record.ModuleLocation, record.Type)).ToList();

            // local functions
            async Task Recurse(ModuleManifest current) {
                foreach(var dependency in current.Dependencies) {

                    // check if we have already discovered this dependency
                    if(IsDependencyInList(current.GetFullName(), dependency, existing) || IsDependencyInList(current.GetFullName(), dependency, deployments))  {
                        continue;
                    }

                    // check if this dependency needs to be deployed
                    var existingDependency = checkExisting
                        ? await FindExistingDependencyAsync(dependency)
                        : null;
                    if(existingDependency != null) {
                        existing.Add(existingDependency);
                    } else if(inProgress.Any(d => d.Manifest.ModuleInfo.FullName == dependency.ModuleInfo.FullName)) {

                        // circular dependency detected
                        LogError($"circular dependency detected: {string.Join(" -> ", inProgress.Select(d => d.Manifest.GetFullName()))}");
                        return;
                    } else {

                        // resolve dependencies for dependency module
                        var dependencyModuleLocation = await ResolveInfoToLocationAsync(dependency.ModuleInfo, dependency.Type, allowImport, showError: true);
                        if(dependencyModuleLocation == null) {

                            // nothing to do; loader already emitted an error
                            continue;
                        }

                        // load manifest of dependency and add its dependencies
                        var dependencyManifest = await LoadManifestFromLocationAsync(dependencyModuleLocation);
                        if(dependencyManifest == null) {

                            // error has already been reported
                            continue;
                        }
                        var nestedDependency = new DependencyRecord {
                            DependencyOwner = current.ModuleInfo,
                            Manifest = dependencyManifest,
                            ModuleLocation = dependencyModuleLocation,
                            Type = dependency.Type
                        };

                        // keep marker for in-progress resolutions so that circular errors can be detected
                        inProgress.Add(nestedDependency);
                        await Recurse(dependencyManifest);
                        inProgress.Remove(nestedDependency);

                        // append dependency now that all nested dependencies have been resolved
                        LogInfoVerbose($"... resolved dependency '{dependency.ModuleInfo.FullName}' to {dependencyModuleLocation.ModuleInfo}");
                        deployments.Add(nestedDependency);
                    }
                }
            }

            bool IsDependencyInList(string dependentModuleFullName, ModuleManifestDependency dependency, IEnumerable<DependencyRecord> deployedModules) {
                var deployedModule = deployedModules.FirstOrDefault(deployed => deployed.ModuleLocation.ModuleInfo.FullName == dependency.ModuleInfo.FullName);
                if(deployedModule == null) {
                    return false;
                }
                var deployedOwner = (deployedModule.DependencyOwner == null)
                    ? "existing module"
                    : $"module '{deployedModule.DependencyOwner}'";

                // confirm the requested version by the dependency is not greater than the deployed version
                var deployedVersion = deployedModule.ModuleLocation.ModuleInfo.Version;
                if(dependency.ModuleInfo.Version?.IsGreaterThanVersion(deployedVersion) ?? false) {
                    LogError($"version conflict for module '{dependency.ModuleInfo.FullName}': module '{dependentModuleFullName}' requires v{dependency.ModuleInfo.Version}, but {deployedOwner} uses v{deployedVersion})");
                }
                return true;
            }

            async Task<DependencyRecord> FindExistingDependencyAsync(ModuleManifestDependency dependency) {

                // attempt to find an existing, deployed stack matching the dependency
                var stackName = Settings.GetStackName(dependency.ModuleInfo.FullName);
                var deployedModule = await Settings.CfnClient.GetStackAsync(stackName, LogError);
                if(deployedModule.Stack == null) {
                    return null;
                }
                if(!ModuleInfo.TryParse(deployedModule.Stack.GetModuleVersionText(), out var deployedModuleInfo)) {
                    LogWarn($"unable to retrieve module version from CloudFormation stack '{stackName}'");
                    return null;
                }
                if(deployedModule.Stack.GetModuleManifestChecksum() == null) {
                    LogWarn($"unable to retrieve module checksum from CloudFormation stack '{stackName}'");
                    return null;
                }
                var result = new DependencyRecord {
                    ModuleLocation = new ModuleLocation(Settings.DeploymentBucketName, deployedModuleInfo, deployedModule.Stack.GetModuleManifestChecksum())
                };

                // confirm that the module name, version and hash match
                if(deployedModuleInfo.FullName != dependency.ModuleInfo.FullName) {
                    LogError($"deployed dependent module name ({deployedModuleInfo.FullName}) does not match {dependency.ModuleInfo.FullName}");
                } else if(!deployedModuleInfo.Version.MatchesConstraint(dependency.ModuleInfo.Version)) {

                    // for out-of-date dependencies, handle them as if they didn't exist when upgrades are allowed
                    if(allowDependencyUpgrades) {
                        return null;
                    }
                    LogError($"deployed dependent module {dependency.ModuleInfo.FullName} (v{deployedModuleInfo.Version}) is not compatible with v{dependency.ModuleInfo.Version}");
                }
                return result;
            }
        }

        public async Task<ModuleNameMappings> GetNameMappingsFromLocationAsync(ModuleLocation moduleLocation) {
            var template = await GetS3ObjectContentsAsync(moduleLocation.SourceBucketName, moduleLocation.ModuleTemplateKey);
            return GetNameMappingsFromTemplate(template);
        }

        public async Task<ModuleNameMappings> GetNameMappingsFromCloudFormationStackAsync(string stackName) {
            var template = (await Settings.CfnClient.GetTemplateAsync(new GetTemplateRequest {
                StackName = stackName,
                TemplateStage = TemplateStage.Original
            })).TemplateBody;
            return GetNameMappingsFromTemplate(template);
        }

        public ModuleNameMappings GetNameMappingsFromTemplate(string template) {

            // NOTE (2020-04-12, bjorg): some templates (like the bootstrap) are written in YAML instead of JSON
            if(!template.TrimStart().StartsWith("{")) {
                return null;
            }

            // parse template as a JSON object
            var cloudformation = JObject.Parse(template);
            if(
                cloudformation.TryGetValue("Metadata", out var metadataToken)
                && (metadataToken is JObject metadata)
            ) {
                JToken nameMappingsToken;
                if(metadata.TryGetValue("LambdaSharp::NameMappings", out nameMappingsToken)) {
                    var nameMappings = nameMappingsToken.ToObject<ModuleNameMappings>();
                    if(nameMappings.Version == ModuleNameMappings.CurrentVersion) {
                        return nameMappings;
                    }
                    LogWarn($"Incompatible LambdaSharp name mappings version (found: {nameMappings.Version ?? "<null>"}, expected: {ModuleNameMappings.CurrentVersion})");
                    return null;
                } else if(
                    metadata.TryGetValue("LambdaSharp::Manifest", out var manifestToken)
                    && (manifestToken is JObject manifest)
                    && manifest.TryGetValue("ResourceNameMappings", out nameMappingsToken)
                ) {

                    // check if the name mappings are in the old manifest format (pre v0.7)
                    var nameMappings = nameMappingsToken.ToObject<ModuleNameMappings>();
                    if((nameMappings.Version != null) && (nameMappings.ResourceNameMappings != null) && (nameMappings.TypeNameMappings != null)) {
                        return nameMappings;
                    }
                    LogWarn($"Incompatible LambdaSharp name mappings version (found: {nameMappings.Version ?? "<null>"}, expected: {ModuleNameMappings.CurrentVersion})");
                    return null;
                }
            }
            LogWarn("CloudFormation file does not contain LambdaSharp name mappings");
            return null;
        }

        public IEnumerable<string> GetArtifactsFromTemplate(string template) {

            // NOTE (2020-04-12, bjorg): some templates (like the bootstrap) are written in YAML instead of JSON
            if(!template.TrimStart().StartsWith("{")) {
                return null;
            }

            // parse template as a JSON object
            var cloudformation = JObject.Parse(template);
            if(
                cloudformation.TryGetValue("Metadata", out var metadataToken)
                && (metadataToken is JObject metadata)
                && metadata.TryGetValue("LambdaSharp::Manifest", out var manifestToken)
            ) {
                var manifest = manifestToken.ToObject<ModuleManifest>();
                if(manifest.Version != null) {
                    return manifest.Artifacts;
                }
                LogWarn($"Incompatible LambdaSharp manifest version (found: {manifest.Version ?? "<null>"}, expected: {ModuleNameMappings.CurrentVersion})");
                return null;
            }
            LogWarn("CloudFormation file does not contain LambdaSharp artifacts");
            return null;
        }

        private async Task<string> GetS3ObjectContentsAsync(string bucketName, string key) {
            var stopwatch = Stopwatch.StartNew();
            try {

                // get bucket region specific S3 client
                var s3Client = await GetS3ClientByBucketNameAsync(bucketName);
                if(s3Client == null) {

                    // nothing to do; GetS3ClientByBucketName already emitted an error
                    return null;
                }
                return await s3Client.GetS3ObjectContentsAsync(bucketName, key);
            } finally {
                LogInfoPerformance($"GetS3ObjectContentsAsync() for s3://{bucketName}/{key}", stopwatch.Elapsed);
            }
        }

        private ModuleManifest GetManifest(JObject cloudformation) {
            if(
                cloudformation.TryGetValue("Metadata", out var metadataToken)
                && (metadataToken is JObject metadata)
                && metadata.TryGetValue("LambdaSharp::Manifest", out var manifestToken)
            ) {
                var manifest = manifestToken.ToObject<ModuleManifest>();
                if(manifest.Version == ModuleManifest.CurrentVersion) {
                    return manifest;
                }
                LogError($"Incompatible LambdaSharp manifest version (found: {manifest.Version ?? "<null>"}, expected: {ModuleManifest.CurrentVersion})");
                return null;
            }
            LogError("CloudFormation file does not contain a LambdaSharp manifest");
            return null;
        }

        private async Task<IAmazonS3> GetS3ClientByBucketNameAsync(string bucketName) {
            if(bucketName == null) {
                return null;
            } if(_s3ClientByBucketName.TryGetValue(bucketName, out var result)) {
                return result;
            }

            // NOTE (2019-06-14, bjorg): we need to determine which region the bucket belongs to
            //  so that we can instantiate the S3 client properly; doing a HEAD request against
            //  the domain name returns a 'x-amz-bucket-region' even when then bucket is private.
            var headResponse = await _httpClient.SendAsync(new HttpRequestMessage {
                Method = HttpMethod.Head,
                RequestUri = new Uri($"https://{bucketName}.s3.amazonaws.com")
            });

            // check if bucket exists
            if(headResponse.StatusCode == HttpStatusCode.NotFound) {
                LogWarn($"could not find '{bucketName}' bucket");
                return null;
            }

            // check for region header of bucket
            if(!headResponse.Headers.TryGetValues("x-amz-bucket-region", out var values) || !values.Any()) {
                LogWarn($"could not detect region for '{bucketName}' bucket");
                return null;
            }

            // create a bucket region specific S3 client
            result = new AmazonS3Client(RegionEndpoint.GetBySystemName(values.First()));
            _s3ClientByBucketName[bucketName] = result;
            return result;
       }
    }
}<|MERGE_RESOLUTION|>--- conflicted
+++ resolved
@@ -258,15 +258,11 @@
                     manifest = JsonConvert.DeserializeObject<ModuleManifest>(candidateManifestText);
 
                     // check if module is compatible with this tool
-<<<<<<< HEAD
-                    return VersionInfo.IsModuleCoreVersionCompatibleWithToolVersion(manifest.CoreServicesVersion, Settings.ToolVersion);
-=======
                     var result = manifest.CoreServicesVersion.IsCoreServicesCompatible(Settings.ToolVersion);
                     if(!result) {
                         LogInfoVerbose($"... rejected v{candidate}: it not compatible with tool version {Settings.ToolVersion}");
                     }
                     return result;
->>>>>>> 04ea1bf9
                 });
                 return (Origin: bucketName, Version: match, Manifest: manifest);
             }
