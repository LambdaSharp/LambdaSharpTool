/*
 * LambdaSharp (λ#)
 * Copyright (C) 2018-2021
 * lambdasharp.net
 *
 * Licensed under the Apache License, Version 2.0 (the "License");
 * you may not use this file except in compliance with the License.
 * You may obtain a copy of the License at
 *
 *     http://www.apache.org/licenses/LICENSE-2.0
 *
 * Unless required by applicable law or agreed to in writing, software
 * distributed under the License is distributed on an "AS IS" BASIS,
 * WITHOUT WARRANTIES OR CONDITIONS OF ANY KIND, either express or implied.
 * See the License for the specific language governing permissions and
 * limitations under the License.
 */

using System;
using System.Collections.Generic;
using System.Diagnostics;
using System.IO;
using System.IO.Compression;
using System.Linq;
using System.Net;
using System.Runtime.InteropServices;
using System.Text;
using System.Text.Json;
using System.Text.Json.Serialization;
using System.Text.RegularExpressions;
using System.Threading.Tasks;
using Amazon;
using Amazon.APIGateway;
using Amazon.CloudFormation;
using Amazon.IdentityManagement;
using Amazon.KeyManagementService;
using Amazon.Lambda;
using Amazon.S3;
using Amazon.S3.Model;
using Amazon.SimpleSystemsManagement;
using LambdaSharp.CloudFormation.Specification.TypeSystem;
using LambdaSharp.CloudFormation.TypeSystem;
using LambdaSharp.Modules;
using McMaster.Extensions.CommandLineUtils;
using Newtonsoft.Json.Converters;

namespace LambdaSharp.Tool {
    using Tag = Amazon.CloudFormation.Model.Tag;

    public class LambdaSharpException : Exception { }

    public class LambdaSharpDeploymentTierSetupException : LambdaSharpException {

        //--- Fields ---
        public readonly string TierName;

        //--- Constructors ---
        public LambdaSharpDeploymentTierSetupException(string tierName) : base() {
            TierName = tierName ?? throw new ArgumentNullException(nameof(tierName));
        }
    }

    public class LambdaSharpToolOutOfDateException : LambdaSharpException {

        //--- Fields ---
        public readonly VersionInfo Version;

        //--- Constructors ---
        public LambdaSharpToolOutOfDateException(VersionInfo version) : base() {
            Version = version ?? throw new ArgumentNullException(nameof(version));
        }
    }

    public class LambdaSharpDeploymentTierOutOfDateException : LambdaSharpException {

        //--- Fields ---
        public readonly string TierName;

        //--- Constructors ---
        public LambdaSharpDeploymentTierOutOfDateException(string tierName) : base() {
            TierName = tierName ?? throw new ArgumentNullException(nameof(tierName));
        }
    }

    [Newtonsoft.Json.JsonConverter(typeof(StringEnumConverter))]
    [JsonConverter(typeof(JsonStringEnumConverter))]
    public enum CoreServices {
        Undefined,
        Disabled,
        Bootstrap,
        Enabled
    }

    public class BuildPolicy {

        //--- Properties ---
        public BuildModulesPolicy Modules { get; set; }
    }

    public class BuildModulesPolicy {

        //--- Properties ---
        public List<string> Allow { get; set; }
    }

    public class Settings {

        //--- Constants ---
        public const string Lash = "lash";
        private static string SYSTEM_OS_INFORMATION = "/etc/system-release";

        //--- Class Fields ---
        public static VerboseLevel VerboseLevel = Tool.VerboseLevel.Exceptions;
        public static AnsiTerminal AnsiTerminal;
        public static bool AllowCaching = false;
        private static IList<(bool Error, string Message, Exception Exception)> _errors = new List<(bool Error, string Message, Exception Exception)>();
        private static string PromptColor => UseAnsiConsole ? AnsiTerminal.Cyan : "";
        private static string LabelColor => UseAnsiConsole ? AnsiTerminal.BrightCyan : "";
        public static string ResetColor => UseAnsiConsole ? AnsiTerminal.Reset : "";
        public static string OutputColor => UseAnsiConsole ? AnsiTerminal.Green : "";
        public static string InfoColor => UseAnsiConsole ? AnsiTerminal.Yellow : "";
        public static string AlertColor => UseAnsiConsole ? (AnsiTerminal.Black + AnsiTerminal.BackgroundRed) : "";
        public static string WarningColor => UseAnsiConsole ? AnsiTerminal.BrightYellow : "";
        public static string ErrorColor => UseAnsiConsole ? AnsiTerminal.BrightRed : "";
        public static string HighContrastColor => UseAnsiConsole ? AnsiTerminal.BrightWhite : "";
        public static string LowContrastColor => UseAnsiConsole ? AnsiTerminal.BrightBlack : "";
        public static string DebugColor => UseAnsiConsole ? AnsiTerminal.BrightBlue : "";

        public static JsonSerializerOptions JsonSerializerOptions = new JsonSerializerOptions {
            Encoder = System.Text.Encodings.Web.JavaScriptEncoder.UnsafeRelaxedJsonEscaping,
            IgnoreNullValues = true,
            WriteIndented = true,
            NumberHandling = JsonNumberHandling.AllowReadingFromString
        };

        private static Lazy<bool> _isAmazonLinux2 = new Lazy<bool>(() => {

            // check if running on Linux OS
            if(RuntimeInformation.IsOSPlatform(OSPlatform.Linux)) {

                // check if OS information file contains Amazon Linux string
                try {
                    if(File.Exists(SYSTEM_OS_INFORMATION)) {
                        var osRelease = File.ReadAllText(SYSTEM_OS_INFORMATION);
                        return osRelease.StartsWith("Amazon Linux release 2", StringComparison.Ordinal);
                    }
                } catch { }
            }
            return false;
        });

        private static Stack<(string Message, Stopwatch Stopwatch)> _performanceMeasurements = new Stack<(string Message, Stopwatch stopwatch)>();

        //--- Class Properties ---
        public static bool UseAnsiConsole  {
            get => AnsiTerminal.Enabled;
            set => AnsiTerminal.Enabled = value;
        }

        public static int ErrorCount => _errors.Count(entry => entry.Error);
        public static bool HasErrors => _errors.Any(entry => entry.Error);
        public static int WarningCount => _errors.Count(entry => !entry.Error);
        public static bool HasWarnings => _errors.Any(entry => !entry.Error);
        public static string ToolSettingsDirectory => Path.Combine(Environment.GetFolderPath(Environment.SpecialFolder.LocalApplicationData), "LambdaSharp");
        public static string AwsProfileCacheDirectory => Path.Combine(ToolSettingsDirectory, AwsProfileEnvironmentVariable);
        public static string AwsProfileEnvironmentVariable = Environment.GetEnvironmentVariable("AWS_PROFILE")
                ?? Environment.GetEnvironmentVariable("AWS_DEFAULT_PROFILE")
                ?? "default";

        public static bool IsAmazonLinux2() => _isAmazonLinux2.Value;
        public static bool ForceRefresh { get; set; }

        //--- Class Methods ---
        public static void ShowErrors() {
            var suppressedStacktrace = false;
            foreach(var error in _errors) {
                var builder = new StringBuilder();
                if(UseAnsiConsole) {
                    builder.Append(error.Error ? AnsiTerminal.Red : AnsiTerminal.BrightYellow);
                }
                if(error.Error) {
                    builder.Append("ERROR: " + error.Message);
                } else {
                    builder.Append("WARNING: " + error.Message);
                }
                var hasException = (error.Exception != null) && !(error.Exception is LambdaSharpException);
                if(hasException && (VerboseLevel >= VerboseLevel.Exceptions)) {
                    builder.AppendLine();
                    if(error.Exception is AggregateException aggregateException) {
                        foreach(var innerException in aggregateException.Flatten().InnerExceptions) {
                            builder.Append(innerException.ToString());
                        }
                    } else {
                        builder.Append(error.Exception.ToString());
                    }
                } else {
                    suppressedStacktrace = suppressedStacktrace || hasException;
                }
                if(UseAnsiConsole) {
                    builder.Append(AnsiTerminal.Reset);
                }
                Console.WriteLine(builder.ToString());
            }

            // check if we omitted exception stacktraces
            if(suppressedStacktrace) {
                Console.WriteLine();
                Console.WriteLine("NOTE: one ore more errors have stacktraces; use --verbose:exceptions to show them");
            }

            // check if the errors are due to missing configuration or initialization steps
            var toolException = _errors.Select(error => error.Exception).OfType<LambdaSharpToolOutOfDateException>().FirstOrDefault();
            if(toolException != null) {
                Console.WriteLine();
                Console.WriteLine($"{HighContrastColor}IMPORTANT: run 'dotnet tool update LambdaSharp.Tool --global --version {toolException.Version}' to update the '{Lash}' command{ResetColor}");
                return;
            }
            var setupException = _errors.Select(error => error.Exception).OfType<LambdaSharpDeploymentTierSetupException>().FirstOrDefault();
            if(setupException != null) {
                Console.WriteLine();
                Console.WriteLine($"{HighContrastColor}IMPORTANT: run '{Lash} init' to create a new LambdaSharp deployment tier '{setupException.TierName}'{ResetColor}");
                return;
            }
            var tierException = _errors.Select(error => error.Exception).OfType<LambdaSharpDeploymentTierOutOfDateException>().FirstOrDefault();
            if(tierException != null) {
                Console.WriteLine();
                Console.WriteLine($"{HighContrastColor}IMPORTANT: run '{Lash} init' to upgrade the LambdaSharp deployment tier '{tierException.TierName}'{ResetColor}");
            }
        }

        public static void LogWarn(string message)
            => _errors.Add((Error: false, Message: message, Exception: null));

        public static void LogError(string message, Exception exception = null)
            => _errors.Add((Error: true, Message: message, Exception: exception));

        public static void LogError(Exception exception)
            => LogError($"internal error: {exception.Message}", exception);

        public static void LogInfo(string message) {
            if(VerboseLevel > Tool.VerboseLevel.Quiet) {
                Console.WriteLine(message);
            }
        }

        public static void LogInfoVerbose(string message) {
            if(VerboseLevel >= Tool.VerboseLevel.Detailed) {
                Console.WriteLine(message);
            }
        }

        public static void StartLogPerformance(string message) => _performanceMeasurements.Push((Message: message, Stopwatch: Stopwatch.StartNew()));

        public static void StopLogPerformance(bool? cached = null) {
            var (message, stopwatch) = _performanceMeasurements.Pop();
            stopwatch.Stop();
            if(VerboseLevel >= Tool.VerboseLevel.Performance) {
                Console.WriteLine($"{DebugColor}TIMING: {new string('·', _performanceMeasurements.Count)}{message} [duration={stopwatch.Elapsed.TotalSeconds:N2}s{(cached.HasValue ? $", cached={cached.Value.ToString().ToLowerInvariant()}" : "")}]{ResetColor}");
            }
        }

        //--- Fields ---
        private readonly Dictionary<string, ITypeSystem> _cloudformationSpecs = new Dictionary<string, ITypeSystem>();

        //--- Constructors ---
        public Settings(VersionInfo toolVersion) {
            var now = DateTime.UtcNow;
            now = new DateTime(now.Ticks - (now.Ticks % TimeSpan.TicksPerSecond), now.Kind);
            UtcNow = now;
            ToolVersion = toolVersion ?? throw new ArgumentNullException(nameof(toolVersion));
        }

        //--- Properties ---
        public VersionInfo ToolVersion { get; }

        /// <summary>
        /// This property determines the reference version for compatibility between the tool, the tier, and the core services.
        /// The reference version is `Major`, where `Major` can be a fractional version.
        /// </summary>
        public VersionInfo CoreServicesReferenceVersion => VersionInfoCompatibility.GetCoreServicesReferenceVersion(ToolVersion);

        public string Tier { get; set; }
        public string TierName => string.IsNullOrEmpty(Tier) ? "<DEFAULT>" : Tier;
        public string TierPrefix => string.IsNullOrEmpty(Tier) ? "" : (Tier + "-");
        public CoreServices CoreServices { get; set; }
        public VersionInfo TierVersion { get; set; }
        public string AwsRegion { get; set; }
        public string AwsAccountId { get; set; }
        public string AwsUserArn { get; set; }
        public string DeploymentBucketName { get; set; }
        public string LoggingBucketName { get; set; }
        public IAmazonSimpleSystemsManagement SsmClient { get; set; }
        public IAmazonCloudFormation CfnClient { get; set; }
        public IAmazonKeyManagementService KmsClient { get; set; }
        public IAmazonS3 S3Client { get; set; }
        public IAmazonAPIGateway ApiGatewayClient { get; set; }
        public IAmazonIdentityManagementService IamClient { get; set; }
        public IAmazonLambda LambdaClient { get; set; }
        public string WorkingDirectory { get; set; }
        public string OutputDirectory { get; set; }
        public bool NoDependencyValidation { get; set; }
        public bool PromptsAsErrors { get; set; }
        public DateTime UtcNow { get; set; }
        public BuildPolicy BuildPolicy { get; set; }

        //--- Methods ---
        public List<Tag> GetCloudFormationStackTags(string moduleName, string stackName)
            => new List<Tag> {
                new Tag {
                    Key = "LambdaSharp:Tier",
                    Value = string.IsNullOrEmpty(Tier) ? "-" : Tier
                },
                new Tag {
                    Key = "LambdaSharp:Module",
                    Value = moduleName
                },
                new Tag {
                    Key = "LambdaSharp:RootStack",
                    Value = stackName
                },
                new Tag {
                    Key = "LambdaSharp:DeployedBy",
                    Value = AwsUserArn.Split(':').Last()
                }
            };

        public string GetStackName(string moduleName, string instanceName = null)
            => $"{TierPrefix}{instanceName ?? moduleName.Replace(".", "-")}";

        public string PromptString(string message, string defaultValue = null)
            => PromptString(message, defaultValue, pattern: null, constraintDescription: null);

        public string PromptString(string message, string defaultValue, string pattern, string constraintDescription) {
            if(PromptsAsErrors) {
                LogError($"prompt was attempted for \"{message}\"");
                return defaultValue;
            }
            var prompt = $"|=> {message}: ";
            if(!string.IsNullOrEmpty(defaultValue)) {
                prompt += $"[{defaultValue}] ";
            }
        again:
            Console.Write($"{PromptColor}{prompt}{ResetColor}");
            SetCursorVisible(true);
            var result = Console.ReadLine();
            SetCursorVisible(false);
            if((pattern != null) && !Regex.IsMatch(result, pattern)) {
                Console.WriteLine($"{PromptColor}{constraintDescription ?? $"Value must match regular expression pattern: {pattern}"}{ResetColor}");
                goto again;
            }
            Program.ResetBeepTimer();
            return string.IsNullOrEmpty(result)
                ? defaultValue
                : result;

            // local functions
            void SetCursorVisible(bool visible) {
                try {
                    Console.CursorVisible = visible;
                } catch { }
            }
        }

        public void PromptLabel(string message) => Console.WriteLine($"{LabelColor}*** {message} ***{ResetColor}");

        public string PromptChoice(string message, IList<string> choices) {
            if(PromptsAsErrors) {
                LogError($"prompt was attempted for \"{message}\"");
                return choices.FirstOrDefault();
            }
            Console.WriteLine($"{PromptColor}{message}:{ResetColor}");
            var choiceCount = choices.Count;
            for(var i = 0; i < choiceCount; ++i) {
                Console.WriteLine($"{PromptColor}{i + 1}. {choices[i]}{ResetColor}");
            }
            while(true) {
                var enteredValue = PromptString($"Enter a choice", pattern: null, constraintDescription: null, defaultValue: null);
                if(int.TryParse(enteredValue, out var choice) && (choice >= 1) && (choice <= choiceCount)) {
                    return choices[choice - 1];
                }
            }
        }

        public bool PromptYesNo(string message, bool defaultAnswer) {
            if(PromptsAsErrors) {
                LogError($"prompt was attempted for \"{message}\"");
                return defaultAnswer;
            }
            var result = Prompt.GetYesNo($"{PromptColor}|=> {message}{ResetColor}", defaultAnswer);
            Program.ResetBeepTimer();
            return result;
        }

        // TODO (2021-02-24, bjorg): region should be explicitly provided
        public ITypeSystem GetCloudFormationSpec(string region = "us-east-1") {
            if(!_cloudformationSpecs.TryGetValue(region, out var result)) {
                result = UpdateCloudFormationSpecificationAsync(region).GetAwaiter().GetResult();
                _cloudformationSpecs[region] = result;
            }
            return result;
        }

        private async Task<ITypeSystem> UpdateCloudFormationSpecificationAsync(string region) {
            if(region is null) {
                throw new ArgumentNullException(nameof(region));
            }
            StartLogPerformance($"UpdateCloudFormationSpecificationAsync() for {region}");
            var cached = false;
            try {

                // check if we already have a CloudFormation specification downloaded
                var cloudFormationSpecFile = Path.Combine(Settings.ToolSettingsDirectory, "AWS", region, "CloudFormationResourceSpecification.json.br");
                var exists = File.Exists(cloudFormationSpecFile);
                var modifiedSince = exists
                    ? File.GetLastWriteTimeUtc(cloudFormationSpecFile)
                    : DateTime.MinValue;
                var now = DateTime.UtcNow;

                // check if we have to refresh, if CloudFormation specification doesn't exist, or if it's too old
                if(ForceRefresh || !exists || (modifiedSince.AddDays(1) <= now)) {

                    // fetch new CloudFormation specification, but only if it has been modified
                    var cloudFormationSpecificationKey = $"AWS/{region}/CloudFormationResourceSpecification.json.br";
                    var s3ClientUSEast1 = new AmazonS3Client(RegionEndpoint.USEast1);
                    try {
                        var response = await s3ClientUSEast1.GetObjectAsync(new GetObjectRequest {
                            BucketName = "lambdasharp",
                            Key = cloudFormationSpecificationKey,
                            RequestPayer = RequestPayer.Requester,
                            ModifiedSinceDateUtc = modifiedSince
                        });
<<<<<<< HEAD
=======
                        LogInfoVerbose("... downloading new CloudFormation specification");
>>>>>>> 849042c5

                        // write new CloudFormation specification
                        using(var outputStream = File.OpenWrite(cloudFormationSpecFile)) {
                            await response.ResponseStream.CopyToAsync(outputStream);
                        }

                        // check if we need to update the LambdaSharp developer copy
                        var lambdaSharpDirectory = Environment.GetEnvironmentVariable("LAMBDASHARP");
                        if(lambdaSharpDirectory != null) {
<<<<<<< HEAD
=======
                            LogInfoVerbose("... updating LambdaSharp contributor CloudFormation specification");
>>>>>>> 849042c5
                            using var specFile = File.OpenRead(cloudFormationSpecFile);
                            using var decompressionStream = new BrotliStream(specFile, CompressionMode.Decompress);
                            using var textReader = new StreamReader(decompressionStream);
                            using var jsonReader = new Newtonsoft.Json.JsonTextReader(textReader);
                            var document = await Newtonsoft.Json.Linq.JObject.LoadAsync(jsonReader);
                            await File.WriteAllTextAsync(Path.Combine(lambdaSharpDirectory, "src", "CloudFormationResourceSpecification.json"), document.ToString(Newtonsoft.Json.Formatting.Indented));
                        }
                    } catch(AmazonS3Exception e) when(
                        (e.InnerException is Amazon.Runtime.Internal.HttpErrorResponseException httpException)
                        && (httpException.Response.StatusCode == HttpStatusCode.NotModified)
                    ) {
<<<<<<< HEAD
=======
                        LogInfoVerbose("... CloudFormation specification is up-to-date");
>>>>>>> 849042c5
                        cached = true;

                        // touch CloudFormation specification to avoid check until is expires again in 24 hours
                        File.SetLastWriteTimeUtc(cloudFormationSpecFile, now);
                    }
                } else {
                    cached = true;
                }

                // load CloudFormation specification
                using(var stream = File.OpenRead(cloudFormationSpecFile)) {
                    using var compression = new BrotliStream(stream, CompressionMode.Decompress);
<<<<<<< HEAD
                    return CloudFormationTypeSystem.LoadFromAsync(region, compression).GetAwaiter().GetResult();
=======
                    var specification = CloudFormationTypeSystem.LoadFromAsync(region, compression).GetAwaiter().GetResult();
                    LogInfoVerbose($"... using CloudFormation specification v{specification.Version}");
                    return specification;
>>>>>>> 849042c5
                }
            } finally {
                StopLogPerformance(cached);
            }
        }
    }
}<|MERGE_RESOLUTION|>--- conflicted
+++ resolved
@@ -1,4 +1,4 @@
-/*
+﻿/*
  * LambdaSharp (λ#)
  * Copyright (C) 2018-2021
  * lambdasharp.net
@@ -429,10 +429,7 @@
                             RequestPayer = RequestPayer.Requester,
                             ModifiedSinceDateUtc = modifiedSince
                         });
-<<<<<<< HEAD
-=======
                         LogInfoVerbose("... downloading new CloudFormation specification");
->>>>>>> 849042c5
 
                         // write new CloudFormation specification
                         using(var outputStream = File.OpenWrite(cloudFormationSpecFile)) {
@@ -442,10 +439,7 @@
                         // check if we need to update the LambdaSharp developer copy
                         var lambdaSharpDirectory = Environment.GetEnvironmentVariable("LAMBDASHARP");
                         if(lambdaSharpDirectory != null) {
-<<<<<<< HEAD
-=======
                             LogInfoVerbose("... updating LambdaSharp contributor CloudFormation specification");
->>>>>>> 849042c5
                             using var specFile = File.OpenRead(cloudFormationSpecFile);
                             using var decompressionStream = new BrotliStream(specFile, CompressionMode.Decompress);
                             using var textReader = new StreamReader(decompressionStream);
@@ -457,10 +451,7 @@
                         (e.InnerException is Amazon.Runtime.Internal.HttpErrorResponseException httpException)
                         && (httpException.Response.StatusCode == HttpStatusCode.NotModified)
                     ) {
-<<<<<<< HEAD
-=======
                         LogInfoVerbose("... CloudFormation specification is up-to-date");
->>>>>>> 849042c5
                         cached = true;
 
                         // touch CloudFormation specification to avoid check until is expires again in 24 hours
@@ -473,13 +464,9 @@
                 // load CloudFormation specification
                 using(var stream = File.OpenRead(cloudFormationSpecFile)) {
                     using var compression = new BrotliStream(stream, CompressionMode.Decompress);
-<<<<<<< HEAD
-                    return CloudFormationTypeSystem.LoadFromAsync(region, compression).GetAwaiter().GetResult();
-=======
                     var specification = CloudFormationTypeSystem.LoadFromAsync(region, compression).GetAwaiter().GetResult();
                     LogInfoVerbose($"... using CloudFormation specification v{specification.Version}");
                     return specification;
->>>>>>> 849042c5
                 }
             } finally {
                 StopLogPerformance(cached);
