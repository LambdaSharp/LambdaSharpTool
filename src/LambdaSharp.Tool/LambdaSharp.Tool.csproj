--- conflicted
+++ resolved
@@ -50,11 +50,7 @@
     <PackageReference Include="SharpZipLib" Version="1.2.0" />
   </ItemGroup>
   <ItemGroup>
-<<<<<<< HEAD
-    <ProjectReference Include="..\..\Libraries\LambdaSharp.Modules\LambdaSharp.Modules.csproj" />
-=======
     <ProjectReference Include="..\..\Libraries\LambdaSharp.Build\LambdaSharp.Build.csproj" />
->>>>>>> ac1d5d1b
   </ItemGroup>
   <ItemGroup>
     <EmbeddedResource Include="Resources\*" />
