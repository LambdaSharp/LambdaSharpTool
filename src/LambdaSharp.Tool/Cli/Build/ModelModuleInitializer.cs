﻿/*
 * LambdaSharp (λ#)
 * Copyright (C) 2018-2020
 * lambdasharp.net
 *
 * Licensed under the Apache License, Version 2.0 (the "License");
 * you may not use this file except in compliance with the License.
 * You may obtain a copy of the License at
 *
 *     http://www.apache.org/licenses/LICENSE-2.0
 *
 * Unless required by applicable law or agreed to in writing, software
 * distributed under the License is distributed on an "AS IS" BASIS,
 * WITHOUT WARRANTIES OR CONDITIONS OF ANY KIND, either express or implied.
 * See the License for the specific language governing permissions and
 * limitations under the License.
 */

using System.Collections.Generic;
using System.Linq;
using LambdaSharp.Tool.Internal;
using LambdaSharp.Tool.Model;

namespace LambdaSharp.Tool.Cli.Build {
    using static ModelFunctions;

    public class ModelModuleInitializer : AModelProcessor {

        //--- Class Fields ---
        private static readonly string DecryptSecretFunctionCode;

        //--- Class Constructor ---
        static ModelModuleInitializer() {
            DecryptSecretFunctionCode = typeof(ModelModuleInitializer).Assembly.ReadManifestResource("LambdaSharp.Tool.Resources.DecryptSecretFunction.js");
        }

        //--- Fields ---
        private ModuleBuilder _builder;

        //--- Constructors ---
        public ModelModuleInitializer(Settings settings, string sourceFilename) : base(settings, sourceFilename) { }

        //--- Methods ---
        public void Initialize(ModuleBuilder builder) {
            _builder = builder;

            // add module variables
            var moduleItem = _builder.AddVariable(
                parent: null,
                name: "Module",
                description: "Module Variables",
                type: "String",
                scope: null,
                value: "",
                allow: null,
                encryptionContext: null
            );
            _builder.AddVariable(
                parent: moduleItem,
                name: "Id",
                description: "Module ID",
                type: "String",
                scope: null,
                value: FnRef("AWS::StackName"),
                allow: null,
                encryptionContext: null
            );
            _builder.AddVariable(
                parent: moduleItem,
                name: "Namespace",
                description: "Module Namespace",
                type: "String",
                scope: null,
                value: _builder.Namespace,
                allow: null,
                encryptionContext: null
            );
            _builder.AddVariable(
                parent: moduleItem,
                name: "Name",
                description: "Module Name",
                type: "String",
                scope: null,
                value: _builder.Name,
                allow: null,
                encryptionContext: null
            );
            _builder.AddVariable(
                parent: moduleItem,
                name: "FullName",
                description: "Module FullName",
                type: "String",
                scope: null,
                value: _builder.FullName,
                allow: null,
                encryptionContext: null
            );
            _builder.AddVariable(
                parent: moduleItem,
                name: "Version",
                description: "Module Version",
                type: "String",
                scope: null,
                value: _builder.Version.ToString(),
                allow: null,
                encryptionContext: null
            );
            _builder.AddCondition(
                parent: moduleItem,
                name: "IsNested",
                description: "Module is nested",
                value: FnNot(FnEquals(FnRef("DeploymentRoot"), ""))
            );
            _builder.AddVariable(
                parent: moduleItem,
                name: "RootId",
                description: "Root Module ID",
                type: "String",
                scope: null,
                value: FnIf("Module::IsNested", FnRef("DeploymentRoot"), FnRef("Module::Id")),
                allow: null,
                encryptionContext: null
            );
            _builder.AddVariable(
                parent: moduleItem,
                name: "Info",
                description: "Module Fullname, Version, and Origin",
                type: "String",
                scope: null,
                value: _builder.ModuleInfo.ToString(),
                allow: null,
                encryptionContext: null
            );

            // add module variables
            var deploymentItem = _builder.AddVariable(
                parent: null,
                name: "Deployment",
                description: "Deployment Variables",
                type: "String",
                scope: null,
                value: "",
                allow: null,
                encryptionContext: null
            );

            // add deployment variables
            _builder.AddVariable(
                parent: deploymentItem,
                name: "Tier",
                description: "Deployment tier name",
                type: "String",
                scope: null,
                value: FnSelect("0", FnSplit("-", FnRef("DeploymentPrefix"))),
                allow: null,
                encryptionContext: null
            );
            _builder.AddVariable(
                parent: deploymentItem,
                name: "TierPrefix",
                description: "Deployment tier prefix",
                type: "String",
                scope: null,
                value: FnRef("DeploymentPrefix"),
                allow: null,
                encryptionContext: null
            );
            _builder.AddVariable(
                parent: deploymentItem,
                name: "TierLowercase",
                description: "Deployment tier name in lowercase characters",
                type: "String",
                scope: null,
                value: FnSelect("0", FnSplit("-", FnRef("DeploymentPrefixLowercase"))),
                allow: null,
                encryptionContext: null
            );
            _builder.AddVariable(
                parent: deploymentItem,
                name: "TierPrefixLowercase",
                description: "Deployment tier prefix in lowercase characters",
                type: "String",
                scope: null,
                value: FnRef("DeploymentPrefixLowercase"),
                allow: null,
                encryptionContext: null
            );
            _builder.AddVariable(
                parent: deploymentItem,
                name: "BucketName",
                description: "Deployment S3 Bucket Name",
                type: "String",
                scope: null,
                value: FnRef("DeploymentBucketName"),
                allow: null,
                encryptionContext: null
            );

            // create module IAM role used by all functions
            _builder.TryGetOverride("Module::Role.PermissionsBoundary", out var rolePermissionsBoundary);
            var moduleRoleItem = _builder.AddResource(
                parent: moduleItem,
                name: "Role",
                description: null,
                scope: null,
                resource: new Humidifier.IAM.Role {
                    AssumeRolePolicyDocument = new Humidifier.PolicyDocument {
                        Version = "2012-10-17",
                        Statement = new[] {
                            new Humidifier.Statement {
                                Sid = "ModuleLambdaPrincipal",
                                Effect = "Allow",
                                Principal = new Humidifier.Principal {
                                    Service = "lambda.amazonaws.com"
                                },
                                Action = "sts:AssumeRole"
                            }
                        }.ToList()
                    },
                    PermissionsBoundary = rolePermissionsBoundary,
                    Policies = new[] {
                        new Humidifier.IAM.Policy {
                            PolicyName = FnSub("${AWS::StackName}ModulePolicy"),
                            PolicyDocument = new Humidifier.PolicyDocument {
                                Version = "2012-10-17",
                                Statement = new List<Humidifier.Statement>()
                            }
                        }
                    }.ToList()
                },
                resourceExportAttribute: null,
                dependsOn: null,
                condition: null,
                pragmas: null,
                deletionPolicy: null
            );
            moduleRoleItem.DiscardIfNotReachable = true;

            // add overridable logging retention variable
            if(!_builder.TryGetOverride("Module::LogRetentionInDays", out var logRetentionInDays)) {
                logRetentionInDays = 30;
            }
            _builder.AddVariable(
                parent: moduleItem,
                name: "LogRetentionInDays",
                description: "Number days CloudWatch Log streams are retained for",
                type: "Number",
                scope: null,
                value: logRetentionInDays,
                allow: null,
                encryptionContext: null
            );

            // add LambdaSharp Module Options
            var section = "LambdaSharp Module Options";
            _builder.AddParameter(
                name: "Secrets",
                section: section,
                label: "Comma-separated list of additional KMS secret keys",
                description: "Secret Keys (ARNs)",
                type: "String",
                scope: null,
                noEcho: null,
                defaultValue: "",
                constraintDescription: null,
                allowedPattern: null,
                allowedValues: null,
                maxLength: null,
                maxValue: null,
                minLength: null,
                minValue: null,
                allow: null,
                properties: null,
                arnAttribute: null,
                encryptionContext: null,
                pragmas: null,
                deletionPolicy: null
            );
            _builder.AddParameter(
                name: "XRayTracing",
                section: section,
                label: "Enable AWS X-Ray tracing mode for module resources",
                description: "AWS X-Ray Tracing",
                type: "String",
                scope: null,
                noEcho: null,
                defaultValue: XRayTracingLevel.Disabled.ToString(),
                constraintDescription: null,
                allowedPattern: null,
                allowedValues: new[] {
                    XRayTracingLevel.Disabled.ToString(),
                    XRayTracingLevel.RootModule.ToString(),
                    XRayTracingLevel.AllModules.ToString()
                },
                maxLength: null,
                maxValue: null,
                minLength: null,
                minValue: null,
                allow: null,
                properties: null,
                arnAttribute: null,
                encryptionContext: null,
                pragmas: null,
                deletionPolicy: null
            ).DiscardIfNotReachable = true;
            _builder.AddCondition(
                parent: null,
                name: "XRayIsEnabled",
                description: null,
                value: FnNot(FnEquals(FnRef("XRayTracing"), XRayTracingLevel.Disabled.ToString()))
            );
            _builder.AddCondition(
                parent: null,
                name: "XRayNestedIsEnabled",
                description: null,
                value: FnEquals(FnRef("XRayTracing"), XRayTracingLevel.AllModules.ToString())
            );

            // check if module might depend on core services
            if(_builder.HasLambdaSharpDependencies || _builder.HasModuleRegistration) {
                _builder.AddParameter(
                    name: "LambdaSharpCoreServices",
                    section: section,
                    label: "Integrate with LambdaSharp.Core services",
                    description: "Use LambdaSharp.Core Services",
                    type: "String",
                    scope: null,
                    noEcho: null,
                    defaultValue: "Disabled",
                    constraintDescription: null,
                    allowedPattern: null,
                    allowedValues: new[] {
                        "Disabled",
                        "Enabled"
                    },
                    maxLength: null,
                    maxValue: null,
                    minLength: null,
                    minValue: null,
                    allow: null,
                    properties: null,
                    arnAttribute: null,
                    encryptionContext: null,
                    pragmas: null,
                    deletionPolicy: null
                ).DiscardIfNotReachable = true;
                _builder.AddCondition(
                    parent: null,
                    name: "UseCoreServices",
                    description: null,
                    value: FnEquals(FnRef("LambdaSharpCoreServices"), "Enabled")
                );
            }

            // import lambdasharp dependencies (unless requested otherwise)
            if(_builder.HasLambdaSharpDependencies) {

                // add LambdaSharp Module Internal resource imports
                var lambdasharp = _builder.AddVariable(
                    parent: null,
                    name: "LambdaSharp",
                    description: "LambdaSharp Core Imports",
                    type: "String",
                    scope: null,
                    value: "",
                    allow: null,
                    encryptionContext: null
                );
                _builder.AddImport(
                    parent: lambdasharp,
                    name: "DeadLetterQueue",
                    description: null,

                    // TODO (2018-12-01, bjorg): consider using 'AWS::SQS::Queue'
                    type: "String",
                    scope: null,
                    allow: null,
                    module: "LambdaSharp.Core",
                    encryptionContext: null,
                    out var _
                );
                _builder.AddImport(
                    parent: lambdasharp,
                    name: "LoggingStream",
                    description: null,

                    // NOTE (2018-12-11, bjorg): we use type 'String' to be more flexible with the type of values we're willing to take
                    type: "String",
                    scope: null,
                    allow: null,
                    module: "LambdaSharp.Core",
                    encryptionContext: null,
                    out var _
                );
                _builder.AddImport(
                    parent: lambdasharp,
                    name: "LoggingStreamRole",
                    description: null,

                    // NOTE (2018-12-11, bjorg): we use type 'String' to be more flexible with the type of values we're willing to take
                    type: "String",
                    scope: null,
                    allow: null,
                    module: "LambdaSharp.Core",
                    encryptionContext: null,
                    out var _
                );
            }

            // add module variables
            if(TryGetModuleVariable("DeadLetterQueue", out var deadLetterQueueVariable, out var deadLetterQueueCondition)) {
                _builder.AddVariable(
                    parent: moduleItem,
                    name: "DeadLetterQueue",
                    description: "Module Dead Letter Queue (ARN)",
                    type: "String",
                    scope: null,
                    value: deadLetterQueueVariable,
                    allow: null,
                    encryptionContext: null
                );
                _builder.AddGrant(
                    name: "DeadLetterQueue",
                    awsType: null,
                    reference: FnRef("Module::DeadLetterQueue"),
                    allow: new[] {
                        "sqs:SendMessage"
                    },
                    condition: deadLetterQueueCondition
                );
            }
            if(TryGetModuleVariable("LoggingStream", out var loggingStreamVariable, out var _)) {
                _builder.AddVariable(
                    parent: moduleItem,
                    name: "LoggingStream",
                    description: "Module Logging Stream (ARN)",
                    type: "String",
                    scope: null,
                    value: loggingStreamVariable,
                    allow: null,
                    encryptionContext: null
                );
            }
            if(TryGetModuleVariable("LoggingStreamRole", out var loggingStreamRoleVariable, out var _)) {
                _builder.AddVariable(
                    parent: moduleItem,
                    name: "LoggingStreamRole",
                    description: "Module Logging Stream Role (ARN)",
                    type: "String",
                    scope: null,
                    value: loggingStreamRoleVariable,
                    allow: null,
                    encryptionContext: null
                );
            }

            // add KMS permissions for secrets in module
            if(_builder.Secrets.Any()) {
                _builder.AddGrant(
                    name: "EmbeddedSecrets",
                    awsType: null,
                    reference: _builder.Secrets.ToList(),
                    allow: new[] {
                        "kms:Decrypt",
                        "kms:Encrypt"
                    },
                    condition: null
                );
            }

            // add decryption function for secret parameters and values
            var decryptSecretFunctionEnvironment = new Dictionary<string, object> {
                ["MODULE_ROLE_SECRETSPOLICY"] = FnIf(
                    "Module::Role::SecretsPolicy::Condition",
                    FnRef("Module::Role::SecretsPolicy"),
                    FnRef("AWS::NoValue")
                )
            };
            _builder.AddInlineFunction(
                parent: moduleItem,
                name: "DecryptSecretFunction",
                description: "Module secret decryption function",
                environment: decryptSecretFunctionEnvironment,
                sources: null,
                condition: null,
                pragmas: new[] {
                    "no-registration",
                    "no-dead-letter-queue",
                    "no-wildcard-scoped-variables"
                },
                timeout: "30",
                memory: "128",
                code: DecryptSecretFunctionCode
            ).DiscardIfNotReachable = true;

            // add LambdaSharp Deployment Settings
            section = "LambdaSharp Deployment Settings (DO NOT MODIFY)";
            _builder.AddParameter(
                name: "DeploymentBucketName",
                section: section,
                label: "Deployment S3 bucket name",
                description: "Deployment S3 Bucket Name",
                type: "String",
                scope: null,
                noEcho: null,
                defaultValue: null,
                constraintDescription: null,
                allowedPattern: null,
                allowedValues: null,
                maxLength: null,
                maxValue: null,
                minLength: null,
                minValue: null,
                allow: null,
                properties: null,
                arnAttribute: null,
                encryptionContext: null,
                pragmas: null,
                deletionPolicy: null
            );
            _builder.AddParameter(
                name: "DeploymentPrefix",
                section: section,
                label: "Deployment tier prefix",
                description: "Deployment Tier Prefix",
                type: "String",
                scope: null,
                noEcho: null,
                defaultValue: null,
                constraintDescription: null,
                allowedPattern: null,
                allowedValues: null,
                maxLength: null,
                maxValue: null,
                minLength: null,
                minValue: null,
                allow: null,
                properties: null,
                arnAttribute: null,
                encryptionContext: null,
                pragmas: null,
                deletionPolicy: null
            );
            _builder.AddParameter(
                name: "DeploymentPrefixLowercase",
                section: section,
                label: "Deployment tier prefix (lowercase)",
                description: "Deployment Tier Prefix (lowercase)",
                type: "String",
                scope: null,
                noEcho: null,
                defaultValue: null,
                constraintDescription: null,
                allowedPattern: null,
                allowedValues: null,
                maxLength: null,
                maxValue: null,
                minLength: null,
                minValue: null,
                allow: null,
                properties: null,
                arnAttribute: null,
                encryptionContext: null,
                pragmas: null,
                deletionPolicy: null
            );
            _builder.AddParameter(
                name: "DeploymentRoot",
                section: section,
                label: "Root stack name for nested deployments, blank otherwise",
                description: "Root Stack Name",
                type: "String",
                scope: null,
                noEcho: null,
                defaultValue: "",
                constraintDescription: null,
                allowedPattern: null,
                allowedValues: null,
                maxLength: null,
                maxValue: null,
                minLength: null,
                minValue: null,
                allow: null,
                properties: null,
                arnAttribute: null,
                encryptionContext: null,
                pragmas: null,
                deletionPolicy: null
            );
            _builder.AddParameter(
                name: "DeploymentChecksum",
                section: section,
                label: "CloudFormation template MD5 checksum",
                description: "Deployment Checksum",
                type: "String",
                scope: null,
                noEcho: null,
                defaultValue: "",
                constraintDescription: null,
                allowedPattern: null,
                allowedValues: null,
                maxLength: null,
                maxValue: null,
                minLength: null,
                minValue: null,
                allow: null,
                properties: null,
                arnAttribute: null,
                encryptionContext: null,
                pragmas: null,
                deletionPolicy: null
            );

            // add conditional KMS permissions for secrets parameter
            _builder.AddGrant(
                name: "Secrets",
                awsType: null,
                reference: FnSplit(",", FnRef("Secrets")),
                allow: new List<string> {
                    "kms:Decrypt",
                    "kms:Encrypt"
                },
                condition: FnNot(FnEquals(FnRef("Secrets"), ""))
            );

            // permissions needed for writing to log streams (but not for creating log groups!)
            _builder.AddGrant(
                name: "LogStream",
                awsType: null,
                reference: "arn:aws:logs:*:*:*",
                allow: new[] {
                    "logs:CreateLogStream",
                    "logs:PutLogEvents"
                },
                condition: null
            );

            // permissions needed for reading state of CloudFormation stack (used by Finalizer to confirm a delete operation is happening)
            _builder.AddGrant(
                name: "CloudFormation",
                awsType: null,
                reference: FnRef("AWS::StackId"),
                allow: new[] {
                    "cloudformation:DescribeStacks"
                },
                condition: null
            );

            // permissions needed for X-Ray lambda daemon to upload tracing information
            _builder.AddGrant(
                name: "AWSXRay",
                awsType: null,
                reference: "*",
                allow: new[] {
                    "xray:PutTraceSegments",
                    "xray:PutTelemetryRecords",
                    "xray:GetSamplingRules",
                    "xray:GetSamplingTargets",
                    "xray:GetSamplingStatisticSummaries"
                },
                condition: null
            );

            // permission needed for posting events to the default event bus
            _builder.AddGrant(
                name: "EventBus",
                awsType: null,
                reference: FnSub("arn:${AWS::Partition}:events:${AWS::Region}:${AWS::AccountId}:event-bus/default"),
                allow: new[] {
                    "events:PutEvents"
                },
                condition: null
            );

            // check if lambdasharp specific resources need to be initialized
            var functions = _builder.Items.OfType<FunctionItem>().ToList();
            if(_builder.TryGetItem("Module::DeadLetterQueue", out _)) {
                foreach(var function in functions.Where(f => f.HasDeadLetterQueue)) {

                    // initialize dead-letter queue
                    function.Function.DeadLetterConfig = new Humidifier.Lambda.FunctionTypes.DeadLetterConfig {
                        TargetArn = FnRef("Module::DeadLetterQueue")
                    };
                }
            }

            // TODO (2020-06-30, bjorg): should we also check for function.Function.Properties["VpcConfig"]?

            // permissions needed for lambda functions to exist in a VPC
            if(functions.Any(function => function.Function.VpcConfig != null)) {
                _builder.AddGrant(
                    name: "VpcNetworkInterfaces",
                    awsType: null,
                    reference: "*",
                    allow: new[] {
                        "ec2:DescribeNetworkInterfaces",
                        "ec2:CreateNetworkInterface",
                        "ec2:DeleteNetworkInterface"
                    },
                    condition: null
                );
            }

            // add module registration
            if(_builder.HasModuleRegistration) {
<<<<<<< HEAD
                _builder.AddDependencyAsync(new ModuleInfo("LambdaSharp", "Core", Settings.CoreServicesVersion, "lambdasharp"), ModuleManifestDependencyType.Shared).Wait();
=======
>>>>>>> ac1d5d1b

                // create module registration
                _builder.AddResource(
                    parent: moduleItem,
                    name: "Registration",
                    description: null,
                    type: "LambdaSharp::Registration::Module",
                    scope: null,
                    allow: null,
                    properties: new Dictionary<string, object> {
                        ["ModuleInfo"] = _builder.ModuleInfo.ToString(),
                        ["ModuleId"] = FnRef("AWS::StackName")
                    },
                    dependsOn: null,
                    arnAttribute: null,
                    condition: "UseCoreServices",
                    pragmas: null,
                    deletionPolicy: null
                );

                // handle function registrations
                var registeredFunctions = _builder.Items
                    .OfType<FunctionItem>()
                    .Where(function => function.HasFunctionRegistration)
                    .ToList();
                if(registeredFunctions.Any()) {

                    // create registration-related resources for functions
                    foreach(var function in registeredFunctions) {

                        // create function registration
                        _builder.AddResource(
                            parent: function,
                            name: "Registration",
                            description: null,
                            type: "LambdaSharp::Registration::Function",
                            scope: null,
                            allow: null,
                            properties: new Dictionary<string, object> {
                                ["ModuleId"] = FnRef("Module::Id"),
                                ["FunctionId"] = FnRef(function.FullName),
                                ["FunctionName"] = function.Name,
                                ["FunctionLogGroupName"] = FnSub($"/aws/lambda/${{{function.FullName}}}"),
                                ["FunctionPlatform"] = "AWS Lambda",
                                ["FunctionFramework"] = function.Function.Runtime,
                                ["FunctionLanguage"] = function.Language,
                                ["FunctionMaxMemory"] = function.Function.MemorySize,
                                ["FunctionMaxDuration"] = function.Function.Timeout
                            },
                            dependsOn: new[] { "Module::Registration" },
                            arnAttribute: null,
                            condition: (function.Condition != null)
                                ? FnAnd(FnCondition("UseCoreServices"), FnCondition(function.Condition))
                                : "UseCoreServices",
                            pragmas: null,
                            deletionPolicy: null
                        );

                        // create function log-group subscription
                        if(
                            _builder.TryGetItem("Module::LoggingStream", out _)
                            && _builder.TryGetItem("Module::LoggingStreamRole", out _)
                        ) {
                            _builder.AddResource(
                                parent: function,
                                name: "LogGroupSubscription",
                                description: null,
                                scope: null,
                                resource: new Humidifier.Logs.SubscriptionFilter {
                                    DestinationArn = FnRef("Module::LoggingStream"),
                                    FilterPattern = "-\"*** \"",
                                    LogGroupName = FnRef($"{function.FullName}::LogGroup"),
                                    RoleArn = FnRef("Module::LoggingStreamRole")
                                },
                                resourceExportAttribute: null,
                                dependsOn: null,
                                condition: (function.Condition != null)
                                    ? FnAnd(FnCondition("UseCoreServices"), FnCondition(function.Condition))
                                    : "UseCoreServices",
                                pragmas: null,
                                deletionPolicy: null
                            );
                        }
                    }
                }

                // add app registration
                var registeredApps = _builder.Items
                    .OfType<AppItem>()
                    .Where(app => app.HasAppRegistration)
                    .ToList();
                if(registeredApps.Any()) {

                    // create registration-related resources for functions
                    foreach(var app in registeredApps) {

                        // create app log-group subscription
                        if(
                            _builder.TryGetItem("Module::LoggingStream", out _)
                            && _builder.TryGetItem("Module::LoggingStreamRole", out _)
                        ) {
                            _builder.AddResource(
                                parent: app,
                                name: "LogGroupSubscription",
                                description: null,
                                scope: null,
                                resource: new Humidifier.Logs.SubscriptionFilter {
                                    DestinationArn = FnRef("Module::LoggingStream"),
                                    FilterPattern = "-\"*** \"",
                                    LogGroupName = FnRef($"{app.FullName}::LogGroup"),
                                    RoleArn = FnRef("Module::LoggingStreamRole")
                                },
                                resourceExportAttribute: null,
                                dependsOn: null,
                                condition: "UseCoreServices",
                                pragmas: null,
                                deletionPolicy: null
                            );

                            // create app registration
                            _builder.AddResource(
                                parent: app,
                                name: "Registration",
                                description: null,
                                type: "LambdaSharp::Registration::App",
                                scope: null,
                                allow: null,
                                properties: new Dictionary<string, object> {
                                    ["ModuleId"] = FnRef("Module::Id"),
                                    ["AppLogGroup"] = FnRef($"{app.FullName}::LogGroup"),
                                    ["AppId"] = FnRef(app.FullName),
                                    ["AppName"] = app.Name,
                                    ["AppPlatform"] = FnRef($"{app.FullName}::AppPlatform"),
                                    ["AppFramework"] = FnRef($"{app.FullName}::AppFramework"),
                                    ["AppLanguage"] = FnRef($"{app.FullName}::AppLanguage")
                                },
                                dependsOn: new[] { "Module::Registration" },
                                arnAttribute: null,
                                condition: "UseCoreServices",
                                pragmas: null,
                                deletionPolicy: null
                            );
                        }
                    }
                }
            }
        }

        private bool TryGetModuleVariable(string name, out object variable, out string condition) {
            if(_builder.TryGetOverride($"Module::{name}", out variable)) {
                condition = null;
                return true;
            }
            if(_builder.HasLambdaSharpDependencies) {
                condition = "UseCoreServices";
                variable = FnIf("UseCoreServices", FnRef($"LambdaSharp::{name}"), FnRef("AWS::NoValue"));
                return true;
            }
            variable = null;
            condition = null;
            return false;
        }
    }
}<|MERGE_RESOLUTION|>--- conflicted
+++ resolved
@@ -703,10 +703,6 @@
 
             // add module registration
             if(_builder.HasModuleRegistration) {
-<<<<<<< HEAD
-                _builder.AddDependencyAsync(new ModuleInfo("LambdaSharp", "Core", Settings.CoreServicesVersion, "lambdasharp"), ModuleManifestDependencyType.Shared).Wait();
-=======
->>>>>>> ac1d5d1b
 
                 // create module registration
                 _builder.AddResource(
