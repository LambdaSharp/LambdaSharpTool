﻿/*
 * LambdaSharp (λ#)
 * Copyright (C) 2018-2020
 * lambdasharp.net
 *
 * Licensed under the Apache License, Version 2.0 (the "License");
 * you may not use this file except in compliance with the License.
 * You may obtain a copy of the License at
 *
 *     http://www.apache.org/licenses/LICENSE-2.0
 *
 * Unless required by applicable law or agreed to in writing, software
 * distributed under the License is distributed on an "AS IS" BASIS,
 * WITHOUT WARRANTIES OR CONDITIONS OF ANY KIND, either express or implied.
 * See the License for the specific language governing permissions and
 * limitations under the License.
 */

using System;
using System.IO;
using System.Net.Http;
using System.Threading.Tasks;
using LambdaSharp.Tool.Compiler;
using LambdaSharp.Tool.Compiler.Analyzers;
using LambdaSharp.Tool.Compiler.Parser;
using LambdaSharp.Tool.Compiler.Syntax;

namespace LambdaSharp.Tool.Cli.Build {

    public class BuildStep : AModelProcessor {

        //--- Constructors ---
        public BuildStep(Settings settings, string sourceFilename) : base(settings, sourceFilename) { }

        //--- Class Methods ---
        public async Task<bool> DoAsync(
            string outputCloudFormationFilePath,
            bool noAssemblyValidation,
            bool noPackageBuild,
            string gitSha,
            string gitBranch,
            string buildConfiguration,
            string selector,
            VersionInfo moduleVersion,
            bool forceBuild
        ) {
            if(!File.Exists(SourceFilename)) {
                LogError($"could not find '{SourceFilename}'");
                return false;
            }

            // delete output files
            try {
                File.Delete(Path.Combine(Settings.OutputDirectory, "manifest.json"));
            } catch { }
            try {
                File.Delete(outputCloudFormationFilePath);
            } catch { }

            // read input file
            Console.WriteLine();
            Console.WriteLine($"Parsing module: {Path.GetRelativePath(Directory.GetCurrentDirectory(), SourceFilename)}");

            // parse yaml to module declaration AST
            var moduleDeclaration = new LambdaSharpParser(this, SourceFilename).ParseSyntaxOfType<ModuleDeclaration>();
            if((moduleDeclaration == null) || HasErrors) {
                return false;
            }

            // prepare AST for processing
            var moduleBuilder = new Builder(new AmazonBuilderDependencyProvider(

                // TODO: need a console logger here
                new BuildReportLogger(),
                new HttpClient()
            ));

            // optionally, override module version
            if(moduleVersion != null) {
                moduleBuilder.ModuleVersion = moduleVersion;
            }
<<<<<<< HEAD
=======
            if(Settings.UseAnsiConsole) {
                Console.WriteLine($"Compiling: {AnsiTerminal.Yellow}{module.FullName}{AnsiTerminal.Reset} (v{module.Version})");
            } else {
                Console.WriteLine($"Compiling: {module.FullName} (v{module.Version})");
            }
>>>>>>> 29b23f20

            // prepare compilation
            Console.WriteLine($"Compiling: {moduleDeclaration.ModuleName} (v{moduleVersion?.ToString() ?? moduleDeclaration.Version.Value})");

            // download dependencies and cloudformation specification
            moduleDeclaration = moduleDeclaration.Visit(new DiscoverDependenciesAnalyzer(moduleBuilder));
            if(HasErrors) {
                return false;
            }

            // analyze structure of AST
            moduleDeclaration = moduleDeclaration!.Visit(new StructureAnalyzer(moduleBuilder));
            if(HasErrors) {
                return false;
            }

            // analyze references in AST
            moduleDeclaration = moduleDeclaration!.Visit(new LinkReferencesAnalyzer(moduleBuilder));
            if(HasErrors) {
                return false;
            }

            // resolve references in AST
            new ResolveReferences(moduleBuilder).Resolve(moduleDeclaration);
            if(HasErrors) {
                return false;
            }

            // generate function environment based on scoped resources
            moduleDeclaration = moduleDeclaration!.Visit(new FunctionEnvironmentAnalyzer(moduleBuilder));
            if(HasErrors) {
                return false;
            }

            // determine the necessary dependencies for the finalizer
            new FinalizerDependenciesAnalyzer(moduleBuilder).Visit();
            if(HasErrors) {
                return false;
            }

            // TODO:
            //  * generate build artifacts
            //  * convert declaration to cloudformation resources

            // TODO:
            throw new NotImplementedException();

            // // package all functions
            // new ModelFunctionPackager(Settings, SourceFilename).Package(
            //     module,
            //     noCompile: noPackageBuild,
            //     noAssemblyValidation: noAssemblyValidation,
            //     gitSha: gitSha,
            //     gitBranch: gitBranch,
            //     buildConfiguration: buildConfiguration,
            //     forceBuild: forceBuild
            // );

            // // package all files
            // new ModelFilesPackager(Settings, SourceFilename).Package(module, noPackageBuild);

            // // create folder for cloudformation output
            // var outputCloudFormationDirectory = Path.GetDirectoryName(outputCloudFormationFilePath);
            // if(outputCloudFormationDirectory != "") {
            //     Directory.CreateDirectory(outputCloudFormationDirectory);
            // }

            // // generate & save cloudformation template
            // var template = new ModelStackGenerator(Settings, SourceFilename).Generate(module.ToModule(), gitSha, gitBranch);
            // if(HasErrors) {
            //     return false;
            // }
            // File.WriteAllText(outputCloudFormationFilePath, template);
            // Console.WriteLine($"=> Module compilation done: {Path.GetRelativePath(Settings.WorkingDirectory, outputCloudFormationFilePath)}");
            // return true;
        }
    }
}<|MERGE_RESOLUTION|>--- conflicted
+++ resolved
@@ -79,17 +79,13 @@
             if(moduleVersion != null) {
                 moduleBuilder.ModuleVersion = moduleVersion;
             }
-<<<<<<< HEAD
-=======
+
+            // prepare compilation
             if(Settings.UseAnsiConsole) {
                 Console.WriteLine($"Compiling: {AnsiTerminal.Yellow}{module.FullName}{AnsiTerminal.Reset} (v{module.Version})");
             } else {
                 Console.WriteLine($"Compiling: {module.FullName} (v{module.Version})");
             }
->>>>>>> 29b23f20
-
-            // prepare compilation
-            Console.WriteLine($"Compiling: {moduleDeclaration.ModuleName} (v{moduleVersion?.ToString() ?? moduleDeclaration.Version.Value})");
 
             // download dependencies and cloudformation specification
             moduleDeclaration = moduleDeclaration.Visit(new DiscoverDependenciesAnalyzer(moduleBuilder));
