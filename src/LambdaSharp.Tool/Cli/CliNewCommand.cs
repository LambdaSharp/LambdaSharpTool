--- conflicted
+++ resolved
@@ -459,11 +459,7 @@
             var substitutions = new Dictionary<string, string> {
                 ["FRAMEWORK"] = framework,
                 ["ROOTNAMESPACE"] = rootNamespace,
-<<<<<<< HEAD
-                ["LAMBDASHARP_VERSION"] = Settings.ToolVersion.GetLambdaSharpAssemblyWildcardVersion(framework)
-=======
                 ["LAMBDASHARP_VERSION"] = VersionInfoCompatibility.GetLambdaSharpAssemblyWildcardVersion(settings.ToolVersion, framework)
->>>>>>> ac1d5d1b
             };
             try {
                 var projectContents = ReadResource("NewCSharpFunctionProject.xml", substitutions);
@@ -758,7 +754,7 @@
 
             // create bucket using template
             var template = ReadResource("LambdaSharpBucketPublic.yml", new Dictionary<string, string> {
-                ["TOOL-VERSION"] = Settings.ToolVersion.ToString(),
+                ["TOOL-VERSION"] = settings.ToolVersion.ToString(),
             });
             var stackName = $"Bucket-{bucketName}";
             var response = await settings.CfnClient.CreateStackAsync(new CreateStackRequest {
@@ -805,7 +801,7 @@
 
             // create bucket using template
             var template = ReadResource("LambdaSharpBucketExpiring.yml", new Dictionary<string, string> {
-                ["TOOL-VERSION"] = Settings.ToolVersion.ToString(),
+                ["TOOL-VERSION"] = settings.ToolVersion.ToString(),
             });
             var stackName = $"Bucket-{bucketName}";
             var response = await settings.CfnClient.CreateStackAsync(new CreateStackRequest {
