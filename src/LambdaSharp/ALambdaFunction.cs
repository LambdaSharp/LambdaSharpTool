--- conflicted
+++ resolved
@@ -26,11 +26,8 @@
 using System.Net.Http;
 using System.Runtime.ExceptionServices;
 using System.Text;
-<<<<<<< HEAD
 using System.Text.Json;
-=======
 using System.Text.RegularExpressions;
->>>>>>> 8b597f40
 using System.Threading;
 using System.Threading.Tasks;
 using Amazon.Lambda.Core;
@@ -187,21 +184,7 @@
         private static readonly Regex ModuleKeyPattern = new Regex(@"^(?<Namespace>\w+)\.(?<Name>[\w\.]+)(:(?<Version>\*|[\w\.\-]+))?(@(?<Origin>[\w\-%]+))?$", RegexOptions.Compiled | RegexOptions.CultureInvariant);
 
         //--- Class Methods ---
-<<<<<<< HEAD
-        private static void ParseModuleString(string? moduleInfo, out string? moduleNamespace, out string? moduleName, out string? moduleVersion) {
-            moduleNamespace = null;
-            moduleName = null;
-            moduleVersion = null;
-            if(moduleInfo == null) {
-                return;
-            }
-
-            // extract module version
-            var colon = moduleInfo.IndexOf(':');
-            if(colon >= 0) {
-                moduleVersion = moduleInfo.Substring(colon + 1);
-=======
-        private static void ParseModuleInfoString(string moduleInfo, out string moduleNamespace, out string moduleName, out string moduleVersion, out string moduleOrigin) {
+        private static void ParseModuleString(string? moduleInfo, out string? moduleNamespace, out string? moduleName, out string? moduleVersion, out string? moduleOrigin) {
 
             // try parsing module reference
             var match = ModuleKeyPattern.Match(moduleInfo);
@@ -210,7 +193,6 @@
                 moduleName = GetMatchValue("Name");
                 moduleOrigin = GetMatchValue("Origin");
                 moduleVersion = GetMatchValue("Version");
->>>>>>> 8b597f40
             } else {
                 moduleNamespace = null;
                 moduleName = null;
@@ -227,40 +209,23 @@
 
         //--- Fields ---
         private DateTime _started;
-<<<<<<< HEAD
         private string? _deploymentTier;
         private string? _deploymentBucketName;
         private string? _deadLetterQueueUrl;
+        private string? _moduleInfo;
         private string? _moduleNamespace;
         private string? _moduleName;
         private string? _moduleId;
         private string? _moduleVersion;
+        private string _moduleOrigin;
         private string? _functionId;
         private string? _functionName;
+        private string? _functionFramework;
         private string? _gitSha;
         private string? _gitBranch;
-        private bool _initialized;
+      private bool _initialized;
         private LambdaConfig? _appConfig;
-        private Dictionary<Exception, LambdaLogLevel> _reportedExceptions = new Dictionary<Exception, LambdaLogLevel>();
-=======
-        private string _deploymentTier;
-        private string _deploymentBucketName;
-        private string _deadLetterQueueUrl;
-        private string _moduleInfo;
-        private string _moduleNamespace;
-        private string _moduleName;
-        private string _moduleId;
-        private string _moduleVersion;
-        private string _moduleOrigin;
-        private string _functionId;
-        private string _functionName;
-        private string _functionFramework;
-        private string _gitSha;
-        private string _gitBranch;
-        private bool _initialized;
-        private LambdaConfig _appConfig;
         private readonly Dictionary<Exception, LambdaLogLevel> _reportedExceptions = new Dictionary<Exception, LambdaLogLevel>();
->>>>>>> 8b597f40
         private List<Task> _pendingTasks = new List<Task>();
         private object _pendingTasksSyncRoot = new object();
         private ILambdaContext? _currentContext;
@@ -881,21 +846,7 @@
             => Logger.LogFatal(exception, format, arguments);
 
         /// <summary>
-<<<<<<< HEAD
-        /// Log a CloudWatch event with optional event details and resources it applies to. This event will be forwarded to the default EventBridge by LambdaSharp.Core (requires Core Services to be enabled).
-        /// </summary>
-        /// <param name="source">The source application of the event.</param>
-        /// <param name="type">Free-form string used to decide what fields to expect in the event detail.</param>
-        /// <param name="details">Data-structure to serialize as a JSON string. There is no other schema imposed. The data-structure may contain fields and nested subobjects.</param>
-        /// <param name="resources">Optional AWS resources, identified by Amazon Resource Name (ARN), which the event primarily concerns. Any number, including zero, may be present.</param>
-        protected void LogEvent(string source, string type, object details, IEnumerable<string>? resources = null)
-            => Logger.LogEventJson(source, type, LambdaSerializer.Serialize(details), resources);
-
-        /// <summary>
-        /// Log a CloudWatch metric. The metric is picked up by CloudWatch Logs and automatically ingested as a CloudWatch metric.
-=======
         /// Log a CloudWatch metric. The metric is picked up by CloudWatch logs and automatically ingested as a CloudWatch metric.
->>>>>>> 8b597f40
         /// </summary>
         /// <param name="name">Metric name.</param>
         /// <param name="value">Metric value.</param>
