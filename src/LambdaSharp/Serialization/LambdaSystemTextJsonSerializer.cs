--- conflicted
+++ resolved
@@ -45,15 +45,9 @@
 
             // NOTE (2022-03-03, bjorg): need to make sure `IgnoreNullValues` is disabled as it cannot be used at the same time as `DefaultIgnoreCondition`
 #pragma warning disable CS0618, SYSLIB0020
-<<<<<<< HEAD
-            settings.IgnoreNullValues = false;
-#pragma warning disable CS0618, SYSLIB0020
-            settings.DefaultIgnoreCondition = JsonIgnoreCondition.WhenWritingNull;
-=======
             options.IgnoreNullValues = false;
 #pragma warning disable CS0618, SYSLIB0020
             options.DefaultIgnoreCondition = JsonIgnoreCondition.WhenWritingNull;
->>>>>>> 98d31a1a
 
             // set remaining serialization defaults
             options.IncludeFields = true;
