--- conflicted
+++ resolved
@@ -300,13 +300,8 @@
         /// <exception cref="LambdaConfigBadValueException">
         /// Thrown when the value fails validation.
         /// </exception>
-<<<<<<< HEAD
         public IEnumerable<string> ReadCommaDelimitedList(string key, Action<IEnumerable<string>>? validate = null)
-            => Read(key, fallback: null, convert: v => v.Split(",", StringSplitOptions.RemoveEmptyEntries), validate: validate);
-=======
-        public IEnumerable<string> ReadCommaDelimitedList(string key, Action<IEnumerable<string>> validate = null)
             => Read(key, fallback: null, convert: v => v.Split(new[] { ',' }, StringSplitOptions.RemoveEmptyEntries), validate: validate);
->>>>>>> ac1d5d1b
 
         /// <summary>
         /// Read the <c>int</c> value for a key at the current path in the hierarchy.
