--- conflicted
+++ resolved
@@ -1,10 +1,6 @@
 ﻿<Project Sdk="Microsoft.NET.Sdk">
   <PropertyGroup>
     <TargetFramework>netcoreapp3.1</TargetFramework>
-<<<<<<< HEAD
-    <!-- <TargetFramework>netstandard2.0</TargetFramework> -->
-=======
->>>>>>> 5dce5c98
     <Deterministic>true</Deterministic>
     <RootNamespace>LambdaSharp</RootNamespace>
     <Nullable>enable</Nullable>
@@ -28,21 +24,6 @@
     <PackageTags>AWS;CloudFormation;Lambda;LambdaSharp;Serverless</PackageTags>
   </PropertyGroup>
   <ItemGroup>
-<<<<<<< HEAD
-    <PackageReference Include="Amazon.Lambda.APIGatewayEvents" Version="2.4.0" />
-    <PackageReference Include="Amazon.Lambda.Core" Version="1.1.0" />
-    <PackageReference Include="Amazon.Lambda.Serialization.SystemTextJson" Version="2.0.1" />
-    <PackageReference Include="Amazon.Lambda.SNSEvents" Version="1.1.0" />
-    <PackageReference Include="Amazon.Lambda.SQSEvents" Version="1.1.0" />
-    <PackageReference Include="AWSSDK.CloudFormation" Version="3.3.104.30" />
-    <PackageReference Include="AWSSDK.CloudWatchEvents" Version="3.3.102.27" />
-    <PackageReference Include="AWSSDK.KeyManagementService" Version="3.3.105.30" />
-    <PackageReference Include="AWSSDK.SQS" Version="3.3.102.93" />
-    <PackageReference Include="AWSXRayRecorder.Core" Version="2.8.0" />
-    <PackageReference Include="AWSXRayRecorder.Handlers.AwsSdk" Version="2.8.0" />
-    <PackageReference Include="AWSXRayRecorder.Handlers.System.Net" Version="2.7.0" />
-    <PackageReference Include="System.Net.Http.Json" Version="3.2.1" />
-=======
     <PackageReference Include="Amazon.Lambda.Serialization.SystemTextJson" Version="2.1.0" />
     <PackageReference Include="AWSSDK.Core" Version="3.5.1.56" />
     <PackageReference Include="AWSSDK.CloudWatchEvents" Version="3.5.4.17" />
@@ -52,7 +33,6 @@
     <PackageReference Include="AWSXRayRecorder.Core" Version="2.9.0" />
     <PackageReference Include="AWSXRayRecorder.Handlers.AwsSdk" Version="2.8.1" />
     <PackageReference Include="AWSXRayRecorder.Handlers.System.Net" Version="2.7.1" />
->>>>>>> 5dce5c98
   </ItemGroup>
   <ItemGroup>
     <ProjectReference Include="..\LambdaSharp.Logging\LambdaSharp.Logging.csproj" />
