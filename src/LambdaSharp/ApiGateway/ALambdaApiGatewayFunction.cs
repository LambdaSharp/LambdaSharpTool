﻿/*
 * LambdaSharp (λ#)
 * Copyright (C) 2018-2020
 * lambdasharp.net
 *
 * Licensed under the Apache License, Version 2.0 (the "License");
 * you may not use this file except in compliance with the License.
 * You may obtain a copy of the License at
 *
 *     http://www.apache.org/licenses/LICENSE-2.0
 *
 * Unless required by applicable law or agreed to in writing, software
 * distributed under the License is distributed on an "AS IS" BASIS,
 * WITHOUT WARRANTIES OR CONDITIONS OF ANY KIND, either express or implied.
 * See the License for the specific language governing permissions and
 * limitations under the License.
 */

using System;
using System.Collections.Generic;
<<<<<<< HEAD
using System.Diagnostics.CodeAnalysis;
=======
using System.Diagnostics;
>>>>>>> 8b597f40
using System.IO;
using System.Text.Json;
using System.Threading.Tasks;
using Amazon.Lambda.APIGatewayEvents;
using LambdaSharp.ApiGateway.Internal;
using LambdaSharp.Exceptions;
using LambdaSharp.Logger;

namespace LambdaSharp.ApiGateway {

    /// <summary>
    /// <see cref="ALambdaApiGatewayFunction"/> is the abstract base class for API Gateway functions (both V1 and V2).
    /// </summary>
    /// <remarks>
    /// If the Lambda function was configured for REST API or WebSocket routes with method invocations, then the
    /// Lambda function will act as a controller and route the incoming requests to the specified methods. Alternatively,
    /// a derived class can override <see cref="ALambdaApiGatewayFunction.ProcessProxyRequestAsync(APIGatewayProxyRequest)"/>
    /// to process requests.
    /// </remarks>
    public abstract class ALambdaApiGatewayFunction : ALambdaFunction<APIGatewayProxyRequest, APIGatewayProxyResponse> {

        //--- Types ---
        private class ApiGatewayInvocationMappings {

            //--- Properties ---
            public List<ApiGatewayInvocationMapping>? Mappings { get; set; }
        }

        private class ApiGatewayInvocationMapping {

            //--- Properties ---
            public string? RestApi { get; set; }
            public string? WebSocket { get; set; }
            public string? Method { get; set; }
        }

        //--- Fields ---
        private ApiGatewayInvocationTargetDirectory? _directory;
        private APIGatewayProxyRequest? _currentRequest;

        //--- Constructors ---

        /// <summary>
        /// Initializes a new <see cref="ALambdaApiGatewayFunction"/> instance using the default implementation of <see cref="ILambdaFunctionDependencyProvider"/>.
        /// </summary>
        protected ALambdaApiGatewayFunction() : this(null) { }

        /// <summary>
        /// Initializes a new <see cref="ALambdaApiGatewayFunction"/> instance using a custom implementation of <see cref="ILambdaFunctionDependencyProvider"/>.
        /// </summary>
        /// <param name="provider">Custom implementation of <see cref="ILambdaFunctionDependencyProvider"/>.</param>
        protected ALambdaApiGatewayFunction(ILambdaFunctionDependencyProvider? provider) : base(provider) { }

        //--- Properties ---

        /// <summary>
        /// Retrieve the current <see cref="APIGatewayProxyRequest"/> for the request.
        /// </summary>
        /// <remarks>
        /// This property is only set during the invocation of <see cref="ProcessMessageAsync(APIGatewayProxyRequest)"/>. Otherwise, it throws an <see cref="InvalidOperationException" />.
        /// </remarks>
        /// <value>The <see cref="APIGatewayProxyRequest"/> instance.</value>
        protected APIGatewayProxyRequest CurrentRequest => _currentRequest ?? throw new InvalidOperationException();

        //--- Methods ---

        /// <summary>
        /// The <see cref="InitializeEpilogueAsync()"/> method is invoked to complet the initialization of the
        /// Lambda function. This is the last of three methods that are invoked to initialize the Lambda function.
        /// </summary>
        /// <returns>The task object representing the asynchronous operation.</returns>
        protected override async Task InitializeEpilogueAsync() {
            await base.InitializeEpilogueAsync();

            // NOTE (2019-04-15, bjorg): we initialize the invocation target directory after the function environment
            //  initialization so that 'CreateInvocationTargetInstance()' can access the environment variables if need be.

            // read optional api-gateway-mappings file
            _directory = new ApiGatewayInvocationTargetDirectory(CreateInvocationTargetInstance, LambdaSerializer);
            if(File.Exists("api-mappings.json")) {
                var mappings = LambdaSerializer.Deserialize<ApiGatewayInvocationMappings>(File.ReadAllText("api-mappings.json"));
                if(mappings.Mappings == null) {
                    throw new InvalidDataException("missing 'Mappings' property in 'api-mappings.json' file");
                }
                foreach(var mapping in mappings.Mappings) {
                    if(mapping.Method == null) {
                        throw new InvalidDataException("missing 'Method' property in 'api-mappings.json' file");
                    }
                    if(mapping.RestApi != null) {
                        LogInfo($"Mapping REST API '{mapping.RestApi}' to {mapping.Method}");
                        _directory.Add(mapping.RestApi, mapping.Method);
                    } else if(mapping.WebSocket != null) {
                        LogInfo($"Mapping WebSocket route '{mapping.WebSocket}' to {mapping.Method}");
                        _directory.Add(mapping.WebSocket, mapping.Method);
                    } else {
                        throw new InvalidDataException("missing 'RestApi/WebSocket' property in 'api-mappings.json' file");
                    }
                }
            }
        }

        /// <summary>
        /// The <see cref="ProcessMessageAsync(APIGatewayProxyRequest)"/> method is overridden to
        /// provide specific behavior for this base class.
        /// </summary>
        /// <param name="request">The <see cref="APIGatewayProxyRequest"/> instance.</param>
        /// <returns>The task object representing the asynchronous operation.</returns>
        public override sealed async Task<APIGatewayProxyResponse> ProcessMessageAsync(APIGatewayProxyRequest request) {
            if(_directory == null) {
                throw new ShouldNeverHappenException();
            }

            // NOTE (2020-02-19, bjorg): we rewrite the headers' dictionary to make it case-insensitive
            request.Headers = (request.Headers != null)
                ? new Dictionary<string, string>(request.Headers, StringComparer.InvariantCultureIgnoreCase)
                : new Dictionary<string, string>(StringComparer.InvariantCultureIgnoreCase);

            // handle request
            _currentRequest = request;
            APIGatewayProxyResponse response;
            var signature = "<null>";
            IEnumerable<string> dimensionNames = null;
            Dictionary<string, string> dimensionValues = null;
            try {
<<<<<<< HEAD
                ApiGatewayInvocationTargetDirectory.InvocationTargetDelegate? invocationTarget;
=======
                ApiGatewayInvocationTargetDirectory.InvocationTargetDelegate invocationTarget;
                bool isAsync;
>>>>>>> 8b597f40
                var requestContext = request.RequestContext;
                var stopwatch = Stopwatch.StartNew();

                // check if this invocation is a REST API request
                if(requestContext.ResourcePath != null) {

                    // this is a REST API request
                    signature = $"{requestContext.HttpMethod}:{requestContext.ResourcePath}";
                    if(!_directory.TryGetInvocationTarget(signature, out invocationTarget, out isAsync)) {

                        // check if a generic HTTP method entry exists
                        _directory.TryGetInvocationTarget($"ANY:{requestContext.ResourcePath}", out invocationTarget, out isAsync);
                    }

                    // set additional metrics dimensions for async invocations
                    if(isAsync) {
                        dimensionNames = new[] {
                            "Stack,Method,Resource"
                        };
                        dimensionValues = new Dictionary<string, string> {
                            ["Method"] = requestContext.HttpMethod,
                            ["Resource"] = requestContext.ResourcePath
                        };
                    }
                } else if(requestContext.RouteKey != null) {

                    // this is a WebSocket request
                    signature = requestContext.RouteKey;
                    _directory.TryGetInvocationTarget(signature, out invocationTarget, out isAsync);

                    // set additional metrics dimensions for async invocations
                    if(isAsync) {
                        dimensionNames = new[] {
                            "Stack,Route"
                        };
                        dimensionValues = new Dictionary<string, string> {
                            ["Route"] = requestContext.RouteKey
                        };
                    }
                } else {

                    // could not determine the request type
                    signature = "<undetermined>";
                    invocationTarget = null;
                    isAsync = false;
                }

                // invoke invocation target or derived handler
                LogInfo($"dispatching route '{signature}'");
                if(invocationTarget != null) {
                    response = await invocationTarget(request);
                } else {
                    response = await ProcessProxyRequestAsync(request);
                }

                // log metrics for async functions since they are not captured by the detailed API Gateway metrics
                if(isAsync) {
                    LogMetric(new LambdaMetric[] {
                        ("AsyncRequestSuccess.Count", 1, LambdaMetricUnit.Count),
                        ("AsyncRequestSuccess.Latency", stopwatch.Elapsed.TotalMilliseconds, LambdaMetricUnit.Milliseconds)
                    }, dimensionNames, dimensionValues);
                }
                LogInfo($"finished with status code {response.StatusCode}");
            } catch(ApiGatewayAsyncEndpointException e) {

                // exception was raised by an asynchronous endpoint; the failure needs to be recorded for playback
                LogError(e, $"async route '{signature}' threw {e.GetType()}");
                try {
                    await RecordFailedMessageAsync(LambdaLogLevel.ERROR, FailedMessageOrigin.ApiGateway, LambdaSerializer.Serialize(request), e);
                    LogMetric("AsyncRequestDead.Count", 1, LambdaMetricUnit.Count, dimensionNames, dimensionValues);
                } catch {
                    LogMetric("AsyncRequestFailed.Count", 1, LambdaMetricUnit.Count, dimensionNames, dimensionValues);
                    throw;
                }
                return CreateInvocationExceptionResponse(request, e.InnerException ?? e);
            } catch(ApiGatewayInvocationTargetParameterException e) {
                LogInfo($"invalid target invocation parameter '{e.ParameterName}': {e.Message}");
                response = CreateBadParameterResponse(request, e.ParameterName, e.Message);
            } catch(ApiGatewayAbortException e) {
                LogInfo($"aborted with status code {e.Response.StatusCode}\n{e.Response.Body}");
                response = e.Response;
            } catch(Exception e) {
                LogError(e, $"route '{signature}' threw {e.GetType()}");
                response = CreateInvocationExceptionResponse(request, e);
            } finally {
                _currentRequest = null;
            }
            return response;
        }

        /// <summary>
        /// The <see cref="ProcessProxyRequestAsync(APIGatewayProxyRequest)"/> method is invoked when the
        /// received request is not mapped to a method invocation.
        /// </summary>
        /// <remarks>
        /// The default implementation response with a 404 error.
        /// </remarks>
        /// <param name="request">The <see cref="APIGatewayProxyRequest"/> instance.</param>
        /// <returns>The task object representing the asynchronous operation.</returns>
        public virtual Task<APIGatewayProxyResponse> ProcessProxyRequestAsync(APIGatewayProxyRequest request) {

            // NOTE: the default implementation returns NotFound since the derived method is only called when no signature match was found
            var signature = request.RequestContext.RouteKey ?? $"{request.RequestContext.HttpMethod}:{request.RequestContext.ResourcePath}";
            LogInfo($"route '{signature}' not found");
            return Task.FromResult(CreateRouteNotFoundResponse(request, signature));
        }

        /// <summary>
        /// The <see cref="CreateInvocationTargetInstance(Type)"/> method is invoked to create instances for
        /// mapped method invocations. This is invoked only once per requested type.
        /// </summary>
        /// <remarks>
        /// If the requested type is the type of the Lambda function, this method returns the Lambda function instance.
        /// Otherwise, it attempts to instantiate the requested type using that Lambda function instance as the sole the constructor parmeter.
        /// This pattern allows the Lambda function to be the <i>Dependency Provider</i> for the created instance.
        /// </remarks>
        /// <param name="type">The requested type to instantiate.</param>
        /// <returns>The instance for the target method.</returns>
        public virtual object CreateInvocationTargetInstance(Type type) {
            return (type == GetType())
                ? this
                : (Activator.CreateInstance(type, new[] { this }) ?? throw new ShouldNeverHappenException());
        }

        /// <summary>
        /// The <see cref="CreateRouteNotFoundResponse(APIGatewayProxyRequest, string)"/> method creates the
        /// <see cref="APIGatewayProxyResponse"/> instance to report a <c>404 - Not Found</c> error for the requested
        /// REST API or WebSocket route.
        /// </summary>
        /// <param name="request">The <see cref="APIGatewayProxyRequest"/> instance.</param>
        /// <param name="route">The REST API or WebSocket route that could not be found.</param>
        /// <returns>The <see cref="APIGatewayProxyResponse"/> instance.</returns>
        protected virtual APIGatewayProxyResponse CreateRouteNotFoundResponse(APIGatewayProxyRequest request, string route)
            => CreateResponse(404, $"Route '{route}' not found");

        /// <summary>
        /// The <see cref="CreateBadParameterResponse(APIGatewayProxyRequest, string, string)"/> method creates a
        /// <see cref="APIGatewayProxyResponse"/> instance to report a <c>400 - Bad Request</c> error, because
        /// a request parameter was invalid or missing.
        /// </summary>
        /// <param name="request">The <see cref="APIGatewayProxyRequest"/> instance.</param>
        /// <param name="parameterName">The name of the parameter.</param>
        /// <param name="message">The error message.</param>
        /// <returns>The <see cref="APIGatewayProxyResponse"/> instance.</returns>
        protected virtual APIGatewayProxyResponse CreateBadParameterResponse(APIGatewayProxyRequest request, string parameterName, string message)
            => (parameterName == "request")
                ? CreateResponse(400, $"Bad request body: {message}")
                : CreateResponse(400, $"Bad request parameter '{parameterName}': {message}");

        /// <summary>
        /// The <see cref="CreateInvocationExceptionResponse(APIGatewayProxyRequest, Exception)"/> method creates a
        /// <see cref="APIGatewayProxyResponse"/> instance to report a <c>500 - Internal Server Error</c> error, because
        /// an unhandled exception occurred during the request processing.
        /// </summary>
        /// <param name="request">The <see cref="APIGatewayProxyRequest"/> instance.</param>
        /// <param name="exception">The raised exception.</param>
        /// <returns>The <see cref="APIGatewayProxyResponse"/> instance.</returns>
        protected virtual APIGatewayProxyResponse CreateInvocationExceptionResponse(APIGatewayProxyRequest request, Exception exception)
            => CreateResponse(500, "Internal Error (see logs for details)");

        /// <summary>
        /// The <see cref="Abort(APIGatewayProxyResponse)"/> method stops the request processing and sets the
        /// specified <see cref="APIGatewayProxyResponse"/> instance as the response.
        /// </summary>
        /// <remarks>
        /// This method never returns as the abort exception is thrown immediately. The <see cref="Exception"/> instance is shown as returned
        /// to make it easier to tell the compiler the control flow.
        /// </remarks>
        /// <param name="response">The <see cref="APIGatewayProxyResponse"/> instance to use for the response.</param>
        /// <returns>Nothing. See remarks.</returns>
        /// <example>
        /// <code>
        /// throw Abort(new APIGatewayProxyResponse {
        ///     StatusCode = 404,
        ///     Body = "item not found"
        /// });
        /// </code>
        /// </example>
        protected virtual Exception Abort(APIGatewayProxyResponse response)
            => throw new ApiGatewayAbortException(response);

        /// <summary>
        /// The <see cref="AbortBadRequest(string)"/> stops the request processing with a <c>400 - Bad Request</c> response.
        /// </summary>
        /// <remarks>
        /// This method never returns as the abort exception is thrown immediately. The <see cref="Exception"/> instance is shown as returned
        /// to make it easier to tell the compiler the control flow.
        /// </remarks>
        /// <param name="message">The response message.</param>
        /// <returns>Nothing. See remarks.</returns>
        /// <example>
        /// <code>
        /// throw AbortBadRequest("invalid selection");
        /// </code>
        /// </example>
        protected virtual Exception AbortBadRequest(string message)
            => Abort(CreateResponse(400, message));

        /// <summary>
        /// The <see cref="AbortForbidden(string)"/> stops the request processing with a <c>403 - Forbidden</c> response.
        /// </summary>
        /// <remarks>
        /// This method never returns as the abort exception is thrown immediately. The <see cref="Exception"/> instance is shown as returned
        /// to make it easier to tell the compiler the control flow.
        /// </remarks>
        /// <param name="message">The response message.</param>
        /// <returns>Nothing. See remarks.</returns>
        /// <example>
        /// <code>
        /// throw AbortForbidden("you are not authorized");
        /// </code>
        /// </example>
        protected virtual Exception AbortForbidden(string message)
            => Abort(CreateResponse(403, message));

        /// <summary>
        /// The <see cref="AbortNotFound(string)"/> stops the request processing with a <c>404 - Not Found</c> response.
        /// </summary>
        /// <remarks>
        /// This method never returns as the abort exception is thrown immediately. The <see cref="Exception"/> instance is shown as returned
        /// to make it easier to tell the compiler the control flow.
        /// </remarks>
        /// <param name="message">The response message.</param>
        /// <returns>Nothing. See remarks.</returns>
        /// <example>
        /// <code>
        /// throw AbortNotFound("item not found");
        /// </code>
        /// </example>
        protected virtual Exception AbortNotFound(string message)
            => Abort(CreateResponse(404, message));

        /// <summary>
        /// The <see cref="CreateResponse(int, string)"/> method creates a <see cref="APIGatewayProxyResponse"/> instance
        /// set to the specified status code and message in the response body.
        /// </summary>
        /// <param name="statusCode">The HTTP status code of the response.</param>
        /// <param name="message">The response mesage.</param>
        /// <returns>The <see cref="APIGatewayProxyResponse"/> instance.</returns>
        /// <example>
        /// For a REST API route, the response body looks as follows.
        /// <code>
        /// {
        ///     "message": "item not found",
        ///     "requestId": "123abc"
        /// }
        /// </code>
        /// For a WebSocket route, the response body contains in addition the connection ID.
        /// <code>
        /// {
        ///     "message": "item not found",
        ///     "requestId": "123abc",
        ///     "connectionId": "456def"
        /// }
        /// </code>
        /// </example>
        protected virtual APIGatewayProxyResponse CreateResponse(int statusCode, string message) {
            var response = (_currentRequest?.RequestContext.ConnectionId != null)
                ? (object)new {
                    message = message,
                    connectionId = _currentRequest.RequestContext.ConnectionId,
                    requestId = _currentRequest.RequestContext.RequestId
                }
                : new {
                    message = message
                };
            return new APIGatewayProxyResponse {
                StatusCode = statusCode,
                Body = LambdaSerializer.Serialize<object>(response),
                Headers = new Dictionary<string, string> {
                    ["ContentType"] = "application/json"
                }
            };
        }
    }
}<|MERGE_RESOLUTION|>--- conflicted
+++ resolved
@@ -18,11 +18,8 @@
 
 using System;
 using System.Collections.Generic;
-<<<<<<< HEAD
 using System.Diagnostics.CodeAnalysis;
-=======
 using System.Diagnostics;
->>>>>>> 8b597f40
 using System.IO;
 using System.Text.Json;
 using System.Threading.Tasks;
@@ -147,12 +144,8 @@
             IEnumerable<string> dimensionNames = null;
             Dictionary<string, string> dimensionValues = null;
             try {
-<<<<<<< HEAD
                 ApiGatewayInvocationTargetDirectory.InvocationTargetDelegate? invocationTarget;
-=======
-                ApiGatewayInvocationTargetDirectory.InvocationTargetDelegate invocationTarget;
                 bool isAsync;
->>>>>>> 8b597f40
                 var requestContext = request.RequestContext;
                 var stopwatch = Stopwatch.StartNew();
 
