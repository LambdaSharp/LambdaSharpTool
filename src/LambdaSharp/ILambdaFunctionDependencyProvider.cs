/*
 * LambdaSharp (λ#)
 * Copyright (C) 2018-2020
 * lambdasharp.net
 *
 * Licensed under the Apache License, Version 2.0 (the "License");
 * you may not use this file except in compliance with the License.
 * You may obtain a copy of the License at
 *
 *     http://www.apache.org/licenses/LICENSE-2.0
 *
 * Unless required by applicable law or agreed to in writing, software
 * distributed under the License is distributed on an "AS IS" BASIS,
 * WITHOUT WARRANTIES OR CONDITIONS OF ANY KIND, either express or implied.
 * See the License for the specific language governing permissions and
 * limitations under the License.
 */

using System;
using System.Collections.Generic;
using System.Threading.Tasks;
using Amazon.Lambda.Core;
using LambdaSharp.ConfigSource;

namespace LambdaSharp {

    /// <summary>
    /// The <see cref="ILambdaFunctionDependencyProvider"/> interface provides all the required dependencies
    /// for <see cref="ALambdaFunction"/> instances. This interface follows the <i>Dependency Provider</i> pattern
    /// where all side-effecting methods and properties must be provided by an outside implementation.
    /// </summary>
    public interface ILambdaFunctionDependencyProvider {

        //--- Properties ---

        /// <summary>
        /// Retrieves the current date-time in UTC timezone.
        /// </summary>
        /// <returns>Current <see cref="DateTime"/> in UTC timezone</returns>
        DateTime UtcNow { get; }

        /// <summary>
        /// Retrieves the <see cref="ILambdaConfigSource"/> instance used for initializing the Lambda function.
        /// </summary>
        /// <value>The <see cref="ILambdaConfigSource"/> instance.</value>
        ILambdaConfigSource ConfigSource { get; }

<<<<<<< HEAD
=======
        /// <summary>
        /// Retrieves the <see cref="ILambdaSerializer"/> instance used for serializing/deserializing JSON data.
        /// </summary>
        /// <value>The <see cref="ILambdaSerializer"/> instance.</value>
        [Obsolete("Use ALambdaFunction.LambdaSerializer instead. This property will be removed in the next major release.")]
        ILambdaSerializer JsonSerializer { get; }

        /// <summary>
        /// The <see cref="DebugLoggingEnabled"/> property indicates if the the requests received and responses emitted
        /// by this Lambda function should be shown in the CloudWatch logs. This can be useful to determine check for
        /// issues caused by inconsistencies in serialization or deserialization.
        /// </summary>
        /// <value>Boolean indicating if requests and responses are logged</value>
        bool DebugLoggingEnabled { get; }

>>>>>>> 8b597f40
        //--- Methods --

        /// <summary>
        /// Write a message to the log stream. In production, this should be the CloudWatch log associated with
        /// the Lambda function.
        /// </summary>
        /// <param name="message">Message to write to the log stream.</param>
        void Log(string message);

        /// <summary>
        /// Decrypt a sequence of bytes with an optional encryption context. The Lambda function
        /// requires permission to use the <c>kms:Decrypt</c> operation on the KMS key used to
        /// encrypt the original message.
        /// </summary>
        /// <param name="secretBytes">Array containing the encrypted bytes.</param>
        /// <param name="encryptionContext">An optional encryption context. Can be <c>null</c>.</param>
        /// <returns>The task object representing the asynchronous operation.</returns>
        Task<byte[]> DecryptSecretAsync(byte[] secretBytes, Dictionary<string, string>? encryptionContext = null);

        /// <summary>
        /// Encrypt a sequence of bytes using the specified KMS key. The Lambda function requires
        /// permission to use the <c>kms:Encrypt</c> opeartion on the specified KMS key.
        /// </summary>
        /// <param name="plaintextBytes">Array containing plaintext byte to encrypt.</param>
        /// <param name="encryptionKeyId">The KMS key ID used encrypt the plaintext bytes.</param>
        /// <param name="encryptionContext">An optional encryption context. Can be <c>null</c>.</param>
        /// <returns>The task object representing the asynchronous operation.</returns>
        Task<byte[]> EncryptSecretAsync(byte[] plaintextBytes, string encryptionKeyId, Dictionary<string, string>? encryptionContext = null);

        /// <summary>
        /// Send a message to the specified SQS queue. The Lambda function requires <c>sqs:SendMessage</c> permission
        /// on the specified SQS queue.
        /// </summary>
        /// <param name="queueUrl">The SQS queue URL.</param>
        /// <param name="message">The message to send.</param>
        /// <param name="messageAttributes">Optional attributes for the message.</param>
        /// <returns>The task object representing the asynchronous operation.</returns>
<<<<<<< HEAD
        Task SendMessageToQueueAsync(string queueUrl, string message, IEnumerable<KeyValuePair<string, string>>? messageAttributes = null);
=======
        Task SendMessageToQueueAsync(string queueUrl, string message, IEnumerable<KeyValuePair<string, string>> messageAttributes = null);

        /// <summary>
        /// Send a CloudWatch event with optional event details and resources it applies to. This event will be forwarded to the default EventBridge by LambdaSharp.Core (requires Core Services to be enabled).
        /// </summary>
        /// <param name="timestamp">The timestamp of the event.</param>
        /// <param name="eventbus">The event bus that will receive the event.</param>
        /// <param name="source">The source application of the event.</param>
        /// <param name="detailType">Free-form string used to decide what fields to expect in the event detail.</param>
        /// <param name="detail">Optional data-structure serialized as JSON string. There is no other schema imposed. The data-structure may contain fields and nested subobjects.</param>
        /// <param name="resources">Optional AWS or custom resources, identified by unique identifier (e.g. ARN), which the event primarily concerns. Any number, including zero, may be present.</param>
        Task SendEventAsync(DateTimeOffset timestamp, string eventbus, string source, string detailType, string detail, IEnumerable<string> resources);
>>>>>>> 8b597f40
    }
}<|MERGE_RESOLUTION|>--- conflicted
+++ resolved
@@ -45,15 +45,6 @@
         /// <value>The <see cref="ILambdaConfigSource"/> instance.</value>
         ILambdaConfigSource ConfigSource { get; }
 
-<<<<<<< HEAD
-=======
-        /// <summary>
-        /// Retrieves the <see cref="ILambdaSerializer"/> instance used for serializing/deserializing JSON data.
-        /// </summary>
-        /// <value>The <see cref="ILambdaSerializer"/> instance.</value>
-        [Obsolete("Use ALambdaFunction.LambdaSerializer instead. This property will be removed in the next major release.")]
-        ILambdaSerializer JsonSerializer { get; }
-
         /// <summary>
         /// The <see cref="DebugLoggingEnabled"/> property indicates if the the requests received and responses emitted
         /// by this Lambda function should be shown in the CloudWatch logs. This can be useful to determine check for
@@ -62,7 +53,6 @@
         /// <value>Boolean indicating if requests and responses are logged</value>
         bool DebugLoggingEnabled { get; }
 
->>>>>>> 8b597f40
         //--- Methods --
 
         /// <summary>
@@ -100,10 +90,7 @@
         /// <param name="message">The message to send.</param>
         /// <param name="messageAttributes">Optional attributes for the message.</param>
         /// <returns>The task object representing the asynchronous operation.</returns>
-<<<<<<< HEAD
         Task SendMessageToQueueAsync(string queueUrl, string message, IEnumerable<KeyValuePair<string, string>>? messageAttributes = null);
-=======
-        Task SendMessageToQueueAsync(string queueUrl, string message, IEnumerable<KeyValuePair<string, string>> messageAttributes = null);
 
         /// <summary>
         /// Send a CloudWatch event with optional event details and resources it applies to. This event will be forwarded to the default EventBridge by LambdaSharp.Core (requires Core Services to be enabled).
@@ -115,6 +102,5 @@
         /// <param name="detail">Optional data-structure serialized as JSON string. There is no other schema imposed. The data-structure may contain fields and nested subobjects.</param>
         /// <param name="resources">Optional AWS or custom resources, identified by unique identifier (e.g. ARN), which the event primarily concerns. Any number, including zero, may be present.</param>
         Task SendEventAsync(DateTimeOffset timestamp, string eventbus, string source, string detailType, string detail, IEnumerable<string> resources);
->>>>>>> 8b597f40
     }
 }