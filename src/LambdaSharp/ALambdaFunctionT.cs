--- conflicted
+++ resolved
@@ -45,10 +45,7 @@
         /// custom implementation of <see cref="ILambdaFunctionDependencyProvider"/>.
         /// </summary>
         /// <param name="provider">Custom implementation of <see cref="ILambdaFunctionDependencyProvider"/>.</param>
-<<<<<<< HEAD
         protected ALambdaFunction(ILambdaFunctionDependencyProvider? provider) : base(provider) { }
-=======
-        protected ALambdaFunction(ILambdaFunctionDependencyProvider provider) : base(provider ?? new LambdaFunctionDependencyProvider()) { }
 
         //--- Properties ---
 
@@ -58,7 +55,6 @@
         /// </summary>
         /// <value>The <see cref="ILambdaFunctionDependencyProvider"/> instance.</value>
         protected new ILambdaFunctionDependencyProvider Provider => (ILambdaFunctionDependencyProvider)base.Provider;
->>>>>>> 8b597f40
 
         //--- Abstract Methods ---
 
