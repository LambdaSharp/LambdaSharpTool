--- conflicted
+++ resolved
@@ -31,20 +31,15 @@
     <PackageIcon>LambdaSharp-64x64.png</PackageIcon>
     <PackageTags>LambdaSharp;Serverless</PackageTags>
   </PropertyGroup>
-<<<<<<< HEAD
 
   <!-- Remove nullable warnings for netstandard2.0 compilation -->
   <PropertyGroup Condition="'$(TargetFramework)' == 'netstandard2.0'">
     <NoWarn>$(NoWarn);8600;8601;8602;8603;8604</NoWarn>
   </PropertyGroup>
 
-  <ItemGroup>
-    <PackageReference Include="System.Text.Json" Version="4.7.2"/>
-=======
   <ItemGroup Condition="'$(TargetFramework)' != 'net5.0'">
     <PackageReference Include="System.Text.Json" Version="5.0.1" />
     <PackageReference Include="System.Text.Encodings.Web" Version="5.0.0" />
->>>>>>> 5dce5c98
   </ItemGroup>
   <ItemGroup>
     <None Include="LambdaSharp-64x64.png" Pack="true" Visible="false" PackagePath="" />
