--- conflicted
+++ resolved
@@ -18,10 +18,7 @@
 
 using System;
 using System.Text;
-<<<<<<< HEAD
-=======
 using System.Text.Json;
->>>>>>> 5dce5c98
 using System.Text.Json.Serialization;
 
 namespace LambdaSharp.Slack {
@@ -38,16 +35,10 @@
         }
 
         //--- Fields ---
-<<<<<<< HEAD
-        [JsonPropertyName("response_type")]
-        public string ResponseType { get; set; }
-
-=======
 
         [JsonPropertyName("response_type")]
         public string ResponseType { get; set; }
 
->>>>>>> 5dce5c98
         [JsonPropertyName("text")]
         public string Text { get; set; }
 
