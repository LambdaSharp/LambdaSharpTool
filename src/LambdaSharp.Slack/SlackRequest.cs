--- conflicted
+++ resolved
@@ -17,10 +17,7 @@
  */
 
 using System.Text;
-<<<<<<< HEAD
-=======
 using System.Text.Json;
->>>>>>> 5dce5c98
 using System.Text.Json.Serialization;
 
 namespace LambdaSharp.Slack {
@@ -28,10 +25,6 @@
     public class SlackRequest {
 
         //--- Properties ---
-<<<<<<< HEAD
-=======
-
->>>>>>> 5dce5c98
         [JsonPropertyName("token")]
         public string Token { get; set; }
 
