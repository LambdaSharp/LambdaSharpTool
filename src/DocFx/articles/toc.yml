- name: Setup
  href: Setup.md

- name: Why LambdaSharp?
  href: WhyLambdaSharp.md

- name: Using Amazon Linux 2 on WSL
  href: Amazon-Linux-2-WSL.md

- name: Video Tutorials
  href: VideoTutorials.md

- name: Finalizer
  href: Finalizer.md

- name: API Gateway for .NET
  href: APIGateway.md

- name: Metrics
  href: Metrics.md
  items:

      - name: Function Metrics
        href: Metrics-Function.md

      - name: Module Metrics
        href: Metrics-Module.md

- name: Events
  href: Events.md
  items:

    - name: LambdaError
      href: Events-LambdaError.md

    - name: LambdaMetrics
      href: Events-LambdaMetrics.md

    - name: LambdaUsage
      href: Events-LambdaUsage.md

- name: Log Records
  href: LogRecords.md

- name: Debugging
  href: Debugging.md

- name: Samples
  href: Samples.md

- name: Releases
  items:

    - name: Hicetas (v0.8.0)
      href: ReleaseNotes-Hicetas.md

<<<<<<< HEAD
    - name: Geminus (v0.7.0.16)
=======
    - name: Geminus (v0.7.0.17)
>>>>>>> d211ec3c
      href: ReleaseNotes-Geminus.md

    - name: Favorinus (v0.6.1)
      href: ReleaseNotes-Favorinus.md

    - name: Eurytus (v0.5.0.3)
      href: ReleaseNotes-Eurytus.md

    - name: Damo (v0.4.0.4)
      href: ReleaseNotes-Damo.md

    - name: Cebes (v0.3.0)
      href: ReleaseNotes-Cebes.md

    - name: Brontinus (v0.2.0)
      href: ReleaseNotes-Brontinus.md

    - name: Acrion (v0.1.0)
      href: ReleaseNotes-Acrion.md

# - name: Glossary
#   href: Glossary.md

# - name: Folder Structure
#   href: FolderStructure.md<|MERGE_RESOLUTION|>--- conflicted
+++ resolved
@@ -54,11 +54,7 @@
     - name: Hicetas (v0.8.0)
       href: ReleaseNotes-Hicetas.md
 
-<<<<<<< HEAD
-    - name: Geminus (v0.7.0.16)
-=======
     - name: Geminus (v0.7.0.17)
->>>>>>> d211ec3c
       href: ReleaseNotes-Geminus.md
 
     - name: Favorinus (v0.6.1)
