--- conflicted
+++ resolved
@@ -4,7 +4,7 @@
 keywords: release, notes, geminus
 ---
 
-# LambdaSharp "Geminus" Release (v0.7.0.15) - TBD
+# LambdaSharp "Geminus" Release (v0.7.0.15) - 2020-04-24
 
 > Geminus of Rhodes, was a Greek astronomer and mathematician, who flourished in the 1st century BC. An astronomy work of his, the Introduction to the Phenomena, still survives; it was intended as an introductory astronomy book for students. He also wrote a work on mathematics, of which only fragments quoted by later authors survive. [(Wikipedia)](https://en.wikipedia.org/wiki/Geminus)
 
@@ -180,50 +180,21 @@
 
 ## Releases
 
-<<<<<<< HEAD
-### (v0.7.0.15) - TBD
-
-**IMPORTANT:** In preparation of switching `LambdaSharp` assembly to .NET Core 3.1 and using `System.Text.Json` in a future release, it is highly advised to remove all references to `Amazon.Lambda.Serialization.Json` and `Newtonsoft.Json` from all _.csproj_ files. These package are currently inherited via the `LambdaSharp` assembly anyway. This change will ensure that these obsolete references are no longer included once a project is upgraded to using the future release of `LambdaSharp`. Additionally, the default assembly serializer should be switched from `Amazon.Lambda.Serialization.Json.JsonSerializer` to `LambdaSharp.Serialization.LambdaJsonSerializer`.
-=======
 ### (v0.7.0.15) - 2020-04-24
->>>>>>> 8ded6afb
-
-#### New Features
-
-* LambdaSharp CLI
-<<<<<<< HEAD
-    * Enhanced `--force-build` to delete the build folders to ensure a clean build.
-    * Enhanced rendering of stack output values to distinguish the value from its description (requires ANSI terminal compatibility).
-    * Added error and warning colorization for the `dotnet` build results (requires ANSI terminal compatibility).
-* LambdaSharp SDK
-    * Added `LogMetric(...)` methods to emit custom CloudWatch metrics using the [embedded metric format](https://docs.aws.amazon.com/AmazonCloudWatch/latest/monitoring/CloudWatch_Embedded_Metric_Format_Specification.html).
-    * Added `LambdaSharp.Serialization.LambdaJsonSerializer`, which derives from the prescribed JSON serializer (i.e. `Newtonsoft.Json` until a future release).
-    * Updated embedded CloudFormation spec to 13.0.0.
-    * Added metrics to `ALambdaQueueFunction<T>` base class.
-    * Added metrics to `ALambdaTopicFunction<T>` base class.
-* LambdaSharp Core Module
-    * Added metrics to _LambdaSharp.Core_ module.
-=======
+
+#### New Features
+
+* LambdaSharp CLI
     * Enhanced `--force-build` to delete the build folders for all dependencies to ensure a clean build.
     * Enhanced rendering of stack output values to distinguish the value from its description (requires ANSI terminal compatibility).
     * Added error and warning colorization for the `dotnet` build results (requires ANSI terminal compatibility).
->>>>>>> 8ded6afb
 
 #### Fixes
 
 * LambdaSharp CLI
     * Fixed an issue where the creation of the AWS credentials file would fail when the `.aws` folder doesn't exit.
     * Fixed an issue in WebSocket support where `AWS::ApiGatewayV2::Model` resources are not tracked as a dependencies by `AWS::ApiGatewayV2::Route` resources.
-<<<<<<< HEAD
-    * Fixed an issue were recreating a _LambdaSharp.Core_ deployment from scratch would not update existing deployed modules with the new deployment bucket name.
     * Reverted a change that used `Amazon.Lambda.Serialization.SystemTextJson` as thew function serializer for new .NET Core 3.1 projects.
-    * Removed package reference to `Amazon.Lambda.Serialization.Json` from all _.csproj_ files as this package is inherited via the `LambdaSharp` reference.
-    * Removed package reference to `Newtonsoft.Json` from all _.csproj_ files as this package is inherited via the `LambdaSharp` reference.
-* LambdaSharp Core Module
-    * Fixed an issue with processing the Lambda report lines in the CloudWatch logs.
-=======
-    * Reverted a change that used `Amazon.Lambda.Serialization.SystemTextJson` as thew function serializer for new .NET Core 3.1 projects.
->>>>>>> 8ded6afb
 
 ### (v0.7.0.14) - 2020-04-14
 
@@ -234,6 +205,8 @@
     * Fixed an issue with `lash nuke` not properly deleting a _quick-start_ deployment tier.
 
 ### (v0.7.0.13) - 2020-04-09
+
+#### New Features
 
 * LambdaSharp CLI
     * Added `lash nuke` to delete an entire deployment tier.
