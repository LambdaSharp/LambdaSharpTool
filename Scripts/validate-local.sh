--- conflicted
+++ resolved
@@ -53,30 +53,7 @@
     exit 1
 fi
 
-<<<<<<< HEAD
-=======
 
-echo "**********************"
-echo "*** Run Unit Tests ***"
-echo "***********************"
-
-dotnet test "$LAMBDASHARP/Tests/Tests.LambdaSharp"
-if [ $? -ne 0 ]; then
-    exit $?
-fi
-
-dotnet test "$LAMBDASHARP/Tests/Tests.LambdaSharp.Modules"
-if [ $? -ne 0 ]; then
-    exit $?
-fi
-
-dotnet test "$LAMBDASHARP/Modules/LambdaSharp.Core/Tests/ProcessLogEventsTests"
-if [ $? -ne 0 ]; then
-    exit $?
-fi
-
-
->>>>>>> ac1d5d1b
 echo "************************"
 echo "*** Init LambdaSharp ***"
 echo "*************************"
