--- conflicted
+++ resolved
@@ -1,4 +1,4 @@
-#!/bin/bash
+﻿#!/bin/bash
 if [ -z "$LAMBDASHARP" ]; then
     echo "ERROR: environment variable \$LAMBDASHARP is not set"
     exit 1
@@ -8,46 +8,11 @@
 
 if [ -z "$1" ]; then
 
-<<<<<<< HEAD
-    # run CLI unit tests
-    dotnet test --configuration Release "$LAMBDASHARP/Tests/Tests.LambdaSharp.CloudFormation"
-    if [ $? -ne 0 ]; then
-        exit $?
-    fi
-
-    dotnet test --configuration Release "$LAMBDASHARP/Tests/Tests.LambdaSharp.Modules"
-    if [ $? -ne 0 ]; then
-        exit $?
-    fi
-
-    dotnet test --configuration Release "$LAMBDASHARP/Tests/Tests.LambdaSharp.Compiler"
-    if [ $? -ne 0 ]; then
-        exit $?
-    fi
-
-    # run SDK unit tests
-    dotnet test --configuration Release "$LAMBDASHARP/Tests/Tests.LambdaSharp"
-    if [ $? -ne 0 ]; then
-        exit $?
-    fi
-
-    dotnet test "$LAMBDASHARP/Modules/LambdaSharp.App.EventBus/Test.LambdaSharp.App.EventBus"
-    if [ $? -ne 0 ]; then
-        exit $?
-    fi
-
-    # run Module unit tests
-    dotnet test --configuration Release "$LAMBDASHARP/Modules/LambdaSharp.Core/Tests/ProcessLogEventsTests"
-    if [ $? -ne 0 ]; then
-        exit $?
-    fi
-=======
     for i in `find $LAMBDASHARP/ -name Tests.*.csproj`; do
         pushd $(dirname $(realpath $i)) > /dev/null 2>&1
         dotnet test --configuration Release
         popd > /dev/null 2>&1
     done
->>>>>>> 849042c5
 
     # run lash once with force compile to make sure we're testing the latest code
     dotnet run -p $LAMBDASHARP/src/LambdaSharp.Tool/LambdaSharp.Tool.csproj --force -- info \
