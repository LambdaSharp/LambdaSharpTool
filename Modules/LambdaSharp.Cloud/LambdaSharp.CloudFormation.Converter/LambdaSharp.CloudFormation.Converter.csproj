--- conflicted
+++ resolved
@@ -25,14 +25,8 @@
 
     <!-- TODO (2020-08-05, bjorg): remove Newtonsoft.Json -->
     <PackageReference Include="Newtonsoft.Json" Version="13.0.1" />
-<<<<<<< HEAD
-
-    <PackageReference Include="HtmlAgilityPack" Version="1.11.33" />
-    <PackageReference Include="Microsoft.AspNetCore.JsonPatch" Version="5.0.6" />
-=======
     <PackageReference Include="HtmlAgilityPack" Version="1.11.42" />
     <PackageReference Include="Microsoft.AspNetCore.JsonPatch" Version="6.0.2" />
->>>>>>> 5325b823
   </ItemGroup>
   <ItemGroup>
     <ProjectReference Include="..\..\..\Libraries\LambdaSharp.CloudFormation\LambdaSharp.CloudFormation.csproj" />
