--- conflicted
+++ resolved
@@ -22,11 +22,7 @@
     Type: CommaDelimitedList
 
   - Parameter: SubnetIds
-<<<<<<< HEAD
     Type: CommaDelimitedList
-=======
-    Type: CommaDelimitedList 
->>>>>>> 7baa2456
 
   - Function: MyFunction
     Memory: 128
